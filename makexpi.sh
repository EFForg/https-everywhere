--- conflicted
+++ resolved
@@ -19,14 +19,11 @@
 RULESETS_UNVALIDATED="$PWD/pkg/rulesets.unvalidated.sqlite"
 RULESETS_SQLITE="$PWD/src/defaults/rulesets.sqlite"
 ANDROID_APP_ID=org.mozilla.firefox
-if [ "$1" == "--fast" ]; then
-  FAST=true
-fi
 
 [ -d pkg ] || mkdir pkg
 
 # If the command line argument is a tag name, check that out and build it
-if [ -n "$1" ] && [ "$2" != "--no-recurse" ] && [ -z "$FAST" ] ; then
+if [ -n "$1" ] && [ "$2" != "--no-recurse" ] ; then
   BRANCH=`git branch | head -n 1 | cut -d \  -f 2-`
   SUBDIR=checkout
   [ -d $SUBDIR ] || mkdir $SUBDIR
@@ -55,17 +52,13 @@
   exit 0
 fi
 
-<<<<<<< HEAD
 # Only generate the sqlite database if any rulesets have changed. Tried
-# implementing this with make, but make is very slow with 11k+ input files.
+# implementing this with make, but make is very slow with 15k+ input files.
 needs_update() {
   find src/chrome/content/rules/ -newer $RULESETS_UNVALIDATED |\
     grep -q .
 }
 if [ ! -f "$RULESETS_UNVALIDATED" ] || needs_update ; then
-=======
-if [ -z "$FAST" -o ! -f "$RULESETS_SQLITE" ] ; then
->>>>>>> 06039093
   # This is an optimization to get the OS reading the rulesets into RAM ASAP;
   # it's useful on machines with slow disk seek times; doing several of these
   # at once allows the IO subsystem to seek more efficiently.
@@ -85,61 +78,15 @@
   exit 1
 }
 
-<<<<<<< HEAD
 # If the unvalidated rulesets have changed, validate and copy to the validated
 # rulesets file.
 if [ "$RULESETS_UNVALIDATED" -nt "$RULESETS_SQLITE" ] ; then
   bash utils/validate.sh
-=======
-if [ -z "$FAST" ] ; then
-  if python2.7 ./utils/trivial-validate.py --quiet --db $RULESETS_SQLITE >&2
-  then
-    echo Validation of included rulesets completed. >&2
-    echo >&2
-  else
-    die "Validation of rulesets failed."
-  fi
-
-  # Check for xmllint.
-  type xmllint >/dev/null || die "xmllint not available"
-
-  GRAMMAR="utils/relaxng.xml"
-  if [ -f "$GRAMMAR" ]
-  then
-    # xmllint spams stderr with "<FILENAME> validates, even with the --noout
-    # flag. We can't grep -v for that line, because the pipeline will mask error
-    # status from xmllint. Instead we run it once going to /dev/null, and if
-    # there's an error run it again, showing only error output.
-    validate_grammar() {
-      find src/chrome/content/rules -name "*.xml" | \
-       xargs xmllint --noout --relaxng utils/relaxng.xml
-    }
-    if validate_grammar 2>/dev/null
-    then
-      echo Validation of rulesets against $GRAMMAR succeeded. >&2
-    else
-      validate_grammar 2>&1 | grep -v validates
-      die "Validation of rulesets against $GRAMMAR failed."
-    fi
-  else
-    echo Validation of rulesets against $GRAMMAR SKIPPED. >&2
-  fi
-
-  if [ -x ./utils/compare-locales.sh ] >&2
-  then
-    if sh ./utils/compare-locales.sh >&2
-    then
-      echo Validation of included locales completed. >&2
-    else
-      die "Validation of locales failed."
-    fi
-  fi
->>>>>>> 06039093
 fi
 
 # The name/version of the XPI we're building comes from src/install.rdf
 XPI_NAME="pkg/$APP_NAME-`grep em:version src/install.rdf | sed -e 's/[<>]/	/g' | cut -f3`"
-if [ "$1" -a -z "$FAST" ] ; then
+if [ "$1" ]; then
   XPI_NAME="$XPI_NAME"
 else
   # During development, generate packages named with the short hash of HEAD.
