#!/bin/sh
set -o errexit
APP_NAME=https-everywhere

# builds a .xpi from the git repository, placing the .xpi in the root
# of the repository.
#
# invoke with no arguments to build from the current src directory.
#
#  ./makexpi.sh
#
# OR, invoke with a tag name to build a specific branch or tag.
#
# e.g.:
#
#  ./makexpi.sh 0.2.3.development.2

cd "`dirname $0`"
RULESETS_SQLITE="$PWD/src/defaults/rulesets.sqlite"
ANDROID_APP_ID=org.mozilla.firefox

[ -d pkg ] || mkdir pkg

# If the command line argument is a tag name, check that out and build it
if [ -n "$1" ] && [ "$2" != "--no-recurse" ] && [ "$1" != "--fast" ] ; then
	BRANCH=`git branch | head -n 1 | cut -d \  -f 2-`
	SUBDIR=checkout
	[ -d $SUBDIR ] || mkdir $SUBDIR
	cp -r -f -a .git $SUBDIR
	cd $SUBDIR
	git reset --hard "$1"
  # This is an optimization to get the OS reading the rulesets into RAM ASAP;
  # it's useful on machines with slow disk seek times; there might be something
  # better (vmtouch? readahead?) that tells the IO subsystem to read the files
  # in whatever order it wants...
  nohup cat src/chrome/content/rules/*.xml >/dev/null 2>/dev/null &

  # Use the version of the build script that was current when that
  # tag/release/branch was made.
  ./makexpi.sh $1 --no-recurse || exit 1
  # The fact that the above works even when the thing you are building predates
  # support for --no-recurse in this script is (1) non-intuitive; (2) crazy; and (3)
  # involves two pristine checkouts of $1 within each other

  # Now escape from the horrible mess we've made
  cd ..
	XPI_NAME="$APP_NAME-$1.xpi"
  # In this mad recursive situation, sometimes old buggy build scripts make
  # the xpi as ./pkg :(
  if ! cp $SUBDIR/pkg/$XPI_NAME pkg/ ; then
    echo Recovering from hair-raising recursion:
    echo cp $SUBDIR/pkg pkg/$XPI_NAME
    cp $SUBDIR/pkg pkg/$XPI_NAME
  fi
  rm -rf $SUBDIR
  exit 0
fi

# Same optimisation
nohup cat src/chrome/content/rules/*.xml >/dev/null 2>/dev/null &


if [ "$1" != "--fast" -o ! -f "$RULESETS_SQLITE" ] ; then
  echo "Generating sqlite DB"
  python2.7 ./utils/make-sqlite.py
fi

# =============== BEGIN VALIDATION ================
# Unless we're in a hurry, validate the ruleset library & locales

die() {
  echo >&2 "ERROR:" "$@"
  exit 1
}

if [ "$1" != "--fast" ] ; then
  if [ -f utils/trivial-validate.py ]; then
    VALIDATE="python2.7 ./utils/trivial-validate.py --ignoredups google --ignoredups facebook"
  elif [ -f trivial-validate.py ] ; then
    VALIDATE="python2.7 trivial-validate.py --ignoredups google --ignoredups facebook"
  elif [ -x utils/trivial-validate ] ; then
    # This case probably never happens
    VALIDATE=./utils/trivial-validate
  else
    VALIDATE=./trivial-validate
  fi

  if $VALIDATE src/chrome/content/rules >&2
  then
    echo Validation of included rulesets completed. >&2
    echo >&2
  else
    die "Validation of rulesets failed."
  fi

  # Check for xmllint.
  type xmllint >/dev/null || die "xmllint not available"

  GRAMMAR="utils/relaxng.xml"
  if [ -f "$GRAMMAR" ]
  then
    # xmllint spams stderr with "<FILENAME> validates, even with the --noout
    # flag. We can't grep -v for that line, because the pipeline will mask error
    # status from xmllint. Instead we run it once going to /dev/null, and if
    # there's an error run it again, showing only error output.
    validate_grammar() {
      find src/chrome/content/rules -name "*.xml" | \
       xargs xmllint --noout --relaxng utils/relaxng.xml
    }
    if validate_grammar 2>/dev/null
    then
      echo Validation of rulesets against $GRAMMAR succeeded. >&2
    else
      validate_grammar 2>&1 | grep -v validates
      die "Validation of rulesets against $GRAMMAR failed."
    fi
  else
    echo Validation of rulesets against $GRAMMAR SKIPPED. >&2
  fi

  if [ -x ./utils/compare-locales.sh ] >&2
  then
    if sh ./utils/compare-locales.sh >&2
    then
      echo Validation of included locales completed. >&2
    else
      die "Validation of locales failed."
    fi
  fi
fi
# =============== END VALIDATION ================

# The name/version of the XPI we're building comes from src/install.rdf
XPI_NAME="pkg/$APP_NAME-`grep em:version src/install.rdf | sed -e 's/[<>]/	/g' | cut -f3`"
if [ "$1" ] && [ "$1" != "--fast" ] ; then
	XPI_NAME="$XPI_NAME.xpi"
else
  # During development, generate packages named with the short hash of HEAD.
	XPI_NAME="$XPI_NAME~`git rev-parse --short HEAD`"
        if ! git diff-index --quiet HEAD; then
            XPI_NAME="$XPI_NAME-dirty"
        fi
        XPI_NAME="$XPI_NAME.xpi"
fi

[ -d pkg ] || mkdir pkg

# Used for figuring out which branch to pull from when viewing source for rules
GIT_OBJECT_FILE=".git/refs/heads/master"
export GIT_COMMIT_ID="HEAD"
if [ -e "$GIT_OBJECT_FILE" ]; then
	export GIT_COMMIT_ID=$(cat "$GIT_OBJECT_FILE")
fi

cd src


# Build the XPI!
rm -f "../$XPI_NAME"
#zip -q -X -9r "../$XPI_NAME" . "-x@../.build_exclusions"

python2.7 ../utils/create_xpi.py -n "../$XPI_NAME" -x "../.build_exclusions" "."

ret="$?"
if [ "$ret" != 0 ]; then
    rm -f "../$XPI_NAME"
    exit "$?"
else
  echo >&2 "Total included rules: `sqlite3 $RULESETS_SQLITE 'select count(*) from rulesets'`"
  echo >&2 "Rules disabled by default: `find chrome/content/rules -name "*.xml" | xargs grep -F default_off | wc -l`"
  echo >&2 "Created $XPI_NAME"
<<<<<<< HEAD
  ../utils/android-push.sh "$XPI_NAME"
=======

  # Push to Android Firefox if device is connected
  # XXX on some systems, adb may require sudo...
  if type adb > /dev/null && adb devices > /dev/null 2>/dev/null ; then
    ADB_FOUND=`adb devices | tail -2 | head -1 | cut -f 1 | sed 's/ *$//g'`
    if [ "$ADB_FOUND" != "List of devices attached" ]; then
      echo Pushing "$XPI_NAME" to /sdcard/"$XPI_NAME"
      adb push "../$XPI_NAME" /sdcard/"$XPI_NAME"
      adb shell am start -a android.intent.action.VIEW \
                         -c android.intent.category.DEFAULT \
                         -d file:///mnt/sdcard/"$XPI_NAME" \
                         -n $ANDROID_APP_ID/.App
    fi
  fi

>>>>>>> 4a832cf3
  if [ -n "$BRANCH" ]; then
    cd ../..
    cp $SUBDIR/$XPI_NAME pkg
    rm -rf $SUBDIR
  fi
fi<|MERGE_RESOLUTION|>--- conflicted
+++ resolved
@@ -169,25 +169,7 @@
   echo >&2 "Total included rules: `sqlite3 $RULESETS_SQLITE 'select count(*) from rulesets'`"
   echo >&2 "Rules disabled by default: `find chrome/content/rules -name "*.xml" | xargs grep -F default_off | wc -l`"
   echo >&2 "Created $XPI_NAME"
-<<<<<<< HEAD
   ../utils/android-push.sh "$XPI_NAME"
-=======
-
-  # Push to Android Firefox if device is connected
-  # XXX on some systems, adb may require sudo...
-  if type adb > /dev/null && adb devices > /dev/null 2>/dev/null ; then
-    ADB_FOUND=`adb devices | tail -2 | head -1 | cut -f 1 | sed 's/ *$//g'`
-    if [ "$ADB_FOUND" != "List of devices attached" ]; then
-      echo Pushing "$XPI_NAME" to /sdcard/"$XPI_NAME"
-      adb push "../$XPI_NAME" /sdcard/"$XPI_NAME"
-      adb shell am start -a android.intent.action.VIEW \
-                         -c android.intent.category.DEFAULT \
-                         -d file:///mnt/sdcard/"$XPI_NAME" \
-                         -n $ANDROID_APP_ID/.App
-    fi
-  fi
-
->>>>>>> 4a832cf3
   if [ -n "$BRANCH" ]; then
     cd ../..
     cp $SUBDIR/$XPI_NAME pkg
