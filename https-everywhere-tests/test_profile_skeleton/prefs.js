// Submit SSL Observatory reports.
user_pref("extensions.https_everywhere._observatory.enabled", true);
// Don't show any popups that might get in the way of testing.
user_pref("extensions.https_everywhere._observatory.popup_shown", true);
user_pref("extensions.https_everywhere.toolbar_hint_shown", true);
// Show all logs.
user_pref("extensions.https_everywhere.LogLevel", 0);
user_pref("extensions.https_everywhere.log_to_stdout", true);
// Allow running of Mixed Content Blocking tests.
user_pref("extensions.https_everywhere.show_ruleset_tests", true);
// Make it quicker to make manual config changes.
user_pref("general.warnOnAboutConfig", false);
// Minimize unnecesary requests.
user_pref("browser.safebrowsing.enabled", false);
user_pref("browser.safebrowsing.malware.enabled", false);
<<<<<<< HEAD
// These two preferences allow debugging the extension
// using Tools > Web Developer > Browser Toolbox
// (Note: Since this is not an SDK extension, you can't use the Addon
// Debugger, but the Browser Toolbox is just about as good).
user_pref("devtools.chrome.enabled", true);
user_pref("devtools.debugger.remote-enabled", true);
=======
// Enable browser debugging in test mode.
user_pref("devtools.debugger.remote-enabled", true);
user_pref("devtools.chrome.enabled", true);
>>>>>>> 310e6d63
<|MERGE_RESOLUTION|>--- conflicted
+++ resolved
@@ -13,15 +13,9 @@
 // Minimize unnecesary requests.
 user_pref("browser.safebrowsing.enabled", false);
 user_pref("browser.safebrowsing.malware.enabled", false);
-<<<<<<< HEAD
 // These two preferences allow debugging the extension
 // using Tools > Web Developer > Browser Toolbox
 // (Note: Since this is not an SDK extension, you can't use the Addon
 // Debugger, but the Browser Toolbox is just about as good).
 user_pref("devtools.chrome.enabled", true);
-user_pref("devtools.debugger.remote-enabled", true);
-=======
-// Enable browser debugging in test mode.
-user_pref("devtools.debugger.remote-enabled", true);
-user_pref("devtools.chrome.enabled", true);
->>>>>>> 310e6d63
+user_pref("devtools.debugger.remote-enabled", true);