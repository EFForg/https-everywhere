--- conflicted
+++ resolved
@@ -5,29 +5,14 @@
 python:
   - "2.7"
 addons:
-<<<<<<< HEAD
-=======
   # Firefox 31 doesn't seem to be available on travis-ci.org yet.
->>>>>>> a74293b5
   firefox: "30.0"
 before_install:
   - wget -q https://ftp.mozilla.org/pub/mozilla.org/labs/jetpack/addon-sdk-1.16.tar.gz
   - tar xpzf addon-sdk-1.16.tar.gz
   - cd addon-sdk-1.16; source bin/activate; cd -
-<<<<<<< HEAD
   - sudo apt-get install python-lxml
   #- pip install --user -r requirements.txt
-=======
-  # Note: We'd prefer to install the system version of lxml because it's faster,
-  # but for some reason it fails to import.
-  - sudo apt-get install python-lxml python3-lxml
-  - dpkg -L python-lxml
-  - python -c 'import lxml'
-virtualenv:
-  system_site_packages: true
-install:
-  - pip install --user -r requirements.txt
->>>>>>> a74293b5
 before_script:
   - sh -e /etc/init.d/xvfb start
 env:
