#!/bin/bash -ex
cd "`dirname $0`"

# dummy Jetpack addon that contains tests
TEST_ADDON_PATH=./https-everywhere-tests/
LATEST_SDK_VERSION=1.16

# We'll create a Firefox profile here and install HTTPS Everywhere into it.
PROFILE_DIRECTORY="$(mktemp -d)"
trap 'rm -r "$PROFILE_DIRECTORY"' EXIT
HTTPSE_INSTALL_DIRECTORY=$PROFILE_DIRECTORY/extensions/https-everywhere@eff.org

# Build the XPI to run all the validations in makexpi.sh, and to ensure that
# we test what is actually getting built.
./makexpi.sh
XPI_NAME="pkg/`ls -tr pkg/ | tail -1`"

# Set up a skeleton profile and then install into it.
# The skeleton contains a few files required to trick Firefox into thinking
# that the extension was fully installed rather than just unpacked.
rsync -a https-everywhere-tests/test_profile_skeleton/ $PROFILE_DIRECTORY
unzip -qd $HTTPSE_INSTALL_DIRECTORY $XPI_NAME

if [ ! -d "$TEST_ADDON_PATH" ]; then
  echo "Test addon path does not exist"
  exit 1
fi

if [ ! -d "$PROFILE_DIRECTORY" ]; then
  echo "Firefox profile directory does not exist"
  exit 1
fi

if [ ! -d "$HTTPSE_INSTALL_DIRECTORY" ]; then
  echo "Firefox profile does not have HTTPS Everywhere installed"
  exit 1
fi

if ! type cfx > /dev/null; then
  echo "Please activate the Firefox Addon SDK before running this script."
  echo "https://ftp.mozilla.org/pub/mozilla.org/labs/jetpack/addon-sdk-1.16.tar.gz"
<<<<<<< HEAD
  echo "Unpack and run 'source addon-adk-1.16/bin/activate'"
=======
  echo "Unpack and run 'cd addon-adk-1.16; source bin/activate'"
>>>>>>> a74293b5
  exit 1
fi

if ! cfx --version | grep -q "$LATEST_SDK_VERSION"; then
    echo "Please use the latest stable SDK version or edit this script to the current version."
    exit 1
fi

cd $TEST_ADDON_PATH
<<<<<<< HEAD
echo "running tests"
cfx test --profiledir="$PROFILE_DIRECTORY" --verbose
=======
# If you just want to run Firefox with the latest code:
if [ "$1" == "--justrun" ]; then
  echo "running firefox"
  firefox -profile "$PROFILE_DIRECTORY"
else
  echo "running tests"
  cfx test --profiledir="$PROFILE_DIRECTORY" --verbose
fi
>>>>>>> a74293b5
<|MERGE_RESOLUTION|>--- conflicted
+++ resolved
@@ -39,11 +39,9 @@
 if ! type cfx > /dev/null; then
   echo "Please activate the Firefox Addon SDK before running this script."
   echo "https://ftp.mozilla.org/pub/mozilla.org/labs/jetpack/addon-sdk-1.16.tar.gz"
-<<<<<<< HEAD
-  echo "Unpack and run 'source addon-adk-1.16/bin/activate'"
-=======
   echo "Unpack and run 'cd addon-adk-1.16; source bin/activate'"
->>>>>>> a74293b5
+  exit 1
+fi
   exit 1
 fi
 
@@ -53,10 +51,6 @@
 fi
 
 cd $TEST_ADDON_PATH
-<<<<<<< HEAD
-echo "running tests"
-cfx test --profiledir="$PROFILE_DIRECTORY" --verbose
-=======
 # If you just want to run Firefox with the latest code:
 if [ "$1" == "--justrun" ]; then
   echo "running firefox"
@@ -64,5 +58,4 @@
 else
   echo "running tests"
   cfx test --profiledir="$PROFILE_DIRECTORY" --verbose
-fi
->>>>>>> a74293b5
+fi