{
    "author": {
        "email": "eff.software.projects@gmail.com"
    }, 
    "background": {
        "scripts": [
            "util.js", 
            "URI.js", 
            "lru.js", 
            "rule_list.js", 
            "rules.js", 
            "background.js"
        ]
    }, 
    "default_locale": "en", 
    "description": "__MSG_about_ext_description__", 
    "devtools_page": "devtools.html", 
    "homepage_url": "https://www.eff.org/https-everywhere", 
    "icons": {
        "128": "icon128.png", 
        "16": "icon16.png", 
        "48": "icon48.png"
    }, 
    "incognito": "split",
    "manifest_version": 2, 
    "minimum_chrome_version": "18", 
    "name": "__MSG_about_ext_name__", 
    "page_action": {
        "default_icon": "icon48.png", 
        "default_popup": "popup.html", 
        "default_title": "__MSG_about_ext_name__"
    }, 
    "permissions": [
        "webRequest", 
        "webRequestBlocking", 
        "tabs", 
        "cookies", 
        "<all_urls>"
    ], 
    "update_url": "https://www.eff.org/files/https-everywhere-chrome-updates.xml", 
<<<<<<< HEAD
    "version": "2014.4.16"
=======
    "version": "2014.11.25"
>>>>>>> d2cec867
}<|MERGE_RESOLUTION|>--- conflicted
+++ resolved
@@ -38,9 +38,5 @@
         "<all_urls>"
     ], 
     "update_url": "https://www.eff.org/files/https-everywhere-chrome-updates.xml", 
-<<<<<<< HEAD
-    "version": "2014.4.16"
-=======
     "version": "2014.11.25"
->>>>>>> d2cec867
 }