<!doctype html>
<html>
  <head>
    <meta charset="utf-8">
    <title></title>
    <link href="options.css" rel="stylesheet">
  </head>
  <body>
<<<<<<< HEAD
=======
    <input type="checkbox" id="showCounter">
    <label for="showCounter" i18n="menu_showCounter"></label>

>>>>>>> 0410a13d
    <div id="import-confirmed" i18n="options_imported"></div>

    <form>
      <div class="section-header"><span class="section-header-span" i18n="options_importSettings"></span></div>
      <section id="ImportSettings" class="options">
        <input id="import-settings" type="file" accept="application/json">
      </section>
      <button type="submit" id="import" i18n="options_import" disabled></button>
    </form>

    <script src="options.js"></script>
    <script src="translation.js"></script>
    <script src="send-message.js"></script>
  </body>
</html><|MERGE_RESOLUTION|>--- conflicted
+++ resolved
@@ -6,12 +6,9 @@
     <link href="options.css" rel="stylesheet">
   </head>
   <body>
-<<<<<<< HEAD
-=======
     <input type="checkbox" id="showCounter">
     <label for="showCounter" i18n="menu_showCounter"></label>
 
->>>>>>> 0410a13d
     <div id="import-confirmed" i18n="options_imported"></div>
 
     <form>
