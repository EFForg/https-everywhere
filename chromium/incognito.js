import { log, DBUG } from './util.js'
import { all_rules, urlBlacklist } from './background.js'
import { domainBlacklist } from './rules.js'

// This file keeps track of incognito sessions, and clears any caches after
// an entire incognito session is closed (i.e. all incognito windows are closed).

let incognito_session_exists = false;

/**
 * Detect if an incognito session is created, so we can clear caches when it's destroyed.
 *
 * @param window: A standard Window object.
 */
function detect_incognito_creation(window) {
  if (window.incognito === true) {
    incognito_session_exists = true;
  }
}

/**
 * Clear any cache/ blacklist we have.
 * Called if an incognito session is destroyed.
 */
function destroy_caches() {
<<<<<<< HEAD
  log(DBUG, "Destroying caches.");
  all_rules.cookieHostCache.clear();
  all_rules.ruleCache.clear();
  domainBlacklist.clear();
  urlBlacklist.clear();
=======
  util.log(util.DBUG, "Destroying caches.");
  background.all_rules.cookieHostCache.clear();
  background.all_rules.ruleCache.clear();
  rules.settings.domainBlacklist.clear();
  background.urlBlacklist.clear();
>>>>>>> c6a03c28
}

/**
 * Check if any incognito window still exists. If not, destroy caches.
 * @param arrayOfWindows: A array of all open Window objects.
 */
function check_for_incognito_session(arrayOfWindows) {
  for (let window of arrayOfWindows) {
    if (window.incognito === true) {
      // An incognito window still exists, so don't destroy caches yet.
      return;
    }
  }
  // All incognito windows have been closed.
  incognito_session_exists = false;
  destroy_caches();
}

// If a window is destroyed, and an incognito session existed, see if it still does.
function detect_incognito_destruction() {
  if (incognito_session_exists) {
    // Are any current windows incognito?
    chrome.windows.getAll(check_for_incognito_session);
  }
}


// Listen to window creation, so we can detect if an incognito window is created
if (chrome.windows) {
  chrome.windows.onCreated.addListener(detect_incognito_creation);
}

// Listen to window destruction, so we can clear caches if all incognito windows are destroyed
if (chrome.windows) {
  chrome.windows.onRemoved.addListener(detect_incognito_destruction);
}<|MERGE_RESOLUTION|>--- conflicted
+++ resolved
@@ -23,19 +23,11 @@
  * Called if an incognito session is destroyed.
  */
 function destroy_caches() {
-<<<<<<< HEAD
   log(DBUG, "Destroying caches.");
   all_rules.cookieHostCache.clear();
   all_rules.ruleCache.clear();
-  domainBlacklist.clear();
+  settings.domainBlacklist.clear();
   urlBlacklist.clear();
-=======
-  util.log(util.DBUG, "Destroying caches.");
-  background.all_rules.cookieHostCache.clear();
-  background.all_rules.ruleCache.clear();
-  rules.settings.domainBlacklist.clear();
-  background.urlBlacklist.clear();
->>>>>>> c6a03c28
 }
 
 /**
