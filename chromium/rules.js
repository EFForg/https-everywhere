function Rule(from, to) {
  //this.from = from;
  this.to = to;
  this.from_c = new RegExp(from);
}

function Exclusion(pattern) {
  //this.pattern = pattern;
  this.pattern_c = new RegExp(pattern);
}

function CookieRule(host, cookiename) {
  this.host = host
  this.host_c = new RegExp(host);
  this.name = cookiename;
  this.name_c = new RegExp(cookiename);
}

function RuleSet(set_name, match_rule, default_state, note) {
  this.name = set_name;
  if (match_rule)
    this.ruleset_match_c = new RegExp(match_rule);
  else
    this.ruleset_match_c = null;
  this.rules = [];
  this.exclusions = [];
  this.targets = [];
  this.cookierules = [];
  this.active = default_state;
  this.default_state = default_state;
  this.note = note;
}

RuleSet.prototype = {
  apply: function(urispec) {
    var returl = null;
    // If a rulset has a match_rule and it fails, go no further
    if (this.ruleset_match_c && !this.ruleset_match_c.test(urispec)) {
      log(VERB, "ruleset_match_c excluded " + urispec);
      return null;
    }
    // Even so, if we're covered by an exclusion, go home
    for(var i = 0; i < this.exclusions.length; ++i) {
      if (this.exclusions[i].pattern_c.test(urispec)) {
        log(DBUG,"excluded uri " + urispec);
        return null;
      }
    }
    // Okay, now find the first rule that triggers
    for(var i = 0; i < this.rules.length; ++i) {
      returl = urispec.replace(this.rules[i].from_c,
                               this.rules[i].to);
      if (returl != urispec) {
        return returl;
      }
    }
    if (this.ruleset_match_c) {
      // This is not an error, because we do not insist the matchrule
      // precisely describes to target space of URLs ot redirected
      log(DBUG,"Ruleset "+this.name
              +" had an applicable match-rule but no matching rules");
    }
    return null;
  },

};


function RuleSets() {
  // Load rules into structure
  this.targets = {};

  for(var i = 0; i < rule_list.length; i++) {
    var xhr = new XMLHttpRequest();
    // Use blocking XHR to ensure everything is loaded by the time
    // we return.
    //var that = this;
    //xhr.onreadystatechange = function() { that.loadRuleSet(xhr); }
    xhr.open("GET", chrome.extension.getURL(rule_list[i]), false);
    //xhr.open("GET", chrome.extension.getURL(rule_list[i]), true);
    xhr.send(null);
    this.loadRuleSet(xhr);
  }
  this.global_rulesets = this.targets["*"] ? this.targets["*"] : [];
}

RuleSets.prototype = {
  localPlatformRegexp: new RegExp("chromium"),

  loadRuleSet: function(xhr) {
    // Get file contents
    if (xhr.readyState != 4) {
      return;
    }

    // XXX: Validation + error checking
    var sets = xhr.responseXML.getElementsByTagName("ruleset");
    for (var i = 0; i < sets.length; ++i) {
      this.parseOneRuleset(sets[i]);
    }
  },
  parseOneRuleset: function(ruletag) {
    var default_state = true;
    var note = "";
    if (ruletag.attributes.default_off) {
      default_state = false;
      note += ruletag.attributes.default_off.value + "\n";
    }

    // If a ruleset declares a platform, and we don't match it, treat it as
    // off-by-default
    var platform = ruletag.getAttribute("platform");
    if (platform) {
      if (platform.search(this.localPlatformRegexp) == -1) {
        default_state = false;
      }
      note += "Platform(s): " + platform + "\n";
    }

    var rule_set = new RuleSet(ruletag.getAttribute("name"),
                               ruletag.getAttribute("match_rule"),
                               default_state,
                               note.trim());

    // Read user prefs
    if (rule_set.name in localStorage) {
      rule_set.active = (localStorage[rule_set.name] == "true");
    }

    var rules = ruletag.getElementsByTagName("rule");
    for(var j = 0; j < rules.length; j++) {
      rule_set.rules.push(new Rule(rules[j].getAttribute("from"),
                                    rules[j].getAttribute("to")));
    }

    var exclusions = ruletag.getElementsByTagName("exclusion");
    for(var j = 0; j < exclusions.length; j++) {
      rule_set.exclusions.push(
            new Exclusion(exclusions[j].getAttribute("pattern")));
    }

    var cookierules = ruletag.getElementsByTagName("securecookie");
    for(var j = 0; j < cookierules.length; j++) {
      rule_set.cookierules.push(new CookieRule(cookierules[j].getAttribute("host"),
                                           cookierules[j].getAttribute("name")));
    }

    var targets = ruletag.getElementsByTagName("target");
    for(var j = 0; j < targets.length; j++) {
       var host = targets[j].getAttribute("host");
       if (!(host in this.targets)) {
         this.targets[host] = [];
       }
       this.targets[host].push(rule_set);
    }
  },

  setInsert: function(intoList, fromList) {
    // Insert any elements from fromList into intoList, if they are not
    // already there.  fromList may be null.
    if (!fromList) return;
    for (var i = 0; i < fromList.length; i++)
      if (intoList.indexOf(fromList[i]) == -1)
        intoList.push(fromList[i]);
  },
  
  potentiallyApplicableRulesets: function(host) {
    // Return a list of rulesets that apply to this host
    var i, tmp, t;
    var results = this.global_rulesets.slice(0); // copy global_rulesets
    if (this.targets[host])
      results = results.concat(this.targets[host]);
    // replace each portion of the domain with a * in turn
    var segmented = host.split(".");
    for (var i = 0; i < segmented.length; ++i) {
      tmp = segmented[i];
      segmented[i] = "*";
      t = segmented.join(".");
      segmented[i] = tmp;
      this.setInsert(results, this.targets[t]);
    }
    // now eat away from the left, with *, so that for x.y.z.google.com we
    // check *.z.google.com and *.google.com (we did *.y.z.google.com above)
<<<<<<< HEAD
    for (i = 2; i <= segmented.length - 2; ++i) {
=======
    for (var i = 1; i <= segmented.length - 2; ++i) {
>>>>>>> 7faa1c8a
      t = "*." + segmented.slice(i,segmented.length).join(".");
      this.setInsert(results, this.targets[t]);
    }
    log(DBUG,"Applicable rules for " + host + ":");
    if (results.length == 0)
      log(DBUG, "  None");
    else
      for (var i = 0; i < results.length; ++i)
        log(DBUG, "  " + results[i].name);
    return results;
  },

  shouldSecureCookie: function(cookie, knownHttps) {
    // Check to see if the Cookie object c meets any of our cookierule citeria
    // for being marked as secure.  knownHttps is true if the context for this
    // cookie being set is known to be https.
    //log(DBUG, "Testing cookie:");
    //log(DBUG, "  name: " + cookie.name);
    //log(DBUG, "  host: " + cookie.host);
    //log(DBUG, "  domain: " + cookie.domain);
    //log(DBUG, "  rawhost: " + cookie.rawHost);
    var i,j;
    var hostname = cookie.domain;
    // cookie domain scopes can start with .
    while (hostname.charAt(0) == ".")
      hostname = hostname.slice(1);

    var rs = this.potentiallyApplicableRulesets(hostname);
    for (var i = 0; i < rs.length; ++i) {
      var ruleset = rs[i];
      if (ruleset.active) {
        if (!knownHttps && !this.safeToSecureCookie(hostname))
          continue;
        for (var j = 0; j < ruleset.cookierules.length; j++) {
          var cr = ruleset.cookierules[j];
          if (cr.host_c.test(cookie.domain) && cr.name_c.test(cookie.name)) {
            return ruleset;
          }
          //log(WARN, "no match domain " + cr.host_c.test(cookie.domain) +
          //          " name " + cr.name_c.test(cookie.name));
          //log(WARN, "with " + cookie.domain + " " + cookie.name);
          //log(WARN, "and " + cr.host + " " + cr.name);
        }
      }
    }
    return null;
  },

  safeToSecureCookie: function(domain) {
    // Check if the domain might be being served over HTTP.  If so, it isn't
    // safe to secure a cookie!  We can't always know this for sure because
    // observing cookie-changed doesn't give us enough context to know the
    // full origin URI.

    // First, if there are any redirect loops on this domain, don't secure
    // cookies.  XXX This is not a very satisfactory heuristic.  Sometimes we
    // would want to secure the cookie anyway, because the URLs that loop are
    // not authenticated or not important.  Also by the time the loop has been
    // observed and the domain blacklisted, a cookie might already have been
    // flagged as secure.

    if (domain in domainBlacklist) {
      log(INFO, "cookies for " + domain + "blacklisted");
      return false;
    }

    // If we passed that test, make up a random URL on the domain, and see if
    // we would HTTPSify that.

    try {
      var nonce_path = "/" + Math.random().toString();
      nonce_path = nonce_path + nonce_path;
      var test_uri = "http://" + domain + nonce_path;
    } catch (e) {
      log(WARN, "explosion in safeToSecureCookie for " + domain + "\n"
                      + "(" + e + ")");
      return false;
    }

    log(INFO, "Testing securecookie applicability with " + test_uri);
    var rs = this.potentiallyApplicableRulesets(domain);
    for (var i = 0; i < rs.length; ++i) {
      if (!rs[i].active) continue;
      var rewrite = rs[i].apply(test_uri);
      if (rewrite) {
        log(INFO, "Yes: " + rewrite);
        return true;
      }
    }
    log(INFO, "(NO)");
    return false;
  },

  rewriteURI: function(urispec, host) {
    var i = 0;
    var newuri = null
    var rs = this.potentiallyApplicableRulesets(host);
    for(i = 0; i < rs.length; ++i) {
      if (rs[i].active && (newuri = rs[i].apply(urispec)))
        return newuri;
    }
    return null;
  },
};<|MERGE_RESOLUTION|>--- conflicted
+++ resolved
@@ -181,11 +181,7 @@
     }
     // now eat away from the left, with *, so that for x.y.z.google.com we
     // check *.z.google.com and *.google.com (we did *.y.z.google.com above)
-<<<<<<< HEAD
-    for (i = 2; i <= segmented.length - 2; ++i) {
-=======
     for (var i = 1; i <= segmented.length - 2; ++i) {
->>>>>>> 7faa1c8a
       t = "*." + segmented.slice(i,segmented.length).join(".");
       this.setInsert(results, this.targets[t]);
     }
