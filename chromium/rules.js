--- conflicted
+++ resolved
@@ -1,32 +1,13 @@
-<<<<<<< HEAD
 import { DBUG, INFO, WARN, log } from './util.js'
-=======
-/* globals global: false */
-"use strict";
->>>>>>> c6a03c28
 
 export let enableMixedRulesets = { enable: false };
 
-<<<<<<< HEAD
 export const domainBlacklist = new Set();
-=======
-// Stubs so this runs under nodejs. They get overwritten later by util.js
-if (typeof util == 'undefined' || typeof global != 'undefined') {
-  Object.assign(global, {
-    util: {
-      DBUG: 2,
-      INFO: 3,
-      WARN: 5,
-      log: ()=>{},
-    }
-  });
-}
-
-let settings = {
+
+export let settings = {
   enableMixedRulesets: false,
   domainBlacklist: new Set(),
 };
->>>>>>> c6a03c28
 
 // To reduce memory usage for the numerous rules/cookies with trivial rules
 const trivial_rule_to = "https:";
@@ -248,11 +229,7 @@
     var platform = ruletag["platform"]
     if (platform) {
       default_state = false;
-<<<<<<< HEAD
-      if (platform == "mixedcontent" && enableMixedRulesets.enable) {
-=======
       if (platform == "mixedcontent" && settings.enableMixedRulesets) {
->>>>>>> c6a03c28
         default_state = true;
       }
       note += "Platform(s): " + platform + "\n";
@@ -371,11 +348,7 @@
     var platform = ruletag.getAttribute("platform");
     if (platform) {
       default_state = false;
-<<<<<<< HEAD
-      if (platform == "mixedcontent" && enableMixedRulesets.enable) {
-=======
       if (platform == "mixedcontent" && settings.enableMixedRulesets) {
->>>>>>> c6a03c28
         default_state = true;
       }
       note += "Platform(s): " + platform + "\n";
@@ -539,13 +512,8 @@
     // observed and the domain blacklisted, a cookie might already have been
     // flagged as secure.
 
-<<<<<<< HEAD
-    if (domainBlacklist.has(domain)) {
+    if (settings.domainBlacklist.has(domain)) {
       log(INFO, "cookies for " + domain + "blacklisted");
-=======
-    if (settings.domainBlacklist.has(domain)) {
-      util.log(util.INFO, "cookies for " + domain + "blacklisted");
->>>>>>> c6a03c28
       return false;
     }
     var cached_item = this.cookieHostCache.get(domain);
@@ -600,15 +568,4 @@
     }
     return null;
   }
-<<<<<<< HEAD
-};
-=======
-};
-
-Object.assign(exports, {
-  settings,
-  RuleSets,
-});
-
-})(typeof exports == 'undefined' ? window.rules = {} : exports);
->>>>>>> c6a03c28
+};