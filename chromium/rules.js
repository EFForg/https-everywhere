// A cache for potentiallyApplicableRulesets
// Size chosen /completely/ arbitrarily.
var ruleCache = new LRUCache(2048);

function Rule(from, to) {
  //this.from = from;
  this.to = to;
  this.from_c = new RegExp(from);
}

function Exclusion(pattern) {
  //this.pattern = pattern;
  this.pattern_c = new RegExp(pattern);
}

function CookieRule(host, cookiename) {
  this.host = host;
  this.host_c = new RegExp(host);
  this.name = cookiename;
  this.name_c = new RegExp(cookiename);
}

function RuleSet(set_name, match_rule, default_state, note) {
  this.name = set_name;
  if (match_rule)
    this.ruleset_match_c = new RegExp(match_rule);
  else
    this.ruleset_match_c = null;
  this.rules = [];
  this.exclusions = [];
  this.targets = [];
  this.cookierules = [];
  this.active = default_state;
  this.default_state = default_state;
  this.note = note;
}

RuleSet.prototype = {
  apply: function(urispec) {
    var returl = null;
    // If a rulset has a match_rule and it fails, go no further
    if (this.ruleset_match_c && !this.ruleset_match_c.test(urispec)) {
      log(VERB, "ruleset_match_c excluded " + urispec);
      return null;
    }
    // Even so, if we're covered by an exclusion, go home
    for(var i = 0; i < this.exclusions.length; ++i) {
      if (this.exclusions[i].pattern_c.test(urispec)) {
        log(DBUG,"excluded uri " + urispec);
        return null;
      }
    }
    // Okay, now find the first rule that triggers
    for(var i = 0; i < this.rules.length; ++i) {
      returl = urispec.replace(this.rules[i].from_c,
                               this.rules[i].to);
      if (returl != urispec) {
        return returl;
      }
    }
    if (this.ruleset_match_c) {
      // This is not an error, because we do not insist the matchrule
      // precisely describes to target space of URLs ot redirected
      log(DBUG,"Ruleset "+this.name
              +" had an applicable match-rule but no matching rules");
    }
    return null;
  },

};


function RuleSets() {
  // Load rules into structure
  this.targets = {};

  for(var i = 0; i < rule_list.length; i++) {
    var xhr = new XMLHttpRequest();
    // Use blocking XHR to ensure everything is loaded by the time
    // we return.
    //var that = this;
    //xhr.onreadystatechange = function() { that.loadRuleSet(xhr); }
    xhr.open("GET", chrome.extension.getURL(rule_list[i]), false);
    //xhr.open("GET", chrome.extension.getURL(rule_list[i]), true);
    xhr.send(null);
    this.loadRuleSet(xhr);
  }
  this.global_rulesets = this.targets["*"] ? this.targets["*"] : [];
}

RuleSets.prototype = {

  localPlatformRegexp: (function() {
    if (/(OPR|Opera)[\/\s](\d+\.\d+)/.test(navigator.userAgent)) {
      log(DBUG, 'Detected that we are running Opera');
      return new RegExp("chromium|mixedcontent");
    } else {
      log(DBUG, 'Detected that we are running Chrome/Chromium');
      return new RegExp("chromium");
    }
  })(),

  loadRuleSet: function(xhr) {
    // Get file contents
    if (xhr.readyState != 4) {
      return;
    }

    // XXX: Validation + error checking
    var sets = xhr.responseXML.getElementsByTagName("ruleset");
    for (var i = 0; i < sets.length; ++i) {
      this.parseOneRuleset(sets[i]);
    }
  },

  parseOneRuleset: function(ruletag) {
    var default_state = true;
    var note = "";
    if (ruletag.attributes.default_off) {
      default_state = false;
      note += ruletag.attributes.default_off.value + "\n";
    }

    // If a ruleset declares a platform, and we don't match it, treat it as
    // off-by-default
    var platform = ruletag.getAttribute("platform");
    if (platform) {
      if (platform.search(this.localPlatformRegexp) == -1) {
        default_state = false;
      }
      note += "Platform(s): " + platform + "\n";
    }

    var rule_set = new RuleSet(ruletag.getAttribute("name"),
                               ruletag.getAttribute("match_rule"),
                               default_state,
                               note.trim());

    // Read user prefs
    if (rule_set.name in localStorage) {
      rule_set.active = (localStorage[rule_set.name] == "true");
    }

    var rules = ruletag.getElementsByTagName("rule");
    for(var j = 0; j < rules.length; j++) {
      rule_set.rules.push(new Rule(rules[j].getAttribute("from"),
                                    rules[j].getAttribute("to")));
    }

    var exclusions = ruletag.getElementsByTagName("exclusion");
    for(var j = 0; j < exclusions.length; j++) {
      rule_set.exclusions.push(
            new Exclusion(exclusions[j].getAttribute("pattern")));
    }

    var cookierules = ruletag.getElementsByTagName("securecookie");
    for(var j = 0; j < cookierules.length; j++) {
      rule_set.cookierules.push(new CookieRule(cookierules[j].getAttribute("host"),
                                           cookierules[j].getAttribute("name")));
    }

    var targets = ruletag.getElementsByTagName("target");
    for(var j = 0; j < targets.length; j++) {
       var host = targets[j].getAttribute("host");
       if (!(host in this.targets)) {
         this.targets[host] = [];
       }
       this.targets[host].push(rule_set);
    }
  },

  setInsert: function(intoList, fromList) {
    // Insert any elements from fromList into intoList, if they are not
    // already there.  fromList may be null.
    if (!fromList) return;
    for (var i = 0; i < fromList.length; i++)
      if (intoList.indexOf(fromList[i]) == -1)
        intoList.push(fromList[i]);
  },
  
  potentiallyApplicableRulesets: function(host) {
    // Return a list of rulesets that apply to this host
<<<<<<< HEAD
    var tmp, t;
=======

    // Have we cached this result? If so, return it!
    var cached_item = ruleCache.get(host);
    if (cached_item !== undefined) {
        log(DBUG, "Rulseset cache hit for " + host);
        return cached_item;
    }
    log(DBUG, "Ruleset cache miss for " + host);

    var i, tmp, t;
>>>>>>> 2a02a71b
    var results = this.global_rulesets.slice(0); // copy global_rulesets
    if (this.targets[host])
      results = results.concat(this.targets[host]);
    // replace each portion of the domain with a * in turn
    var segmented = host.split(".");
    for (var i = 0; i < segmented.length; ++i) {
      tmp = segmented[i];
      segmented[i] = "*";
      t = segmented.join(".");
      segmented[i] = tmp;
      this.setInsert(results, this.targets[t]);
    }
    // now eat away from the left, with *, so that for x.y.z.google.com we
    // check *.z.google.com and *.google.com (we did *.y.z.google.com above)
    for (var i = 2; i <= segmented.length - 2; ++i) {
      t = "*." + segmented.slice(i,segmented.length).join(".");
      this.setInsert(results, this.targets[t]);
    }
    log(DBUG,"Applicable rules for " + host + ":");
    if (results.length == 0)
      log(DBUG, "  None");
    else
      for (var i = 0; i < results.length; ++i)
        log(DBUG, "  " + results[i].name);

    // Insert results into the ruleset cache
    ruleCache.set(host, results);
    return results;
  },

  shouldSecureCookie: function(cookie, knownHttps) {
    // Check to see if the Cookie object c meets any of our cookierule citeria
    // for being marked as secure.  knownHttps is true if the context for this
    // cookie being set is known to be https.
    //log(DBUG, "Testing cookie:");
    //log(DBUG, "  name: " + cookie.name);
    //log(DBUG, "  host: " + cookie.host);
    //log(DBUG, "  domain: " + cookie.domain);
    //log(DBUG, "  rawhost: " + cookie.rawHost);
    var hostname = cookie.domain;
    // cookie domain scopes can start with .
    while (hostname.charAt(0) == ".")
      hostname = hostname.slice(1);

    var rs = this.potentiallyApplicableRulesets(hostname);
    for (var i = 0; i < rs.length; ++i) {
      var ruleset = rs[i];
      if (ruleset.active) {
        if (!knownHttps && !this.safeToSecureCookie(hostname))
          continue;
        for (var j = 0; j < ruleset.cookierules.length; j++) {
          var cr = ruleset.cookierules[j];
          if (cr.host_c.test(cookie.domain) && cr.name_c.test(cookie.name)) {
            return ruleset;
          }
          //log(WARN, "no match domain " + cr.host_c.test(cookie.domain) +
          //          " name " + cr.name_c.test(cookie.name));
          //log(WARN, "with " + cookie.domain + " " + cookie.name);
          //log(WARN, "and " + cr.host + " " + cr.name);
        }
      }
    }
    return null;
  },

  safeToSecureCookie: function(domain) {
    // Check if the domain might be being served over HTTP.  If so, it isn't
    // safe to secure a cookie!  We can't always know this for sure because
    // observing cookie-changed doesn't give us enough context to know the
    // full origin URI.

    // First, if there are any redirect loops on this domain, don't secure
    // cookies.  XXX This is not a very satisfactory heuristic.  Sometimes we
    // would want to secure the cookie anyway, because the URLs that loop are
    // not authenticated or not important.  Also by the time the loop has been
    // observed and the domain blacklisted, a cookie might already have been
    // flagged as secure.

    if (domain in domainBlacklist) {
      log(INFO, "cookies for " + domain + "blacklisted");
      return false;
    }

    // If we passed that test, make up a random URL on the domain, and see if
    // we would HTTPSify that.

    try {
      var nonce_path = "/" + Math.random().toString();
      nonce_path = nonce_path + nonce_path;
      var test_uri = "http://" + domain + nonce_path;
    } catch (e) {
      log(WARN, "explosion in safeToSecureCookie for " + domain + "\n"
                      + "(" + e + ")");
      return false;
    }

    log(INFO, "Testing securecookie applicability with " + test_uri);
    var rs = this.potentiallyApplicableRulesets(domain);
    for (var i = 0; i < rs.length; ++i) {
      if (!rs[i].active) continue;
      var rewrite = rs[i].apply(test_uri);
      if (rewrite) {
        log(INFO, "Yes: " + rewrite);
        return true;
      }
    }
    log(INFO, "(NO)");
    return false;
  },

  rewriteURI: function(urispec, host) {
    var newuri = null;
    var rs = this.potentiallyApplicableRulesets(host);
    for(var i = 0; i < rs.length; ++i) {
      if (rs[i].active && (newuri = rs[i].apply(urispec)))
        return newuri;
    }
    return null;
  },
};<|MERGE_RESOLUTION|>--- conflicted
+++ resolved
@@ -180,10 +180,7 @@
   
   potentiallyApplicableRulesets: function(host) {
     // Return a list of rulesets that apply to this host
-<<<<<<< HEAD
     var tmp, t;
-=======
-
     // Have we cached this result? If so, return it!
     var cached_item = ruleCache.get(host);
     if (cached_item !== undefined) {
@@ -192,8 +189,6 @@
     }
     log(DBUG, "Ruleset cache miss for " + host);
 
-    var i, tmp, t;
->>>>>>> 2a02a71b
     var results = this.global_rulesets.slice(0); // copy global_rulesets
     if (this.targets[host])
       results = results.concat(this.targets[host]);
