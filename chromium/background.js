--- conflicted
+++ resolved
@@ -73,21 +73,6 @@
       all_rules.addFromXml((new DOMParser()).parseFromString(legacy_custom_ruleset, 'text/xml'));
     }
   }
-<<<<<<< HEAD
-  store.get({legacy_custom_rulesets: []}, item => load_legacy_custom_rulesets(item.legacy_custom_rulesets));
-
-  var USER_RULE_KEY = 'userRules';
-  // Records which tabId's are active in the HTTPS Switch Planner (see
-  // devtools-panel.js).
-  var switchPlannerEnabledFor = {};
-  // Detailed information recorded when the HTTPS Switch Planner is active.
-  // Structure is:
-  //   switchPlannerInfo[tabId]["rw"/"nrw"][resource_host][active_content][url];
-  // rw / nrw stand for "rewritten" versus "not rewritten"
-  var switchPlannerInfo = {};
-
-  /**
-=======
 }
 
 var USER_RULE_KEY = 'userRules';
@@ -101,7 +86,6 @@
 var switchPlannerInfo = {};
 
 /**
->>>>>>> c5ee8563
  * Load preferences. Structure is:
  *  {
  *    httpNowhere: Boolean,
@@ -109,21 +93,6 @@
  *    isExtensionEnabled: Boolean
  *  }
  */
-<<<<<<< HEAD
-  var httpNowhereOn = false;
-  var showCounter = true;
-  var isExtensionEnabled = true;
-
-  var initializeStoredGlobals = () => {
-    store.get({
-      httpNowhere: false,
-      showCounter: true,
-      globalEnabled: true
-    }, function(item) {
-      httpNowhereOn = item.httpNowhere;
-      showCounter = item.showCounter;
-      isExtensionEnabled = item.globalEnabled;
-=======
 var httpNowhereOn = false;
 var showCounter = true;
 var isExtensionEnabled = true;
@@ -148,7 +117,6 @@
   if (areaName === 'sync' || areaName === 'local') {
     if ('httpNowhere' in changes) {
       httpNowhereOn = changes.httpNowhere.newValue;
->>>>>>> c5ee8563
       updateState();
     });
   }
@@ -264,13 +232,9 @@
         return;
       }
 
-<<<<<<< HEAD
       const activeCount = getActiveRulesetCount(tabs[0].id);
-=======
-    chrome.browserAction.setBadgeBackgroundColor({ color: '#666666' });
->>>>>>> c5ee8563
-
-      chrome.browserAction.setBadgeBackgroundColor({ color: '#00cc00' });
+
+      chrome.browserAction.setBadgeBackgroundColor({ color: '#666666' });
 
       const showBadge = activeCount > 0 && isExtensionEnabled && showCounter;
 
