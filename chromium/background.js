// TODO: This keeps around history across "clear history" events. Fix that.
var switchPlannerMode = true;
var switchPlannerInfo = {};
  console.log("XXX TESTING XXX");

var all_rules = new RuleSets();
var wr = chrome.webRequest;

/*
for (var v in localStorage) {
  log(DBUG, "localStorage["+v+"]: "+localStorage[v]);
}

var rs = all_rules.potentiallyApplicableRulesets("www.google.com");
for (r in rs) {
  log(DBUG, rs[r].name +": "+ rs[r].active);
  log(DBUG, rs[r].name +": "+ rs[r].default_state);
}
*/

// Add the HTTPS Everywhere icon to the URL address bar.
// TODO: Switch from pageAction to browserAction?
function displayPageAction(tabId) {
  if (tabId !== -1) {
    chrome.tabs.get(tabId, function(tab) {
      if(typeof(tab) === "undefined") {
        log(DBUG, "Not a real tab. Skipping showing pageAction.");
      }
      else {
        chrome.pageAction.show(tabId);
      }
    });
  }
}

function AppliedRulesets() {
  this.active_tab_rules = {};

  var that = this;
  chrome.tabs.onRemoved.addListener(function(tabId, info) {
    that.removeTab(tabId);
  });
}

AppliedRulesets.prototype = {
  addRulesetToTab: function(tabId, ruleset) {
    if (tabId in this.active_tab_rules) {
      this.active_tab_rules[tabId][ruleset.name] = ruleset;
    } else {
      this.active_tab_rules[tabId] = {};
      this.active_tab_rules[tabId][ruleset.name] = ruleset;
    }
  },

  getRulesets: function(tabId) {
    if (tabId in this.active_tab_rules) {
      return this.active_tab_rules[tabId];
    }
    return null;
  },

  removeTab: function(tabId) {
    delete this.active_tab_rules[tabId];
  }
};

// FIXME: change this name
var activeRulesets = new AppliedRulesets();

var urlBlacklist = {};
var domainBlacklist = {};

// redirect counter workaround
// TODO: Remove this code if they ever give us a real counter
var redirectCounter = {};

function onBeforeRequest(details) {
  // get URL into canonical format
  // todo: check that this is enough
  var uri = new URI(details.url);

  // Normalise hosts such as "www.example.com."
  var canonical_host = uri.hostname();
  if (canonical_host.charAt(canonical_host.length - 1) == ".") {
    while (canonical_host.charAt(canonical_host.length - 1) == ".")
      canonical_host = canonical_host.slice(0,-1);
<<<<<<< HEAD
=======
    uri.hostname(canonical_host);
>>>>>>> 21f1bf41
  }
  uri.hostname(canonical_host);

  // If there is a username / password, put them aside during the ruleset
  // analysis process
  var tmpuserinfo = uri.userinfo();
  if (tmpuserinfo) {
    uri.userinfo('');
  }

  var canonical_url = uri.toString();
  if (details.url != canonical_url && tmpuserinfo === '') {
    log(INFO, "Original url " + details.url + 
        " changed before processing to " + canonical_url);
  }
  if (canonical_url in urlBlacklist) {
    return null;
  }

  if (details.type == "main_frame") {
    activeRulesets.removeTab(details.tabId);
  }

  var rs = all_rules.potentiallyApplicableRulesets(uri.hostname());
  // If no rulesets could apply, let's get out of here!
  if (rs.length === 0) { return; }

  if (details.requestId in redirectCounter) {
    redirectCounter[details.requestId] += 1;
    log(DBUG, "Got redirect id "+details.requestId+
        ": "+redirectCounter[details.requestId]);

    if (redirectCounter[details.requestId] > 9) {
        log(NOTE, "Redirect counter hit for "+canonical_url);
        urlBlacklist[canonical_url] = true;
        var hostname = uri.hostname();
        domainBlacklist[hostname] = true;
        log(WARN, "Domain blacklisted " + hostname);
        return;
    }
  } else {
    redirectCounter[details.requestId] = 0;
  }

  var newuristr = null;

  for(var i = 0; i < rs.length; ++i) {
    activeRulesets.addRulesetToTab(details.tabId, rs[i]);
    if (rs[i].active && !newuristr) {
      newuristr = rs[i].apply(canonical_url);
    }
  }

<<<<<<< HEAD
  if (newuristr && tmpuserinfo != "") {
=======
  if (newuristr && tmpuserinfo !== "") {
>>>>>>> 21f1bf41
    // re-insert userpass info which was stripped temporarily
    // while rules were applied
    var finaluri = new URI(newuristr);
    finaluri.userinfo(tmpuserinfo);
    newuristr = finaluri.toString();
  }

<<<<<<< HEAD
  // In Switch Planner Mode, record any non-rewriteable
  // HTTP URIs by parent hostname, along with the resource type.
  if (switchPlannerMode && uri.protocol() !== "https") {
    // In order to figure out the document requesting this resource,
    // have to get the tab. TODO: any cheaper way?
    // XXX: Because this is async it's actually inaccurate during quick page
    // switches. Maybe it only matters when you're switching domains though?
    chrome.tabs.get(details.tabId, function(tab) {
      var tab_host = new URI(tab.url).hostname();
      if (tab_host !== canonical_host) {
        writeToSwitchPlanner(details.type,
                             tab_host,
                             canonical_host,
                             details.url,
                             newuristr);
      }
    });
  }

=======
>>>>>>> 21f1bf41
  if (newuristr) {
    log(DBUG, "Redirecting from "+details.url+" to "+newuristr);
    return {redirectUrl: newuristr};
  } else {
    return null;
<<<<<<< HEAD
  }
}


// Map of which values for the `type' enum denote active vs passive content.
// https://developer.chrome.com/extensions/webRequest.html#event-onBeforeRequest
var activeTypes = { stylesheet: 1, script: 1, object: 1, other: 1};
// We consider sub_frame to be passive even though it can contain JS or Flash.
// This is because code running the sub_frame cannot access the main frame's
// content, by same-origin policy. This is true even if the sub_frame is on the
// same domain but different protocol - i.e. HTTP while the parent is HTTPS -
// because same-origin policy includes the protocol. This also mimics Chrome's
// UI treatment of insecure subframes.
var passiveTypes = { main_frame: 1, sub_frame: 1, image: 1, xmlhttprequest: 1};

// Record a non-HTTPS URL loaded by a given hostname in the Switch Planner, for
// use in determining which resources need to be ported to HTTPS.
// TODO: Maybe unique by resource URL, so reloading a single page doesn't double
// the counts?
function writeToSwitchPlanner(type, tab_host, resource_host, resource_url, rewritten_url) {
  var rw = "rw";
  if (rewritten_url == null)
    rw = "no";

  var active_content = 0;
  if (activeTypes[type]) {
    active_content = 1;
  } else if (passiveTypes[type]) {
    active_content = 0;
  } else {
    log(WARN, "Unknown type from onBeforeRequest details: `" + type + "', assuming active");
    active_content = 1;
  }

  // Only add if we were unable to rewrite this URL.
  // TODO: Maybe also count rewritten URLs separately.
  if (rewritten_url != null) return;

  if (!switchPlannerInfo[tab_host])
    switchPlannerInfo[tab_host] = {};
  if (!switchPlannerInfo[tab_host][resource_host])
    switchPlannerInfo[tab_host][resource_host] = {};
  if (!switchPlannerInfo[tab_host][resource_host][active_content])
    switchPlannerInfo[tab_host][resource_host][active_content] = {};

  switchPlannerInfo[tab_host][resource_host][active_content][resource_url] = 1;
}

// Return the number of properties in an object. For associative maps, this is
// their size.
function objSize(obj) {
  if (typeof obj == 'undefined') return 0;
  var size = 0, key;
  for (key in obj) {
    if (obj.hasOwnProperty(key)) size++;
  }
  return size;
}

// Make an array of asset hosts by score so we can sort them,
// presenting the most important ones first.
function sortSwitchPlanner(tab_host) {
  var asset_host_list = [];
  var parentInfo = switchPlannerInfo[tab_host];
  for (var asset_host in parentInfo) {
    var ah = parentInfo[asset_host];
    var activeCount = objSize(ah[1]);
    var passiveCount = objSize(ah[0]);
    var score = activeCount * 100 + passiveCount;
    asset_host_list.push([score, activeCount, passiveCount, asset_host]);
  }
  asset_host_list.sort(function(a,b){return a[0]-b[0]});
  return asset_host_list;
}

// Format the switch planner output for presentation to a user.
function switchPlannerSmallHtml(tab_host) {
  var asset_host_list = sortSwitchPlanner(tab_host);
  if (asset_host_list.length == 0) {
    return "<b>none</b>";
  }

  var output = "";
  for (var i = asset_host_list.length - 1; i >= 0; i--) {
    var host = asset_host_list[i][3];
    var activeCount = asset_host_list[i][1];
    var passiveCount = asset_host_list[i][2];

    output += "<b>" + host + "</b>: ";
    if (activeCount > 0) {
      output += activeCount + " active";
      if (passiveCount > 0)
        output += ", ";
    }
    if (passiveCount > 0) {
      output += passiveCount + " passive";
    }
    output += "<br/>";
  }
  return output;
}

function linksFromKeys(map) {
  if (typeof map == 'undefined') return "";
  var output = "";
  for (var key in map) {
    if (map.hasOwnProperty(key)) {
      output += "<a href='" + key + "'>" + key + "</a><br/>";
    }
  }
  return output;
}

function switchPlannerDetailsHtml(tab_host) {
  var asset_host_list = sortSwitchPlanner(tab_host);
  var output = "";

  for (var i = asset_host_list.length - 1; i >= 0; i--) {
    var host = asset_host_list[i][3];
    var activeCount = asset_host_list[i][1];
    var passiveCount = asset_host_list[i][2];

    output += "<b>" + host + "</b>: ";
    if (activeCount > 0) {
      output += activeCount + " active<br/>";
      output += linksFromKeys(switchPlannerInfo[tab_host][host][1]);
    }
    if (passiveCount > 0) {
      output += "<br/>" + passiveCount + " passive<br/>";
      output += linksFromKeys(switchPlannerInfo[tab_host][host][0]);
    }
    output += "<br/>";
=======
>>>>>>> 21f1bf41
  }
  return output;
}

function onCookieChanged(changeInfo) {
  if (!changeInfo.removed && !changeInfo.cookie.secure) {
    if (all_rules.shouldSecureCookie(changeInfo.cookie, false)) {
      var cookie = {name:changeInfo.cookie.name,value:changeInfo.cookie.value,
                    domain:changeInfo.cookie.domain,path:changeInfo.cookie.path,
                    httpOnly:changeInfo.cookie.httpOnly,
                    expirationDate:changeInfo.cookie.expirationDate,
                    storeId:changeInfo.cookie.storeId};
      cookie.secure = true;
      // FIXME: What is with this url noise? are we just supposed to lie?
      if (cookie.domain[0] == ".") {
        cookie.url = "https://www"+cookie.domain+cookie.path;
      } else {
        cookie.url = "https://"+cookie.domain+cookie.path;
      }
      // We get repeated events for some cookies because sites change their
      // value repeatedly and remove the "secure" flag.
      log(DBUG,
       "Securing cookie "+cookie.name+" for "+cookie.domain+", was secure="+changeInfo.cookie.secure);
      chrome.cookies.set(cookie);
    }
  }
}

// This event is needed due to the potential race between cookie permissions
// update and cookie transmission (because the cookie API is non-blocking).
// Without this function, an aggressive attacker could race to steal a not-yet-secured
// cookie if they controlled & could redirect the user to a non-SSL subdomain.
// WARNING: This is a very hot function.
function onBeforeSendHeaders(details) {
  // TODO: Verify this with wireshark
  for (var h in details.requestHeaders) {
    if (details.requestHeaders[h].name == "Cookie") {
      // Per RFC 6265, Chrome sends only ONE cookie header, period.
      var uri = new URI(details.url);
      var host = uri.hostname();

      var newCookies = [];
      var cookies = details.requestHeaders[h].value.split(";");

      for (var c in cookies) {
        // Create a fake "nsICookie2"-ish object to pass in to our rule API:
        var fake = {domain:host, name:cookies[c].split("=")[0]};
        // XXX I have no idea whether the knownHttp parameter should be true
        // or false here.  We're supposedly inside a race condition or
        // something, right?
        var ruleset = all_rules.shouldSecureCookie(fake, false);
        if (ruleset) {
          activeRulesets.addRulesetToTab(details.tabId, ruleset);
          log(INFO, "Woah, we lost the race on updating a cookie: "+details.requestHeaders[h].value);
        } else {
          newCookies.push(cookies[c]);
        }
      }
      details.requestHeaders[h].value = newCookies.join(";");
      log(DBUG, "Got new cookie header: "+details.requestHeaders[h].value);

      // We've seen the one cookie header, so let's get out of here!
      break;
    }
  }

  return {requestHeaders:details.requestHeaders};
}

function onResponseStarted(details) {

  // redirect counter workaround
  // TODO: Remove this code if they ever give us a real counter
  if (details.requestId in redirectCounter) {
    delete redirectCounter[details.requestId];
  }
}

wr.onBeforeRequest.addListener(onBeforeRequest, {urls: ["https://*/*", "http://*/*"]}, ["blocking"]);

// This watches cookies sent via HTTP.
// We do *not* watch HTTPS cookies -- they're already being sent over HTTPS -- yay!
wr.onBeforeSendHeaders.addListener(onBeforeSendHeaders, {urls: ["http://*/*"]},
                                   ["requestHeaders", "blocking"]);

wr.onResponseStarted.addListener(onResponseStarted,
                                 {urls: ["https://*/*", "http://*/*"]});


// Add the small HTTPS Everywhere icon in the address bar.
// Note: We can't use any other hook (onCreated, onActivated, etc.) because Chrome resets the
// pageActions on URL change. We should strongly consider switching from pageAction to browserAction.
chrome.tabs.onUpdated.addListener(function(tabId, changeInfo, tab) {
    displayPageAction(tabId);
});

// Pre-rendered tabs / instant experiments sometimes skip onUpdated.
// See http://crbug.com/109557
chrome.tabs.onReplaced.addListener(function(addedTabId, removedTabId) {
    displayPageAction(addedTabId);
});

// Listen for cookies set/updated and secure them if applicable. This function is async/nonblocking,
// so we also use onBeforeSendHeaders to prevent a small window where cookies could be stolen.
chrome.cookies.onChanged.addListener(onCookieChanged);<|MERGE_RESOLUTION|>--- conflicted
+++ resolved
@@ -84,12 +84,8 @@
   if (canonical_host.charAt(canonical_host.length - 1) == ".") {
     while (canonical_host.charAt(canonical_host.length - 1) == ".")
       canonical_host = canonical_host.slice(0,-1);
-<<<<<<< HEAD
-=======
     uri.hostname(canonical_host);
->>>>>>> 21f1bf41
-  }
-  uri.hostname(canonical_host);
+  }
 
   // If there is a username / password, put them aside during the ruleset
   // analysis process
@@ -141,11 +137,7 @@
     }
   }
 
-<<<<<<< HEAD
-  if (newuristr && tmpuserinfo != "") {
-=======
   if (newuristr && tmpuserinfo !== "") {
->>>>>>> 21f1bf41
     // re-insert userpass info which was stripped temporarily
     // while rules were applied
     var finaluri = new URI(newuristr);
@@ -153,7 +145,6 @@
     newuristr = finaluri.toString();
   }
 
-<<<<<<< HEAD
   // In Switch Planner Mode, record any non-rewriteable
   // HTTP URIs by parent hostname, along with the resource type.
   if (switchPlannerMode && uri.protocol() !== "https") {
@@ -173,14 +164,11 @@
     });
   }
 
-=======
->>>>>>> 21f1bf41
   if (newuristr) {
     log(DBUG, "Redirecting from "+details.url+" to "+newuristr);
     return {redirectUrl: newuristr};
   } else {
     return null;
-<<<<<<< HEAD
   }
 }
 
@@ -313,8 +301,6 @@
       output += linksFromKeys(switchPlannerInfo[tab_host][host][0]);
     }
     output += "<br/>";
-=======
->>>>>>> 21f1bf41
   }
   return output;
 }
