// Records which tabId's are active in the HTTPS Switch Planner (see
// devtools-panel.js).
var switchPlannerEnabledFor = {};
// Detailed information recorded when the HTTPS Switch Planner is active.
// Structure is:
//   switchPlannerInfo[tabId]["rw"/"nrw"][resource_host][active_content][url];
// rw / nrw stand for "rewritten" versus "not rewritten"
var switchPlannerInfo = {};

var all_rules = new RuleSets();
var wr = chrome.webRequest;

/*
for (var v in localStorage) {
  log(DBUG, "localStorage["+v+"]: "+localStorage[v]);
}

var rs = all_rules.potentiallyApplicableRulesets("www.google.com");
for (r in rs) {
  log(DBUG, rs[r].name +": "+ rs[r].active);
  log(DBUG, rs[r].name +": "+ rs[r].default_state);
}
*/

function AppliedRulesets() {
  this.active_tab_rules = {};

  var that = this;
  chrome.tabs.onRemoved.addListener(function(tabId, info) {
    that.removeTab(tabId);
  });
}

AppliedRulesets.prototype = {
  addRulesetToTab: function(tabId, ruleset) {
    if (tabId in this.active_tab_rules) {
      this.active_tab_rules[tabId][ruleset.name] = ruleset;
    } else {
      this.active_tab_rules[tabId] = {};
      this.active_tab_rules[tabId][ruleset.name] = ruleset;
    }
  },

  getRulesets: function(tabId) {
    if (tabId in this.active_tab_rules) {
      return this.active_tab_rules[tabId];
    }
    return null;
  },

  removeTab: function(tabId) {
    delete this.active_tab_rules[tabId];
  }
};

// FIXME: change this name
var activeRulesets = new AppliedRulesets();

var urlBlacklist = {};
var domainBlacklist = {};

// redirect counter workaround
// TODO: Remove this code if they ever give us a real counter
var redirectCounter = {};

function onBeforeRequest(details) {
  // get URL into canonical format
  // todo: check that this is enough
  var uri = new URI(details.url);

  // Normalise hosts such as "www.example.com."
  var canonical_host = uri.hostname();
  if (canonical_host.charAt(canonical_host.length - 1) == ".") {
    while (canonical_host.charAt(canonical_host.length - 1) == ".")
      canonical_host = canonical_host.slice(0,-1);
    uri.hostname(canonical_host);
  }

  // If there is a username / password, put them aside during the ruleset
  // analysis process
  var tmpuserinfo = uri.userinfo();
  if (tmpuserinfo) {
    uri.userinfo('');
  }

  var canonical_url = uri.toString();
  if (details.url != canonical_url && tmpuserinfo === '') {
    log(INFO, "Original url " + details.url + 
        " changed before processing to " + canonical_url);
  }
  if (canonical_url in urlBlacklist) {
    return null;
  }

  if (details.type == "main_frame") {
    activeRulesets.removeTab(details.tabId);
  }

  var rs = all_rules.potentiallyApplicableRulesets(uri.hostname());
  // If no rulesets could apply, let's get out of here!
  if (rs.length === 0) { return; }

  if (redirectCounter[details.requestId] >= 8) {
    log(NOTE, "Redirect counter hit for " + canonical_url);
    urlBlacklist[canonical_url] = true;
    var hostname = uri.hostname();
    domainBlacklist[hostname] = true;
    log(WARN, "Domain blacklisted " + hostname);
    return null;
  }

  var newuristr = null;

  for(var i = 0; i < rs.length; ++i) {
    activeRulesets.addRulesetToTab(details.tabId, rs[i]);
    if (rs[i].active && !newuristr) {
      newuristr = rs[i].apply(canonical_url);
    }
  }

  if (newuristr && tmpuserinfo !== "") {
    // re-insert userpass info which was stripped temporarily
    // while rules were applied
    var finaluri = new URI(newuristr);
    finaluri.userinfo(tmpuserinfo);
    newuristr = finaluri.toString();
  }

  // In Switch Planner Mode, record any non-rewriteable
  // HTTP URIs by parent hostname, along with the resource type.
  if (switchPlannerEnabledFor[details.tabId] && uri.protocol() !== "https") {
    writeToSwitchPlanner(details.type,
                         details.tabId,
                         canonical_host,
                         details.url,
                         newuristr);
  }

  if (newuristr) {
    log(DBUG, "Redirecting from "+details.url+" to "+newuristr);
    return {redirectUrl: newuristr};
  } else {
    return null;
  }
}


// Map of which values for the `type' enum denote active vs passive content.
// https://developer.chrome.com/extensions/webRequest.html#event-onBeforeRequest
var activeTypes = { stylesheet: 1, script: 1, object: 1, other: 1};
// We consider sub_frame to be passive even though it can contain JS or Flash.
// This is because code running the sub_frame cannot access the main frame's
// content, by same-origin policy. This is true even if the sub_frame is on the
// same domain but different protocol - i.e. HTTP while the parent is HTTPS -
// because same-origin policy includes the protocol. This also mimics Chrome's
// UI treatment of insecure subframes.
var passiveTypes = { main_frame: 1, sub_frame: 1, image: 1, xmlhttprequest: 1};

// Record a non-HTTPS URL loaded by a given hostname in the Switch Planner, for
// use in determining which resources need to be ported to HTTPS.
function writeToSwitchPlanner(type, tab_id, resource_host, resource_url, rewritten_url) {
  var rw = "rw";
  if (rewritten_url == null)
    rw = "nrw";

  var active_content = 0;
  if (activeTypes[type]) {
    active_content = 1;
  } else if (passiveTypes[type]) {
    active_content = 0;
  } else {
    log(WARN, "Unknown type from onBeforeRequest details: `" + type + "', assuming active");
    active_content = 1;
  }

  if (!switchPlannerInfo[tab_id]) {
    switchPlannerInfo[tab_id] = {};
    switchPlannerInfo[tab_id]["rw"] = {};
    switchPlannerInfo[tab_id]["nrw"] = {};
  }
  if (!switchPlannerInfo[tab_id][rw][resource_host])
    switchPlannerInfo[tab_id][rw][resource_host] = {};
  if (!switchPlannerInfo[tab_id][rw][resource_host][active_content])
    switchPlannerInfo[tab_id][rw][resource_host][active_content] = {};

  switchPlannerInfo[tab_id][rw][resource_host][active_content][resource_url] = 1;
}

// Return the number of properties in an object. For associative maps, this is
// their size.
function objSize(obj) {
  if (typeof obj == 'undefined') return 0;
  var size = 0, key;
  for (key in obj) {
    if (obj.hasOwnProperty(key)) size++;
  }
  return size;
}

// Make an array of asset hosts by score so we can sort them,
// presenting the most important ones first.
function sortSwitchPlanner(tab_id, rewritten) {
  var asset_host_list = [];
  if (typeof switchPlannerInfo[tab_id] === 'undefined' ||
      typeof switchPlannerInfo[tab_id][rewritten] === 'undefined') {
    return [];
  }
  var tabInfo = switchPlannerInfo[tab_id][rewritten];
  for (var asset_host in tabInfo) {
    var ah = tabInfo[asset_host];
    var activeCount = objSize(ah[1]);
    var passiveCount = objSize(ah[0]);
    var score = activeCount * 100 + passiveCount;
    asset_host_list.push([score, activeCount, passiveCount, asset_host]);
  }
  asset_host_list.sort(function(a,b){return a[0]-b[0]});
  return asset_host_list;
}

// Format the switch planner output for presentation to a user.
function switchPlannerSmallHtmlSection(tab_id, rewritten) {
  var asset_host_list = sortSwitchPlanner(tab_id, rewritten);
  if (asset_host_list.length == 0) {
    return "<b>none</b>";
  }

  var output = "";
  for (var i = asset_host_list.length - 1; i >= 0; i--) {
    var host = asset_host_list[i][3];
    var activeCount = asset_host_list[i][1];
    var passiveCount = asset_host_list[i][2];

    output += "<b>" + host + "</b>: ";
    if (activeCount > 0) {
      output += activeCount + " active";
      if (passiveCount > 0)
        output += ", ";
    }
    if (passiveCount > 0) {
      output += passiveCount + " passive";
    }
    output += "<br/>";
  }
  return output;
}

function switchPlannerRenderSections(tab_id, f) {
  return "Unrewritten HTTP resources loaded from this tab (enable HTTPS on " +
         "these domains and add them to HTTPS Everywhere):<br/>" +
         f(tab_id, "nrw") +
         "<br/>Resources rewritten successfully from this tab (update these " +
         "in your source code):<br/>" +
         f(tab_id, "rw");
}

function switchPlannerSmallHtml(tab_id) {
  return switchPlannerRenderSections(tab_id, switchPlannerSmallHtmlSection);
}

function linksFromKeys(map) {
  if (typeof map == 'undefined') return "";
  var output = "";
  for (var key in map) {
    if (map.hasOwnProperty(key)) {
      output += "<a href='" + key + "'>" + key + "</a><br/>";
    }
  }
  return output;
}

function switchPlannerDetailsHtml(tab_id) {
  return switchPlannerRenderSections(tab_id, switchPlannerDetailsHtmlSection);
}

function switchPlannerDetailsHtmlSection(tab_id, rewritten) {
  var asset_host_list = sortSwitchPlanner(tab_id, rewritten);
  var output = "";

  for (var i = asset_host_list.length - 1; i >= 0; i--) {
    var host = asset_host_list[i][3];
    var activeCount = asset_host_list[i][1];
    var passiveCount = asset_host_list[i][2];

    output += "<b>" + host + "</b>: ";
    if (activeCount > 0) {
      output += activeCount + " active<br/>";
      output += linksFromKeys(switchPlannerInfo[tab_id][rewritten][host][1]);
    }
    if (passiveCount > 0) {
      output += "<br/>" + passiveCount + " passive<br/>";
      output += linksFromKeys(switchPlannerInfo[tab_id][rewritten][host][0]);
    }
    output += "<br/>";
  }
  return output;
}

function onCookieChanged(changeInfo) {
  if (!changeInfo.removed && !changeInfo.cookie.secure) {
    if (all_rules.shouldSecureCookie(changeInfo.cookie, false)) {
      var cookie = {name:changeInfo.cookie.name,
                    value:changeInfo.cookie.value,
                    path:changeInfo.cookie.path,
                    httpOnly:changeInfo.cookie.httpOnly,
                    expirationDate:changeInfo.cookie.expirationDate,
                    storeId:changeInfo.cookie.storeId,
                    secure: true};

      // Host-only cookies don't set the domain field.
      if (!changeInfo.cookie.hostOnly) {
          cookie.domain = changeInfo.cookie.domain;
      }

      // The cookie API is magical -- we must recreate the URL from the domain and path.
      if (changeInfo.cookie.domain[0] == ".") {
          cookie.url = "https://www" + changeInfo.cookie.domain + cookie.path;
      } else {
          cookie.url = "https://" + changeInfo.cookie.domain + cookie.path;
      }
      // We get repeated events for some cookies because sites change their
      // value repeatedly and remove the "secure" flag.
      log(DBUG,
       "Securing cookie " + cookie.name + " for " + changeInfo.cookie.domain + ", was secure=" + changeInfo.cookie.secure);
      chrome.cookies.set(cookie);
    }
  }
}

<<<<<<< HEAD
// This event is needed due to the potential race between cookie permissions
// update and cookie transmission (because the cookie API is non-blocking).
// Without this function, an aggressive attacker could race to steal a not-yet-secured
// cookie if they controlled & could redirect the user to a non-SSL subdomain.
// WARNING: This is a very hot function.
function onBeforeSendHeaders(details) {
  // TODO: Verify this with wireshark
  for (var h in details.requestHeaders) {
    if (details.requestHeaders[h].name == "Cookie") {
      // Per RFC 6265, Chrome sends only ONE cookie header, period.
      var uri = new URI(details.url);
      var host = uri.hostname();

      var newCookies = [];
      var cookies = details.requestHeaders[h].value.split(";");

      for (var c in cookies) {
        // Create a fake "nsICookie2"-ish object to pass in to our rule API:
        var fake = {domain:host, name:cookies[c].split("=")[0]};
        // XXX I have no idea whether the knownHttp parameter should be true
        // or false here.  We're supposedly inside a race condition or
        // something, right?
        var ruleset = all_rules.shouldSecureCookie(fake, false);
        if (ruleset) {
          activeRulesets.addRulesetToTab(details.tabId, ruleset);
          log(INFO, "Woah, we lost the race on updating a cookie: "+details.requestHeaders[h].value);
        } else {
          newCookies.push(cookies[c]);
        }
      }
      details.requestHeaders[h].value = newCookies.join(";");
      log(DBUG, "Got new cookie header: "+details.requestHeaders[h].value);

      // We've seen the one cookie header, so let's get out of here!
      break;
    }
  }

  return {requestHeaders:details.requestHeaders};
}

function onBeforeRedirect(details) {
    // Catch HTTPs -> HTTP redirect loops, ignoring about:blank, HTTPS 302s, etc.
    if (details.redirectUrl.substring(0, 7) === "http://") {
        if (details.requestId in redirectCounter) {
            redirectCounter[details.requestId] += 1;
            log(DBUG, "Got redirect id "+details.requestId+
                ": "+redirectCounter[details.requestId]);
        } else {
            redirectCounter[details.requestId] = 1;
        }
    }
=======
function onResponseStarted(details) {

  // redirect counter workaround
  // TODO: Remove this code if they ever give us a real counter
  if (details.requestId in redirectCounter) {
    delete redirectCounter[details.requestId];
  }
>>>>>>> 2bf1c293
}

wr.onBeforeRequest.addListener(onBeforeRequest, {urls: ["https://*/*", "http://*/*"]}, ["blocking"]);

<<<<<<< HEAD
// This watches cookies sent via HTTP.
// We do *not* watch HTTPS cookies -- they're already being sent over HTTPS -- yay!
wr.onBeforeSendHeaders.addListener(onBeforeSendHeaders, {urls: ["http://*/*"]},
                                   ["requestHeaders", "blocking"]);

// Try to catch redirect loops on URLs we've redirected to HTTPS.
wr.onBeforeRedirect.addListener(onBeforeRedirect, {urls: ["https://*/*"]});
=======
wr.onResponseStarted.addListener(onResponseStarted,
                                 {urls: ["https://*/*", "http://*/*"]});
>>>>>>> 2bf1c293


// Add the small HTTPS Everywhere icon in the address bar.
// Note: We can't use any other hook (onCreated, onActivated, etc.) because Chrome resets the
// pageActions on URL change. We should strongly consider switching from pageAction to browserAction.
chrome.tabs.onUpdated.addListener(function(tabId, changeInfo, tab) {
    if (changeInfo.status === "loading") {
        chrome.pageAction.show(tabId);
    }
});

// Pre-rendered tabs / instant experiments sometimes skip onUpdated.
// See http://crbug.com/109557
chrome.tabs.onReplaced.addListener(function(addedTabId, removedTabId) {
    chrome.tabs.get(addedTabId, function(tab) {
        if(typeof(tab) === "undefined") {
            log(DBUG, "Not a real tab. Skipping showing pageAction.");
        } else {
            chrome.pageAction.show(tabId);
        }
    });
});

// Listen for cookies set/updated and secure them if applicable. This function is async/nonblocking.
chrome.cookies.onChanged.addListener(onCookieChanged);

function disableSwitchPlannerFor(tabId) {
  delete switchPlannerEnabledFor[tabId];
  // Clear stored URL info.
  delete switchPlannerInfo[tabId];
}

function enableSwitchPlannerFor(tabId) {
  switchPlannerEnabledFor[tabId] = true;
}

// Listen for connection from the DevTools panel so we can set up communication.
chrome.runtime.onConnect.addListener(function (port) {
  if (port.name == "devtools-page") {
    chrome.runtime.onMessage.addListener(function(message, sender, sendResponse){
      var tabId = message.tabId;

      var disableOnCloseCallback = function(port) {
        log(DBUG, "Devtools window for tab " + tabId + " closed, clearing data.");
        disableSwitchPlannerFor(tabId);
      };

      if (message.type === "enable") {
        enableSwitchPlannerFor(tabId);
        port.onDisconnect.addListener(disableOnCloseCallback);
      } else if (message.type === "disable") {
        disableSwitchPlannerFor(tabId);
      } else if (message.type === "getSmallHtml") {
        sendResponse({html: switchPlannerSmallHtml(tabId)});
      }
    });
  }
});<|MERGE_RESOLUTION|>--- conflicted
+++ resolved
@@ -326,48 +326,6 @@
   }
 }
 
-<<<<<<< HEAD
-// This event is needed due to the potential race between cookie permissions
-// update and cookie transmission (because the cookie API is non-blocking).
-// Without this function, an aggressive attacker could race to steal a not-yet-secured
-// cookie if they controlled & could redirect the user to a non-SSL subdomain.
-// WARNING: This is a very hot function.
-function onBeforeSendHeaders(details) {
-  // TODO: Verify this with wireshark
-  for (var h in details.requestHeaders) {
-    if (details.requestHeaders[h].name == "Cookie") {
-      // Per RFC 6265, Chrome sends only ONE cookie header, period.
-      var uri = new URI(details.url);
-      var host = uri.hostname();
-
-      var newCookies = [];
-      var cookies = details.requestHeaders[h].value.split(";");
-
-      for (var c in cookies) {
-        // Create a fake "nsICookie2"-ish object to pass in to our rule API:
-        var fake = {domain:host, name:cookies[c].split("=")[0]};
-        // XXX I have no idea whether the knownHttp parameter should be true
-        // or false here.  We're supposedly inside a race condition or
-        // something, right?
-        var ruleset = all_rules.shouldSecureCookie(fake, false);
-        if (ruleset) {
-          activeRulesets.addRulesetToTab(details.tabId, ruleset);
-          log(INFO, "Woah, we lost the race on updating a cookie: "+details.requestHeaders[h].value);
-        } else {
-          newCookies.push(cookies[c]);
-        }
-      }
-      details.requestHeaders[h].value = newCookies.join(";");
-      log(DBUG, "Got new cookie header: "+details.requestHeaders[h].value);
-
-      // We've seen the one cookie header, so let's get out of here!
-      break;
-    }
-  }
-
-  return {requestHeaders:details.requestHeaders};
-}
-
 function onBeforeRedirect(details) {
     // Catch HTTPs -> HTTP redirect loops, ignoring about:blank, HTTPS 302s, etc.
     if (details.redirectUrl.substring(0, 7) === "http://") {
@@ -379,31 +337,12 @@
             redirectCounter[details.requestId] = 1;
         }
     }
-=======
-function onResponseStarted(details) {
-
-  // redirect counter workaround
-  // TODO: Remove this code if they ever give us a real counter
-  if (details.requestId in redirectCounter) {
-    delete redirectCounter[details.requestId];
-  }
->>>>>>> 2bf1c293
 }
 
 wr.onBeforeRequest.addListener(onBeforeRequest, {urls: ["https://*/*", "http://*/*"]}, ["blocking"]);
-
-<<<<<<< HEAD
-// This watches cookies sent via HTTP.
-// We do *not* watch HTTPS cookies -- they're already being sent over HTTPS -- yay!
-wr.onBeforeSendHeaders.addListener(onBeforeSendHeaders, {urls: ["http://*/*"]},
-                                   ["requestHeaders", "blocking"]);
 
 // Try to catch redirect loops on URLs we've redirected to HTTPS.
 wr.onBeforeRedirect.addListener(onBeforeRedirect, {urls: ["https://*/*"]});
-=======
-wr.onResponseStarted.addListener(onResponseStarted,
-                                 {urls: ["https://*/*", "http://*/*"]});
->>>>>>> 2bf1c293
 
 
 // Add the small HTTPS Everywhere icon in the address bar.
