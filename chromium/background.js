"use strict";

(function(exports) {

let all_rules = new rules.RuleSets();

<<<<<<< HEAD
function initialize() {
  return store.initialize()
    .then(initializeStoredGlobals())
    .then(() => {
      all_rules.initialize();

      // Send a message to the embedded webextension bootstrap.js to get settings to import
      chrome.runtime.sendMessage("import-legacy-data", import_settings);
    });
=======
async function initialize() {
  await store.initialize();
  await initializeStoredGlobals();
  await all_rules.initialize();

  // Send a message to the embedded webextension bootstrap.js to get settings to import
  chrome.runtime.sendMessage("import-legacy-data", import_settings);
>>>>>>> 3b81c5c1
}

<<<<<<< HEAD
initialize();

// Load in the legacy custom rulesets, if any
function load_legacy_custom_rulesets(legacy_custom_rulesets){
  for(let legacy_custom_ruleset of legacy_custom_rulesets){
    all_rules.addFromXml((new DOMParser()).parseFromString(legacy_custom_ruleset, 'text/xml'));
  }
}

=======
>>>>>>> 3b81c5c1
/**
 * Load preferences. Structure is:
 *  {
 *    httpNowhere: Boolean,
 *    showCounter: Boolean,
 *    isExtensionEnabled: Boolean
 *  }
 */
var httpNowhereOn = false;
var showCounter = true;
var isExtensionEnabled = true;

function initializeStoredGlobals(){
  return new Promise(resolve => {
    store.get({
      httpNowhere: false,
      showCounter: true,
      globalEnabled: true,
      enableMixedRulesets: false
    }, function(item) {
      httpNowhereOn = item.httpNowhere;
      showCounter = item.showCounter;
      isExtensionEnabled = item.globalEnabled;
      updateState();

      rules.settings.enableMixedRulesets = item.enableMixedRulesets;

      resolve();
    });
  });
}

chrome.storage.onChanged.addListener(async function(changes, areaName) {
  if (areaName === 'sync' || areaName === 'local') {
    if ('httpNowhere' in changes) {
      httpNowhereOn = changes.httpNowhere.newValue;
      updateState();
    }
    if ('showCounter' in changes) {
      showCounter = changes.showCounter.newValue;
      updateState();
    }
    if ('globalEnabled' in changes) {
      isExtensionEnabled = changes.globalEnabled.newValue;
      updateState();
    }
  }
});

if (chrome.tabs) {
  chrome.tabs.onActivated.addListener(function() {
    updateState();
  });
}
if (chrome.windows) {
  chrome.windows.onFocusChanged.addListener(function() {
    updateState();
  });
}
chrome.webNavigation.onCompleted.addListener(function() {
  updateState();
});

// Records which tabId's are active in the HTTPS Switch Planner (see
// devtools-panel.js).
var switchPlannerEnabledFor = {};
// Detailed information recorded when the HTTPS Switch Planner is active.
// Structure is:
//   switchPlannerInfo[tabId]["rw"/"nrw"][resource_host][active_content][url];
// rw / nrw stand for "rewritten" versus "not rewritten"
var switchPlannerInfo = {};

function getActiveRulesetCount(id) {
  const applied = activeRulesets.getRulesets(id);

  if (!applied)
  {
    return 0;
  }

  let activeCount = 0;

  for (const key in applied) {
    if (applied[key].active) {
      activeCount++;
    }
  }

  return activeCount;
}

/**
 * Set the icon color correctly
 * active: extension is enabled.
 * blocking: extension is in "block all HTTP requests" mode.
 * disabled: extension is disabled from the popup menu.
 */

function updateState () {
  if (!chrome.tabs) return;

  let iconState = 'active';

  if (!isExtensionEnabled) {
    iconState = 'disabled';
  } else if (httpNowhereOn) {
    iconState = 'blocking';
  }

  chrome.browserAction.setIcon({
    path: {
      38: 'icons/icon-' + iconState + '-38.png'
    }
  });

  chrome.browserAction.setTitle({
    title: 'HTTPS Everywhere' + (iconState === 'active') ? '' : ' (' + iconState + ')'
  });

  chrome.tabs.query({ active: true, currentWindow: true }, function(tabs) {
    if (!tabs || tabs.length === 0) {
      return;
    }

    const activeCount = getActiveRulesetCount(tabs[0].id);

    chrome.browserAction.setBadgeBackgroundColor({ color: '#666666' });

    const showBadge = activeCount > 0 && isExtensionEnabled && showCounter;

    chrome.browserAction.setBadgeText({ text: showBadge ? String(activeCount) : '', tabId: tabs[0].id });
  });
}

/**
 * Adds a listener for removed tabs
 * */
function AppliedRulesets() {
  this.active_tab_rules = {};

  var that = this;
  if (chrome.tabs) {
    chrome.tabs.onRemoved.addListener(function(tabId) {
      that.removeTab(tabId);
    });
  }
}

AppliedRulesets.prototype = {
  addRulesetToTab: function(tabId, ruleset) {
    if (tabId in this.active_tab_rules) {
      this.active_tab_rules[tabId][ruleset.name] = ruleset;
    } else {
      this.active_tab_rules[tabId] = {};
      this.active_tab_rules[tabId][ruleset.name] = ruleset;
    }
  },

  getRulesets: function(tabId) {
    if (tabId in this.active_tab_rules) {
      return this.active_tab_rules[tabId];
    }
    return null;
  },

  removeTab: function(tabId) {
    delete this.active_tab_rules[tabId];
  }
};

// FIXME: change this name
var activeRulesets = new AppliedRulesets();

var urlBlacklist = new Set();

// redirect counter workaround
// TODO: Remove this code if they ever give us a real counter
var redirectCounter = new Map();

/**
 * Called before a HTTP(s) request. Does the heavy lifting
 * Cancels the request/redirects it to HTTPS. URL modification happens in here.
 * @param details of the handler, see Chrome doc
 * */
function onBeforeRequest(details) {
  // If HTTPSe has been disabled by the user, return immediately.
  if (!isExtensionEnabled) {
    return;
  }

  const uri = new URL(details.url);

  // Should the request be canceled?
  var shouldCancel = (
    httpNowhereOn &&
    uri.protocol === 'http:' &&
    !/\.onion$/.test(uri.hostname) &&
    !/^localhost$/.test(uri.hostname) &&
    !/^127(\.[0-9]{1,3}){3}$/.test(uri.hostname) &&
    !/^0\.0\.0\.0$/.test(uri.hostname)
  );

  // Normalise hosts such as "www.example.com."
  var canonical_host = uri.hostname;
  if (canonical_host.charAt(canonical_host.length - 1) == ".") {
    while (canonical_host.charAt(canonical_host.length - 1) == ".")
      canonical_host = canonical_host.slice(0,-1);
    uri.hostname = canonical_host;
  }

  // If there is a username / password, put them aside during the ruleset
  // analysis process
  var using_credentials_in_url = false;
  let tmp_user;
  let tmp_pass;
  if (uri.password || uri.username) {
    using_credentials_in_url = true;
    tmp_user = uri.username;
    tmp_pass = uri.password;
    uri.username = '';
    uri.password = '';
  }

  var canonical_url = uri.href;
  if (details.url != canonical_url && !using_credentials_in_url) {
    util.log(util.INFO, "Original url " + details.url +
        " changed before processing to " + canonical_url);
  }
  if (urlBlacklist.has(canonical_url)) {
    return {cancel: shouldCancel};
  }

  if (details.type == "main_frame") {
    activeRulesets.removeTab(details.tabId);
  }

  var potentiallyApplicable = all_rules.potentiallyApplicableRulesets(uri.hostname);

  if (redirectCounter.get(details.requestId) >= 8) {
    util.log(util.NOTE, "Redirect counter hit for " + canonical_url);
    urlBlacklist.add(canonical_url);
    var hostname = uri.hostname;
    rules.settings.domainBlacklist.add(hostname);
    util.log(util.WARN, "Domain blacklisted " + hostname);
    return {cancel: shouldCancel};
  }

  var newuristr = null;

  for (let ruleset of potentiallyApplicable) {
    activeRulesets.addRulesetToTab(details.tabId, ruleset);
    if (ruleset.active && !newuristr) {
      newuristr = ruleset.apply(canonical_url);
    }
  }

  // re-insert userpass info which was stripped temporarily
  if (using_credentials_in_url) {
    if (newuristr) {
      const uri_with_credentials = new URL(newuristr);
      uri_with_credentials.username = tmp_user;
      uri_with_credentials.password = tmp_pass;
      newuristr = uri_with_credentials.href;
    } else {
      const canonical_url_with_credentials = new URL(canonical_url);
      canonical_url_with_credentials.username = tmp_user;
      canonical_url_with_credentials.password = tmp_pass;
      canonical_url = canonical_url_with_credentials.href;
    }
  }

  // In Switch Planner Mode, record any non-rewriteable
  // HTTP URIs by parent hostname, along with the resource type.
  if (switchPlannerEnabledFor[details.tabId] && uri.protocol !== "https:") {
    writeToSwitchPlanner(details.type,
      details.tabId,
      canonical_host,
      details.url,
      newuristr);
  }

  if (httpNowhereOn) {
    // If loading a main frame, try the HTTPS version as an alternative to
    // failing.
    if (shouldCancel) {
      if (!newuristr) {
        return {redirectUrl: canonical_url.replace(/^http:/, "https:")};
      } else {
        return {redirectUrl: newuristr.replace(/^http:/, "https:")};
      }
    }
    if (newuristr && newuristr.substring(0, 5) === "http:") {
      // Abort early if we're about to redirect to HTTP in HTTP Nowhere mode
      return {cancel: true};
    }
  }

  if (newuristr) {
    return {redirectUrl: newuristr};
  } else {
    return {cancel: shouldCancel};
  }
}


// Map of which values for the `type' enum denote active vs passive content.
// https://developer.chrome.com/extensions/webRequest.html#event-onBeforeRequest
var activeTypes = { stylesheet: 1, script: 1, object: 1, other: 1};

// We consider sub_frame to be passive even though it can contain JS or flash.
// This is because code running in the sub_frame cannot access the main frame's
// content, by same-origin policy. This is true even if the sub_frame is on the
// same domain but different protocol - i.e. HTTP while the parent is HTTPS -
// because same-origin policy includes the protocol. This also mimics Chrome's
// UI treatment of insecure subframes.
var passiveTypes = { main_frame: 1, sub_frame: 1, image: 1, xmlhttprequest: 1};

/**
 * Record a non-HTTPS URL loaded by a given hostname in the Switch Planner, for
 * use in determining which resources need to be ported to HTTPS.
 * (Reminder: Switch planner is the pro-tool enabled by switching into debug-mode)
 *
 * @param type: type of the resource (see activeTypes and passiveTypes arrays)
 * @param tab_id: The id of the tab
 * @param resource_host: The host of the original url
 * @param resource_url: the original url
 * @param rewritten_url: The url rewritten to
 * */
function writeToSwitchPlanner(type, tab_id, resource_host, resource_url, rewritten_url) {
  var rw = "rw";
  if (rewritten_url == null)
    rw = "nrw";

  var active_content = 0;
  if (activeTypes[type]) {
    active_content = 1;
  } else if (passiveTypes[type]) {
    active_content = 0;
  } else {
    util.log(util.WARN, "Unknown type from onBeforeRequest details: `" + type + "', assuming active");
    active_content = 1;
  }

  if (!switchPlannerInfo[tab_id]) {
    switchPlannerInfo[tab_id] = {};
    switchPlannerInfo[tab_id]["rw"] = {};
    switchPlannerInfo[tab_id]["nrw"] = {};
  }
  if (!switchPlannerInfo[tab_id][rw][resource_host])
    switchPlannerInfo[tab_id][rw][resource_host] = {};
  if (!switchPlannerInfo[tab_id][rw][resource_host][active_content])
    switchPlannerInfo[tab_id][rw][resource_host][active_content] = {};

  switchPlannerInfo[tab_id][rw][resource_host][active_content][resource_url] = 1;
}

/**
 * Return the number of properties in an object. For associative maps, this is
 * their size.
 * @param obj: object to calc the size for
 * */
function objSize(obj) {
  if (typeof obj == 'undefined') return 0;
  var size = 0, key;
  for (key in obj) {
    if (obj.hasOwnProperty(key)) size++;
  }
  return size;
}

/**
 * Make an array of asset hosts by score so we can sort them,
 * presenting the most important ones first.
 * */
function sortSwitchPlanner(tab_id, rewritten) {
  var asset_host_list = [];
  if (typeof switchPlannerInfo[tab_id] === 'undefined' ||
      typeof switchPlannerInfo[tab_id][rewritten] === 'undefined') {
    return [];
  }
  var tabInfo = switchPlannerInfo[tab_id][rewritten];
  for (var asset_host in tabInfo) {
    var ah = tabInfo[asset_host];
    var activeCount = objSize(ah[1]);
    var passiveCount = objSize(ah[0]);
    var score = activeCount * 100 + passiveCount;
    asset_host_list.push([score, activeCount, passiveCount, asset_host]);
  }
  asset_host_list.sort(function(a,b){return a[0]-b[0];});
  return asset_host_list;
}

/**
 * monitor cookie changes. Automatically convert them to secure cookies
 * @param changeInfo Cookie changed info, see Chrome doc
 * */
function onCookieChanged(changeInfo) {
  if (!changeInfo.removed && !changeInfo.cookie.secure && isExtensionEnabled) {
    if (all_rules.shouldSecureCookie(changeInfo.cookie)) {
      var cookie = {name:changeInfo.cookie.name,
        value:changeInfo.cookie.value,
        path:changeInfo.cookie.path,
        httpOnly:changeInfo.cookie.httpOnly,
        expirationDate:changeInfo.cookie.expirationDate,
        storeId:changeInfo.cookie.storeId,
        secure: true};

      // Host-only cookies don't set the domain field.
      if (!changeInfo.cookie.hostOnly) {
        cookie.domain = changeInfo.cookie.domain;
      }

      // The cookie API is magical -- we must recreate the URL from the domain and path.
      if (changeInfo.cookie.domain[0] == ".") {
        cookie.url = "https://www" + changeInfo.cookie.domain + cookie.path;
      } else {
        cookie.url = "https://" + changeInfo.cookie.domain + cookie.path;
      }
      // We get repeated events for some cookies because sites change their
      // value repeatedly and remove the "secure" flag.
      util.log(util.DBUG,
        "Securing cookie " + cookie.name + " for " + changeInfo.cookie.domain + ", was secure=" + changeInfo.cookie.secure);
      chrome.cookies.set(cookie);
    }
  }
}

/**
 * handling redirects, breaking loops
 * @param details details for the redirect (see chrome doc)
 * */
function onBeforeRedirect(details) {
  // Catch redirect loops (ignoring about:blank, etc. caused by other extensions)
  let prefix = details.redirectUrl.substring(0, 5);
  if (prefix === "http:" || prefix === "https") {
    let count = redirectCounter.get(details.requestId);
    if (count) {
      redirectCounter.set(details.requestId, count + 1);
      util.log(util.DBUG, "Got redirect id "+details.requestId+
                ": "+count);
    } else {
      redirectCounter.set(details.requestId, 1);
    }
  }
}

/**
 * handle webrequest.onCompleted, cleanup redirectCounter
 * @param details details for the chrome.webRequest (see chrome doc)
 */
function onCompleted(details) {
  if (redirectCounter.has(details.requestId)) {
    redirectCounter.delete(details.requestId);
  }
}

/**
 * handle webrequest.onErrorOccurred, cleanup redirectCounter
 * @param details details for the chrome.webRequest (see chrome doc)
 */
function onErrorOccurred(details) {
  if (redirectCounter.has(details.requestId)) {
    redirectCounter.delete(details.requestId);
  }
}

// Registers the handler for requests
// See: https://github.com/EFForg/https-everywhere/issues/10039
chrome.webRequest.onBeforeRequest.addListener(onBeforeRequest, {urls: ["*://*/*"]}, ["blocking"]);


// Try to catch redirect loops on URLs we've redirected to HTTPS.
chrome.webRequest.onBeforeRedirect.addListener(onBeforeRedirect, {urls: ["https://*/*"]});

// Cleanup redirectCounter if neccessary
chrome.webRequest.onCompleted.addListener(onCompleted, {urls: ["*://*/*"]});

// Cleanup redirectCounter if neccessary
chrome.webRequest.onErrorOccurred.addListener(onErrorOccurred, {urls: ["*://*/*"]})

// Listen for cookies set/updated and secure them if applicable. This function is async/nonblocking.
chrome.cookies.onChanged.addListener(onCookieChanged);

/**
 * disable switch Planner
 * @param tabId the Tab to disable for
 */
function disableSwitchPlannerFor(tabId) {
  delete switchPlannerEnabledFor[tabId];
  // Clear stored URL info.
  delete switchPlannerInfo[tabId];
}

/**
 * Enable switch planner for specific tab
 * @param tabId the tab to enable it for
 */
function enableSwitchPlannerFor(tabId) {
  switchPlannerEnabledFor[tabId] = true;
}

// Listen for connection from the DevTools panel so we can set up communication.
chrome.runtime.onConnect.addListener(function (port) {
  if (port.name == "devtools-page") {
    chrome.runtime.onMessage.addListener(function(message, sender, sendResponse){
      var tabId = message.tabId;

      var disableOnCloseCallback = function() {
        util.log(util.DBUG, "Devtools window for tab " + tabId + " closed, clearing data.");
        disableSwitchPlannerFor(tabId);
      };

      if (message.type === "enable") {
        enableSwitchPlannerFor(tabId);
        port.onDisconnect.addListener(disableOnCloseCallback);
      } else if (message.type === "disable") {
        disableSwitchPlannerFor(tabId);
      } else if (message.type === "getHosts") {
        sendResponse({
          nrw: sortSwitchPlanner(tabId, "nrw"),
          rw: sortSwitchPlanner(tabId, "rw")
        });
      }
    });
  }
});

// This is necessary for communication with the popup in Firefox Private
// Browsing Mode, see https://bugzilla.mozilla.org/show_bug.cgi?id=1329304
chrome.runtime.onMessage.addListener(function(message, sender, sendResponse){
  if (message.type == "get_option") {
    store.get(message.object, sendResponse);
    return true;
  } else if (message.type == "set_option") {
    store.set(message.object, item => {
      if (sendResponse) {
        sendResponse(item);
      }
    });
  } else if (message.type == "delete_from_ruleset_cache") {
    all_rules.ruleCache.delete(message.object);
  } else if (message.type == "get_active_rulesets") {
    sendResponse(activeRulesets.getRulesets(message.object));
  } else if (message.type == "set_ruleset_active_status") {
    var ruleset = activeRulesets.getRulesets(message.object.tab_id)[message.object.name];
    ruleset.active = message.object.active;
    sendResponse(true);
  } else if (message.type == "add_new_rule") {
    all_rules.addNewRuleAndStore(message.object);
    sendResponse(true);
    return true;
  } else if (message.type == "remove_rule") {
    all_rules.removeRuleAndStore(message.object);
  } else if (message.type == "import_settings") {
    // This is used when importing settings from the options ui
    import_settings(message.object).then(() => {
      sendResponse(true);
    });
  }
});

/**
 * Import extension settings (custom rulesets, ruleset toggles, globals) from an object
 * @param settings the settings object
 */
async function import_settings(settings) {
  if (settings && settings.changed) {
    // Load all the ruleset toggles into memory and store
    for (const ruleset_name in settings.rule_toggle) {
      store.localStorage[ruleset_name] = settings.rule_toggle[ruleset_name];
    }

    // Save settings
    await new Promise(resolve => {
      store.set({
        legacy_custom_rulesets: settings.custom_rulesets,
        httpNowhere: settings.prefs.http_nowhere_enabled,
        showCounter: settings.prefs.show_counter,
        globalEnabled: settings.prefs.global_enabled
      }, resolve);
    });

    Object.assign(all_rules, new rules.RuleSets());
    await all_rules.initialize();

  }
}

Object.assign(exports, {
  all_rules,
  urlBlacklist
});

})(typeof exports == 'undefined' ? window.background = {} : exports);<|MERGE_RESOLUTION|>--- conflicted
+++ resolved
@@ -4,39 +4,16 @@
 
 let all_rules = new rules.RuleSets();
 
-<<<<<<< HEAD
 function initialize() {
   return store.initialize()
     .then(initializeStoredGlobals())
+    .then(() => all_rules.initialize())
     .then(() => {
-      all_rules.initialize();
-
       // Send a message to the embedded webextension bootstrap.js to get settings to import
       chrome.runtime.sendMessage("import-legacy-data", import_settings);
     });
-=======
-async function initialize() {
-  await store.initialize();
-  await initializeStoredGlobals();
-  await all_rules.initialize();
-
-  // Send a message to the embedded webextension bootstrap.js to get settings to import
-  chrome.runtime.sendMessage("import-legacy-data", import_settings);
->>>>>>> 3b81c5c1
-}
-
-<<<<<<< HEAD
-initialize();
-
-// Load in the legacy custom rulesets, if any
-function load_legacy_custom_rulesets(legacy_custom_rulesets){
-  for(let legacy_custom_ruleset of legacy_custom_rulesets){
-    all_rules.addFromXml((new DOMParser()).parseFromString(legacy_custom_ruleset, 'text/xml'));
-  }
-}
-
-=======
->>>>>>> 3b81c5c1
+}
+
 /**
  * Load preferences. Structure is:
  *  {
