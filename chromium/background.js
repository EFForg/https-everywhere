--- conflicted
+++ resolved
@@ -80,26 +80,12 @@
   var uri = new URI(details.url);
 
   // Normalise hosts such as "www.example.com."
-<<<<<<< HEAD
   var canonical_host = uri.hostname();
   if (canonical_host.charAt(canonical_host.length - 1) == ".") {
     while (canonical_host.charAt(canonical_host.length - 1) == ".")
       canonical_host = canonical_host.slice(0,-1);
   }
   uri.hostname(canonical_host);
-
-  // If there is a username / password, put them aside during the ruleset
-  // analysis process
-  var tmpuserinfo = uri.userinfo();
-  uri.userinfo('');
-=======
-  var tmphost = tmpuri.hostname();
-  if (tmphost.charAt(tmphost.length - 1) == ".") {
-    while (tmphost.charAt(tmphost.length - 1) == ".") {
-      tmphost = tmphost.slice(0,-1);
-    }
-  tmpuri.hostname(tmphost);  // No need to update the hostname unless it's changed.
-  }
 
   // If there is a username / password, put them aside during the ruleset
   // analysis process
@@ -107,7 +93,6 @@
   if (tmpuserinfo) {
       tmpuri.userinfo('');
   }
->>>>>>> 0aa4bbf5
 
   var canonical_url = uri.toString();
   if (details.url != canonical_url && tmpuserinfo === '') {
@@ -143,31 +128,14 @@
     redirectCounter[details.requestId] = 0;
   }
 
-<<<<<<< HEAD
-  if (redirectCounter[details.requestId] > 9) {
-    log(NOTE, "Redirect counter hit for "+canonical_url);
-    urlBlacklist[canonical_url] = true;
-    domainBlacklist[canonical_host] = true;
-    log(WARN, "Domain blacklisted " + canonical_host);
-    return null;
-  }
-
   var newuristr = null;
 
-  var rs = all_rules.potentiallyApplicableRulesets(canonical_host);
-=======
-  var newuristr = null;
-
->>>>>>> 0aa4bbf5
   for(var i = 0; i < rs.length; ++i) {
     activeRulesets.addRulesetToTab(details.tabId, rs[i]);
     if (rs[i].active && !newuristr) {
       newuristr = rs[i].apply(canonical_url);
     }
   }
-
-<<<<<<< HEAD
-  displayPageAction(details.tabId);
 
   if (newuristr && tmpuserinfo != "") {
     // re-insert userpass info which was stripped temporarily
@@ -333,18 +301,6 @@
       output += linksFromKeys(switchPlannerInfo[tab_host][host][0]);
     }
     output += "<br/>";
-=======
-  if (newuristr) {
-    // re-insert userpass info which was stripped temporarily
-    // while rules were applied
-    var finaluri = new URI(newuristr);
-    if (tmpuserinfo) {
-        finaluri.userinfo(tmpuserinfo);
-    }
-    var finaluristr = finaluri.toString();
-    log(DBUG, "Redirecting from "+a.href+" to "+finaluristr);
-    return {redirectUrl: finaluristr};
->>>>>>> 0aa4bbf5
   }
   return output;
 }
