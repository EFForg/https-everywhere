"use strict";

(function(global) {

  function resolveModule (name) {
    if (typeof require === 'function') {
      return require('./' + name)
    }

    if (global[name]) {
      return global[name]
    }

    throw new Error(`Can't find module ${name}.`)
  }

  function getExports (name) {
    return global.module && global.module.exports || (global[name] = {})
  }

  const exports = getExports('background')

  const rules = resolveModule('rules')

  const store = resolveModule('store')

  const util = resolveModule('util')

  /**
   * Load a file packaged with the extension
   *
   * @param url: a relative URL to local file
   */
  function loadExtensionFile(url, returnType) {
    var xhr = new XMLHttpRequest();
    // Use blocking XHR to ensure everything is loaded by the time
    // we return.
    xhr.open("GET", chrome.extension.getURL(url), false);
    xhr.send(null);
    // Get file contents
    if (xhr.readyState != 4) {
      return;
    }
    if (returnType === 'xml') {
      return xhr.responseXML;
    }
    if (returnType === 'json') {
      return JSON.parse(xhr.responseText);
    }
    return xhr.responseText;
  }


  // Rules are loaded here
  var all_rules, ls;
  try{
    ls = localStorage;
  } catch(e) {
    ls = {setItem: () => {}, getItem: () => {}};
  }
  all_rules = new rules.RuleSets(ls);

  // Allow users to enable `platform="mixedcontent"` rulesets
  store.get({enableMixedRulesets: false}, function(item) {
    rules.enableMixedRulesets.enable = item.enableMixedRulesets;
    all_rules.addFromJson(loadExtensionFile('rules/default.rulesets', 'json'));
  });

  // Load in the legacy custom rulesets, if any
  function load_legacy_custom_rulesets(legacy_custom_rulesets){
    for(let legacy_custom_ruleset of legacy_custom_rulesets){
      all_rules.addFromXml((new DOMParser()).parseFromString(legacy_custom_ruleset, 'text/xml'));
    }
  }

  var USER_RULE_KEY = 'userRules';
  // Records which tabId's are active in the HTTPS Switch Planner (see
  // devtools-panel.js).
  var switchPlannerEnabledFor = {};
  // Detailed information recorded when the HTTPS Switch Planner is active.
  // Structure is:
  //   switchPlannerInfo[tabId]["rw"/"nrw"][resource_host][active_content][url];
  // rw / nrw stand for "rewritten" versus "not rewritten"
  var switchPlannerInfo = {};

  /**
 * Load preferences. Structure is:
 *  {
 *    httpNowhere: Boolean,
 *    showCounter: Boolean,
 *    isExtensionEnabled: Boolean
 *  }
 */
  var httpNowhereOn = false;
  var showCounter = true;
  var isExtensionEnabled = true;

  var initializeStoredGlobals = () => {
    store.get({
      httpNowhere: false,
      showCounter: true,
      globalEnabled: true,
      legacy_custom_rulesets: []
    }, function(item) {
      httpNowhereOn = item.httpNowhere;
      showCounter = item.showCounter;
      isExtensionEnabled = item.globalEnabled;
      updateState();
      load_legacy_custom_rulesets(item.legacy_custom_rulesets);
    });
  }
  initializeStoredGlobals();

  chrome.storage.onChanged.addListener(function(changes, areaName) {
    if (areaName === 'sync' || areaName === 'local') {
      if ('httpNowhere' in changes) {
        httpNowhereOn = changes.httpNowhere.newValue;
        updateState();
      };
    }
    initializeStoredGlobals();
  });

  chrome.storage.onChanged.addListener(function(changes, areaName) {
    if (areaName === 'sync' || areaName === 'local') {
      if ('httpNowhere' in changes) {
        httpNowhereOn = changes.httpNowhere.newValue;
        updateState();
      }
      if ('showCounter' in changes) {
        showCounter = changes.showCounter.newValue;
        updateState();
      }
      if ('globalEnabled' in changes) {
        isExtensionEnabled = changes.globalEnabled.newValue;
        updateState();
      }
    }
  });

  if (chrome.tabs) {
    chrome.tabs.onActivated.addListener(function() {
      updateState();
    });
  }
  if (chrome.windows) {
    chrome.windows.onFocusChanged.addListener(function() {
      updateState();
    });
  }
  chrome.webNavigation.onCompleted.addListener(function() {
    updateState();
  });

  /**
   * Load stored user rules
   */
  var getStoredUserRules = function() {
    var oldUserRuleString = ls.getItem(USER_RULE_KEY);
    var oldUserRules = [];
    if (oldUserRuleString) {
      oldUserRules = JSON.parse(oldUserRuleString);
    }
    return oldUserRules;
  };
  var wr = chrome.webRequest;

  /**
   * Load all stored user rules
   */
  var loadStoredUserRules = function() {
    var rules = getStoredUserRules();
    var i;
    for (let rule of rules) {
      all_rules.addUserRule(rule);
    }
    util.log(util.INFO, 'loaded ' + i + ' stored user rules');
  };

  loadStoredUserRules();

  function getActiveRulesetCount(id) {
    const applied = activeRulesets.getRulesets(id);

    if (!applied)
    {
      return 0;
    }

    let activeCount = 0;

    for (const key in applied) {
      if (applied[key].active) {
        activeCount++;
      }
    }

    return activeCount;
  }

  /**
   * Set the icon color correctly
   * active: extension is enabled.
   * blocking: extension is in "block all HTTP requests" mode.
   * disabled: extension is disabled from the popup menu.
   */

  function updateState () {
    if (!chrome.tabs) return;

    let iconState = 'active';

    if (!isExtensionEnabled) {
      iconState = 'disabled';
    } else if (httpNowhereOn) {
      iconState = 'blocking';
    }

    chrome.browserAction.setIcon({
      path: {
        38: 'icons/icon-' + iconState + '-38.png'
      }
    });

    chrome.browserAction.setTitle({
      title: 'HTTPS Everywhere' + (iconState === 'active') ? '' : ' (' + iconState + ')'
    });

    chrome.tabs.query({ active: true, currentWindow: true }, function(tabs) {
      if (!tabs || tabs.length === 0) {
        return;
      }

      const activeCount = getActiveRulesetCount(tabs[0].id);

      chrome.browserAction.setBadgeBackgroundColor({ color: '#666666' });

      const showBadge = activeCount > 0 && isExtensionEnabled && showCounter;

      chrome.browserAction.setBadgeText({ text: showBadge ? String(activeCount) : '', tabId: tabs[0].id });
    });
  }

  /**
   * Adds a new user rule
   * @param params: params defining the rule
   * @param cb: Callback to call after success/fail
   */
  var addNewRule = function(params, cb) {
    if (all_rules.addUserRule(params)) {
    // If we successfully added the user rule, save it in local 
    // storage so it's automatically applied when the extension is 
    // reloaded.
      var oldUserRules = getStoredUserRules();
      // TODO: there's a race condition here, if this code is ever executed from multiple 
      // client windows in different event loops.
      oldUserRules.push(params);
      // TODO: can we exceed the max size for storage?
      ls.setItem(USER_RULE_KEY, JSON.stringify(oldUserRules));
      cb(true);
    } else {
      cb(false);
    }
  };

  /**
   * Removes a user rule
   * @param ruleset: the ruleset to remove
   */
  var removeRule = function(ruleset) {
    if (all_rules.removeUserRule(ruleset)) {
    // If we successfully removed the user rule, remove it in local storage too
      var userRules = getStoredUserRules();
      userRules = userRules.filter(r =>
        !(r.host == ruleset.name &&
        r.redirectTo == ruleset.rules[0].to &&
        String(RegExp(r.urlMatcher)) == String(ruleset.rules[0].from_c))
      );
      ls.setItem(USER_RULE_KEY, JSON.stringify(userRules));
    }
  }

  /**
   * Adds a listener for removed tabs
   */
  function AppliedRulesets() {
    this.active_tab_rules = {};

    var that = this;
    if (chrome.tabs) {
      chrome.tabs.onRemoved.addListener(function(tabId) {
        that.removeTab(tabId);
      });
    }
  }

  AppliedRulesets.prototype = {
    addRulesetToTab: function(tabId, ruleset) {
      if (tabId in this.active_tab_rules) {
        this.active_tab_rules[tabId][ruleset.name] = ruleset;
      } else {
        this.active_tab_rules[tabId] = {};
        this.active_tab_rules[tabId][ruleset.name] = ruleset;
      }
    },

    getRulesets: function(tabId) {
      if (tabId in this.active_tab_rules) {
        return this.active_tab_rules[tabId];
      }
      return null;
    },

    removeTab: function(tabId) {
      delete this.active_tab_rules[tabId];
    }
  };

  // FIXME: change this name
  var activeRulesets = new AppliedRulesets();

  var urlBlacklist = new Set();

  // redirect counter workaround
  // TODO: Remove this code if they ever give us a real counter
  var redirectCounter = new Map();

  /**
   * Called before a HTTP(s) request. Does the heavy lifting
   * Cancels the request/redirects it to HTTPS. URL modification happens in here.
   * @param details of the handler, see Chrome doc
   */
  function onBeforeRequest(details) {
  // If HTTPSe has been disabled by the user, return immediately.
    if (!isExtensionEnabled) {
      return;
    }

    const uri = new URL(details.url);

    // Should the request be canceled?
    var shouldCancel = (
      httpNowhereOn &&
    uri.protocol === 'http:' &&
    !/\.onion$/.test(uri.hostname) &&
    !/^localhost$/.test(uri.hostname) &&
    !/^127(\.[0-9]{1,3}){3}$/.test(uri.hostname) &&
    !/^0\.0\.0\.0$/.test(uri.hostname)
    );

    // If there is a username / password, put them aside during the ruleset
    // analysis process
    var using_credentials_in_url = false;
    let tmp_user;
    let tmp_pass;
    if (uri.password || uri.username) {
      using_credentials_in_url = true;
      tmp_user = uri.username;
      tmp_pass = uri.password;
      uri.username = '';
      uri.password = '';
    }

    var canonical_url = uri.href;
    if (details.url != canonical_url && !using_credentials_in_url) {
      util.log(util.INFO, "Original url " + details.url +
        " changed before processing to " + canonical_url);
    }
    if (urlBlacklist.has(canonical_url)) {
      return {cancel: shouldCancel};
    }

    if (details.type == "main_frame") {
      activeRulesets.removeTab(details.tabId);
    }

    var potentiallyApplicable = all_rules.potentiallyApplicableRulesets(uri.hostname);

    if (redirectCounter.get(details.requestId) >= 8) {
      util.log(util.NOTE, "Redirect counter hit for " + canonical_url);
      urlBlacklist.add(canonical_url);
      var hostname = uri.hostname;
      rules.domainBlacklist.add(hostname);
      util.log(util.WARN, "Domain blacklisted " + hostname);
      return {cancel: shouldCancel};
    }

    var newuristr = null;

    for (let ruleset of potentiallyApplicable) {
      activeRulesets.addRulesetToTab(details.tabId, ruleset);
      if (ruleset.active && !newuristr) {
        newuristr = ruleset.apply(canonical_url);
      }
    }

<<<<<<< HEAD
    if (using_credentials_in_url) {
=======
  // re-insert userpass info which was stripped temporarily
  if (using_credentials_in_url) {
    if (newuristr) {
      const uri_with_credentials = new URL(newuristr);
      uri_with_credentials.username = tmp_user;
      uri_with_credentials.password = tmp_pass;
      newuristr = uri_with_credentials.href;
    } else {
>>>>>>> 8e83a227
      const canonical_url_with_credentials = new URL(canonical_url);
      canonical_url_with_credentials.username = tmp_user;
      canonical_url_with_credentials.password = tmp_pass;
      canonical_url = canonical_url_with_credentials.href;
<<<<<<< HEAD
      if (newuristr) {
      // re-insert userpass info which was stripped temporarily
        const uri_with_credentials = new URL(newuristr);
        uri_with_credentials.username = tmp_user;
        uri_with_credentials.password = tmp_pass;
        newuristr = uri_with_credentials.href;
      }
=======
>>>>>>> 8e83a227
    }

    // In Switch Planner Mode, record any non-rewriteable
    // HTTP URIs by parent hostname, along with the resource type.
    if (switchPlannerEnabledFor[details.tabId] && uri.protocol !== "https:") {
      writeToSwitchPlanner(details.type,
        details.tabId,
        uri.hostname,
        details.url,
        newuristr);
    }

    if (httpNowhereOn) {
    // If loading a main frame, try the HTTPS version as an alternative to
    // failing.
      if (shouldCancel) {
        if (!newuristr) {
          return {redirectUrl: canonical_url.replace(/^http:/, "https:")};
        } else {
          return {redirectUrl: newuristr.replace(/^http:/, "https:")};
        }
      }
      if (newuristr && newuristr.substring(0, 5) === "http:") {
      // Abort early if we're about to redirect to HTTP in HTTP Nowhere mode
        return {cancel: true};
      }
    }

    if (newuristr) {
      return {redirectUrl: newuristr};
    } else {
      return {cancel: shouldCancel};
    }
  }


  // Map of which values for the `type' enum denote active vs passive content.
  // https://developer.chrome.com/extensions/webRequest.html#event-onBeforeRequest
  var activeTypes = { stylesheet: 1, script: 1, object: 1, other: 1};

  // We consider sub_frame to be passive even though it can contain JS or flash.
  // This is because code running in the sub_frame cannot access the main frame's
  // content, by same-origin policy. This is true even if the sub_frame is on the
  // same domain but different protocol - i.e. HTTP while the parent is HTTPS -
  // because same-origin policy includes the protocol. This also mimics Chrome's
  // UI treatment of insecure subframes.
  var passiveTypes = { main_frame: 1, sub_frame: 1, image: 1, xmlhttprequest: 1};

  /**
   * Record a non-HTTPS URL loaded by a given hostname in the Switch Planner, for
   * use in determining which resources need to be ported to HTTPS.
   * (Reminder: Switch planner is the pro-tool enabled by switching into debug-mode)
   *
   * @param type: type of the resource (see activeTypes and passiveTypes arrays)
   * @param tab_id: The id of the tab
   * @param resource_host: The host of the original url
   * @param resource_url: the original url
   * @param rewritten_url: The url rewritten to
   */
  function writeToSwitchPlanner(type, tab_id, resource_host, resource_url, rewritten_url) {
    var rw = "rw";
    if (rewritten_url == null)
      rw = "nrw";

    var active_content = 0;
    if (activeTypes[type]) {
      active_content = 1;
    } else if (passiveTypes[type]) {
      active_content = 0;
    } else {
      util.log(util.WARN, "Unknown type from onBeforeRequest details: `" + type + "', assuming active");
      active_content = 1;
    }

    if (!switchPlannerInfo[tab_id]) {
      switchPlannerInfo[tab_id] = {};
      switchPlannerInfo[tab_id]["rw"] = {};
      switchPlannerInfo[tab_id]["nrw"] = {};
    }
    if (!switchPlannerInfo[tab_id][rw][resource_host])
      switchPlannerInfo[tab_id][rw][resource_host] = {};
    if (!switchPlannerInfo[tab_id][rw][resource_host][active_content])
      switchPlannerInfo[tab_id][rw][resource_host][active_content] = {};

    switchPlannerInfo[tab_id][rw][resource_host][active_content][resource_url] = 1;
  }

  /**
   * Return the number of properties in an object. For associative maps, this is
   * their size.
   * @param obj: object to calc the size for
   */
  function objSize(obj) {
    if (typeof obj == 'undefined') return 0;
    var size = 0, key;
    for (key in obj) {
      if (obj.hasOwnProperty(key)) size++;
    }
    return size;
  }

  /**
   * Make an array of asset hosts by score so we can sort them,
   * presenting the most important ones first.
   */
  function sortSwitchPlanner(tab_id, rewritten) {
    var asset_host_list = [];
    if (typeof switchPlannerInfo[tab_id] === 'undefined' ||
      typeof switchPlannerInfo[tab_id][rewritten] === 'undefined') {
      return [];
    }
    var tabInfo = switchPlannerInfo[tab_id][rewritten];
    for (var asset_host in tabInfo) {
      var ah = tabInfo[asset_host];
      var activeCount = objSize(ah[1]);
      var passiveCount = objSize(ah[0]);
      var score = activeCount * 100 + passiveCount;
      asset_host_list.push([score, activeCount, passiveCount, asset_host]);
    }
    asset_host_list.sort(function(a,b){return a[0]-b[0];});
    return asset_host_list;
  }

  /**
   * monitor cookie changes. Automatically convert them to secure cookies
   * @param changeInfo Cookie changed info, see Chrome doc
   */
  function onCookieChanged(changeInfo) {
    if (!changeInfo.removed && !changeInfo.cookie.secure && isExtensionEnabled) {
      if (all_rules.shouldSecureCookie(changeInfo.cookie)) {
        var cookie = {name:changeInfo.cookie.name,
          value:changeInfo.cookie.value,
          path:changeInfo.cookie.path,
          httpOnly:changeInfo.cookie.httpOnly,
          expirationDate:changeInfo.cookie.expirationDate,
          storeId:changeInfo.cookie.storeId,
          secure: true};

        // Host-only cookies don't set the domain field.
        if (!changeInfo.cookie.hostOnly) {
          cookie.domain = changeInfo.cookie.domain;
        }

        // The cookie API is magical -- we must recreate the URL from the domain and path.
        if (changeInfo.cookie.domain[0] == ".") {
          cookie.url = "https://www" + changeInfo.cookie.domain + cookie.path;
        } else {
          cookie.url = "https://" + changeInfo.cookie.domain + cookie.path;
        }
        // We get repeated events for some cookies because sites change their
        // value repeatedly and remove the "secure" flag.
        util.log(util.DBUG,
          "Securing cookie " + cookie.name + " for " + changeInfo.cookie.domain + ", was secure=" + changeInfo.cookie.secure);
        chrome.cookies.set(cookie);
      }
    }
  }

  /**
   * handling redirects, breaking loops
   * @param details details for the redirect (see chrome doc)
   */
  function onBeforeRedirect(details) {
  // Catch redirect loops (ignoring about:blank, etc. caused by other extensions)
    let prefix = details.redirectUrl.substring(0, 5);
    if (prefix === "http:" || prefix === "https") {
      let count = redirectCounter.get(details.requestId);
      if (count) {
        redirectCounter.set(details.requestId, count + 1);
        util.log(util.DBUG, "Got redirect id "+details.requestId+
                ": "+count);
      } else {
        redirectCounter.set(details.requestId, 1);
      }
    }
  }

  /**
   * handle webrequest.onCompleted, cleanup redirectCounter
   * @param details details for the chrome.webRequest (see chrome doc)
   */
  function onCompleted(details) {
    if (redirectCounter.has(details.requestId)) {
      redirectCounter.delete(details.requestId);
    }
  }

  /**
   * handle webrequest.onErrorOccurred, cleanup redirectCounter
   * @param details details for the chrome.webRequest (see chrome doc)
   */
  function onErrorOccurred(details) {
    if (redirectCounter.has(details.requestId)) {
      redirectCounter.delete(details.requestId);
    }
  }

  // Registers the handler for requests
  // See: https://github.com/EFForg/https-everywhere/issues/10039
  wr.onBeforeRequest.addListener(onBeforeRequest, {urls: ["*://*/*"]}, ["blocking"]);


  // Try to catch redirect loops on URLs we've redirected to HTTPS.
  wr.onBeforeRedirect.addListener(onBeforeRedirect, {urls: ["https://*/*"]});

  // Cleanup redirectCounter if neccessary
  wr.onCompleted.addListener(onCompleted, {urls: ["*://*/*"]});

  // Cleanup redirectCounter if neccessary
  wr.onErrorOccurred.addListener(onErrorOccurred, {urls: ["*://*/*"]})

  // Listen for cookies set/updated and secure them if applicable. This function is async/nonblocking.
  chrome.cookies.onChanged.addListener(onCookieChanged);

  /**
   * disable switch Planner
   * @param tabId the Tab to disable for
   */
  function disableSwitchPlannerFor(tabId) {
    delete switchPlannerEnabledFor[tabId];
    // Clear stored URL info.
    delete switchPlannerInfo[tabId];
  }

  /**
   * Enable switch planner for specific tab
   * @param tabId the tab to enable it for
   */
  function enableSwitchPlannerFor(tabId) {
    switchPlannerEnabledFor[tabId] = true;
  }

  // Listen for connection from the DevTools panel so we can set up communication.
  chrome.runtime.onConnect.addListener(function (port) {
    if (port.name == "devtools-page") {
      chrome.runtime.onMessage.addListener(function(message, sender, sendResponse){
        var tabId = message.tabId;

        var disableOnCloseCallback = function() {
          util.log(util.DBUG, "Devtools window for tab " + tabId + " closed, clearing data.");
          disableSwitchPlannerFor(tabId);
        };

        if (message.type === "enable") {
          enableSwitchPlannerFor(tabId);
          port.onDisconnect.addListener(disableOnCloseCallback);
        } else if (message.type === "disable") {
          disableSwitchPlannerFor(tabId);
        } else if (message.type === "getHosts") {
          sendResponse({
            nrw: sortSwitchPlanner(tabId, "nrw"),
            rw: sortSwitchPlanner(tabId, "rw")
          });
        }
      });
    }
  });

  // This is necessary for communication with the popup in Firefox Private
  // Browsing Mode, see https://bugzilla.mozilla.org/show_bug.cgi?id=1329304
  chrome.runtime.onMessage.addListener(function(message, sender, sendResponse){
    if (message.type == "get_option") {
      store.get(message.object, sendResponse);
      return true;
    } else if (message.type == "set_option") {
      store.set(message.object, item => {
        if (sendResponse) {
          sendResponse(item);
        }
      });
    } else if (message.type == "delete_from_ruleset_cache") {
      all_rules.ruleCache.delete(message.object);
    } else if (message.type == "get_active_rulesets") {
      sendResponse(activeRulesets.getRulesets(message.object));
    } else if (message.type == "set_ruleset_active_status") {
      var ruleset = activeRulesets.getRulesets(message.object.tab_id)[message.object.name];
      ruleset.active = message.object.active;
      sendResponse(true);
    } else if (message.type == "add_new_rule") {
      addNewRule(message.object, function() {
        sendResponse(true);
      });
      return true;
    } else if (message.type == "remove_rule") {
      removeRule(message.object);
    } else if (message.type == "import_settings") {
    // This is used when importing settings from the options ui
      import_settings(message.object).then(() => {
        sendResponse(true);
      });
    }
  });

  // Send a message to the embedded webextension bootstrap.js to get settings to import
  chrome.runtime.sendMessage("import-legacy-data", import_settings);

  /**
   * Import extension settings (custom rulesets, ruleset toggles, globals) from an object
   * @param settings the settings object
   */
  async function import_settings(settings) {
    if (settings.changed) {
    // Load all the ruleset toggles into memory and store
      for (const ruleset_name in settings.rule_toggle) {
        ls[ruleset_name] = settings.rule_toggle[ruleset_name];
      }

      all_rules = new rules.RuleSets(ls);
      all_rules.addFromJson(loadExtensionFile('rules/default.rulesets', 'json'));

      // Load custom rulesets
      load_legacy_custom_rulesets(settings.custom_rulesets);

      // Save settings
      await new Promise(resolve => {
        store.set({
          legacy_custom_rulesets: settings.custom_rulesets,
          httpNowhere: settings.prefs.http_nowhere_enabled,
          showCounter: settings.prefs.show_counter,
          globalEnabled: settings.prefs.global_enabled
        }, resolve);
      });
    }
  }

  Object.assign(exports, {
    all_rules,
    initializeStoredGlobals,
    urlBlacklist
  });

})(this);<|MERGE_RESOLUTION|>--- conflicted
+++ resolved
@@ -394,9 +394,6 @@
       }
     }
 
-<<<<<<< HEAD
-    if (using_credentials_in_url) {
-=======
   // re-insert userpass info which was stripped temporarily
   if (using_credentials_in_url) {
     if (newuristr) {
@@ -405,21 +402,10 @@
       uri_with_credentials.password = tmp_pass;
       newuristr = uri_with_credentials.href;
     } else {
->>>>>>> 8e83a227
       const canonical_url_with_credentials = new URL(canonical_url);
       canonical_url_with_credentials.username = tmp_user;
       canonical_url_with_credentials.password = tmp_pass;
       canonical_url = canonical_url_with_credentials.href;
-<<<<<<< HEAD
-      if (newuristr) {
-      // re-insert userpass info which was stripped temporarily
-        const uri_with_credentials = new URL(newuristr);
-        uri_with_credentials.username = tmp_user;
-        uri_with_credentials.password = tmp_pass;
-        newuristr = uri_with_credentials.href;
-      }
-=======
->>>>>>> 8e83a227
     }
 
     // In Switch Planner Mode, record any non-rewriteable
