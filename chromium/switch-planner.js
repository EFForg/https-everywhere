<<<<<<< HEAD
document.addEventListener("DOMContentLoaded", () => {
=======
"use strict";

window.onload = function() {
>>>>>>> 0d4975d0
  var backgroundPage = chrome.extension.getBackgroundPage(); 
  var tab = document.location.search.match(/tab=([^&]*)/)[1];
  var content = document.getElementById("content");

  var nrw_text_div = document.createElement("div");
  nrw_text_div.innerText = "Unrewritten HTTP resources loaded from this tab (enable HTTPS on these domains and add them to HTTPS Everywhere):"
  var nrw_div = switchPlannerDetailsHtmlSection(
    backgroundPage.sortSwitchPlanner(tab, "nrw"),
    backgroundPage.switchPlannerInfo[tab]["nrw"]
  );
  var rw_text_div = document.createElement("div");
  rw_text_div.style.marginTop = "20px";
  rw_text_div.innerText = "Resources rewritten successfully from this tab (update these in your source code):"
  var rw_div = switchPlannerDetailsHtmlSection(
    backgroundPage.sortSwitchPlanner(tab, "rw"),
    backgroundPage.switchPlannerInfo[tab]["rw"]
  );

  content.appendChild(nrw_text_div);
  content.appendChild(nrw_div);
  content.appendChild(rw_text_div);
  content.appendChild(rw_div);
});

/**
 * Generate the detailed html fot the switch planner, by section
 * */
function switchPlannerDetailsHtmlSection(asset_host_list, link_keys) {
  var wrapper_div = document.createElement("div");
  if (asset_host_list.length == 0) {
    wrapper_div.style.fontWeight = "bold";
    wrapper_div.innerText = "none";
    return wrapper_div;
  }

  for (var i = asset_host_list.length - 1; i >= 0; i--) {
    var host = asset_host_list[i][3];
    var activeCount = asset_host_list[i][1];
    var passiveCount = asset_host_list[i][2];

    var div = document.createElement("div");
    div.style.marginTop = "20px";
    var b = document.createElement("b");
    b.innerText = host;
    div.appendChild(b);

    if (activeCount > 0) {
      var active_div = document.createElement("div");
      active_div.appendChild(document.createTextNode(activeCount + " active"));
      for (const link of linksFromKeys(link_keys[host][1])) {
        active_div.appendChild(link);
      }
      div.appendChild(active_div);
    }
    if (passiveCount > 0) {
      var passive_div = document.createElement("div");
      passive_div.appendChild(document.createTextNode(passiveCount + " passive"));
      for (const link of linksFromKeys(link_keys[host][0])) {
        passive_div.appendChild(link);
      }
      div.appendChild(passive_div);
    }
    wrapper_div.appendChild(div);
  }
  return wrapper_div;
}

/**
 * Generate a HTML link from urls in map
 * map: the map containing the urls
 * */
function linksFromKeys(map) {
  if (typeof map == 'undefined') return "";
  var links = [];
  for (var key in map) {
    if (map.hasOwnProperty(key)) {
      var link = document.createElement("a");
      link.style.display = "block";
      link.href = key;
      link.innerText = key;
      links.push(link);
    }
  }
  return links;
}<|MERGE_RESOLUTION|>--- conflicted
+++ resolved
@@ -1,10 +1,6 @@
-<<<<<<< HEAD
-document.addEventListener("DOMContentLoaded", () => {
-=======
 "use strict";
 
-window.onload = function() {
->>>>>>> 0d4975d0
+document.addEventListener("DOMContentLoaded", () => {
   var backgroundPage = chrome.extension.getBackgroundPage(); 
   var tab = document.location.search.match(/tab=([^&]*)/)[1];
   var content = document.getElementById("content");
