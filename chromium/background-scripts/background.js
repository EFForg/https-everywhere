--- conflicted
+++ resolved
@@ -152,11 +152,7 @@
     const tabUrl = new URL(tabs[0].url);
     const hostname = util.getNormalisedHostname(tabUrl.hostname);
 
-<<<<<<< HEAD
-    if (disabledList.has(tabUrl.host) || httpOnceList.has(tabUrl.host) || iconState == "disabled") {
-=======
-    if (disabledList.has(hostname) || iconState == "disabled") {
->>>>>>> 7fd0e526
+    if (disabledList.has(hostname) || httpOnceList.has(hostname) || iconState == "disabled") {
       if ('setIcon' in chrome.browserAction) {
         chrome.browserAction.setIcon({
           path: {
@@ -864,21 +860,12 @@
       return storeDisabledList('once');
     },
     disable_on_site: () => {
-<<<<<<< HEAD
-      disabledList.add(message.object);
+      disabledList.add(util.getNormalisedHostname(message.object));
       return storeDisabledList('disable');
-    },
-    enable_on_site: () => {
-      disabledList.delete(message.object);
-      return storeDisabledList('enable');
-=======
-      disabledList.add(util.getNormalisedHostname(message.object));
-      return storeDisabledList();
     },
     enable_on_site: () => {
       disabledList.delete(util.getNormalisedHostname(message.object));
-      return storeDisabledList();
->>>>>>> 7fd0e526
+      return storeDisabledList('enable');
     },
     check_if_site_disabled: () => {
       sendResponse(disabledList.has(util.getNormalisedHostname(message.object)));
