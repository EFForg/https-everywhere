"use strict";

(function(exports) {

const rules = require('./rules'),
  store = require('./store'),
  incognito = require('./incognito'),
  util = require('./util'),
  update = require('./update'),
  { update_channels } = require('./update_channels'),
  wasm = require('./wasm');


let all_rules = new rules.RuleSets();

async function initialize() {
  await wasm.initialize();
  await store.initialize();
  await store.performMigrations();
  await initializeStoredGlobals();
  await getUpgradeToSecureAvailable();
  await update.initialize(store, initializeAllRules);
  await all_rules.loadFromBrowserStorage(store, update.applyStoredRulesets);
  await incognito.onIncognitoDestruction(destroy_caches);
}
initialize();

async function initializeAllRules() {
  const r = new rules.RuleSets();
  await r.loadFromBrowserStorage(store, update.applyStoredRulesets);
  Object.assign(all_rules, r);
}

/**
 * Load preferences. Structure is:
 *  {
 *    httpNowhere: Boolean,
 *    isExtensionEnabled: Boolean
 *  }
 */
var httpNowhereOn = false;
var isExtensionEnabled = true;
let disabledList = new Set();

function initializeStoredGlobals() {
  return new Promise(resolve => {
    store.get({
      httpNowhere: false,
      globalEnabled: true,
      enableMixedRulesets: false,
      disabledList: []
    }, function(item) {
      httpNowhereOn = item.httpNowhere;
      isExtensionEnabled = item.globalEnabled;
      for (let disabledSite of item.disabledList) {
        disabledList.add(disabledSite);
      }
      updateState();

      rules.settings.enableMixedRulesets = item.enableMixedRulesets;

      resolve();
    });
  });
}

let upgradeToSecureAvailable;

function getUpgradeToSecureAvailable() {
  if (typeof browser !== 'undefined') {
    return browser.runtime.getBrowserInfo().then(function(info) {
      let version = info.version.match(/^(\d+)/)[1];
      if (info.name == "Firefox" && version >= 59) {
        upgradeToSecureAvailable = true;
      } else {
        upgradeToSecureAvailable = false;
      }
    });
  } else {
    return new Promise(resolve => {
      upgradeToSecureAvailable = false;
      resolve();
    });
  }
}

chrome.storage.onChanged.addListener(async function(changes, areaName) {
  if (areaName === 'sync' || areaName === 'local') {
    if ('httpNowhere' in changes) {
      httpNowhereOn = changes.httpNowhere.newValue;
      updateState();
    }
    if ('globalEnabled' in changes) {
      isExtensionEnabled = changes.globalEnabled.newValue;
      updateState();
    }
    if ('enableMixedRulesets' in changes) {
      // Don't require users to restart the browsers
      rules.settings.enableMixedRulesets = changes.enableMixedRulesets.newValue;
      initializeAllRules();
    }
    if ('debugging_rulesets' in changes) {
      initializeAllRules();
    }
  }
});

if (chrome.tabs) {
  chrome.tabs.onActivated.addListener(function() {
    updateState();
  });
}
if (chrome.windows) {
  chrome.windows.onFocusChanged.addListener(function() {
    updateState();
  });
}
chrome.webNavigation.onCompleted.addListener(function() {
  updateState();
});

/**
 * Set the icon color correctly
 * active: extension is enabled.
 * blocking: extension is in "block all HTTP requests" mode.
 * disabled: extension is disabled from the popup menu.
 */

function updateState () {
  if (!chrome.tabs) return;

  let iconState = 'active';

  if (!isExtensionEnabled) {
    iconState = 'disabled';
  } else if (httpNowhereOn) {
    iconState = 'blocking';
  }

  chrome.browserAction.setTitle({
    title: 'HTTPS Everywhere' + ((iconState === 'active') ? '' : ' (' + iconState + ')')
  });

  chrome.tabs.query({ active: true, currentWindow: true }, function(tabs) {
    if (!tabs || tabs.length === 0) {
      return;
    }
    const tabUrl = new URL(tabs[0].url);

    if (disabledList.has(tabUrl.host) || iconState == "disabled") {
      if ('setIcon' in chrome.browserAction) {
        chrome.browserAction.setIcon({
          path: {
            38: 'images/icons/icon-disabled-38.png'
          }
        });
      }
    } else {
      if ('setIcon' in chrome.browserAction) {
        chrome.browserAction.setIcon({
          path: {
            38: 'images/icons/icon-' + iconState + '-38.png'
          }
        });
      }
    }
  });
}

/**
 * The following allows fennec to interact with the popup ui
 * */
chrome.browserAction.onClicked.addListener(e => {
  const url = chrome.runtime.getURL("/pages/popup/index.html?tabId=" + e.id);
  chrome.tabs.create({
    url
  });
});

<<<<<<< HEAD
=======

>>>>>>> 7decfe3e
/**
 * A centralized storage for browsing data within the browser session.
 */
function BrowserSession() {
  this.tabs = new Map();
  this.requests = new Map();

  if (chrome.tabs) {
    chrome.tabs.onRemoved.addListener(tabId => {
      this.deleteTab(tabId);
    });
  }
}

BrowserSession.prototype = {
  putTab: function(tabId, key, value, overwrite) {
    if (!this.tabs.has(tabId)) {
      this.tabs.set(tabId, {});
    }

    if (!(key in this.tabs.get(tabId)) || overwrite) {
      this.tabs.get(tabId)[key] = value;
    }
  },

  getTab: function(tabId, key, defaultValue) {
    if (this.tabs.has(tabId) && key in this.tabs.get(tabId)) {
      return this.tabs.get(tabId)[key];
    }
    return defaultValue;
  },

  deleteTab: function(tabId) {
    if (this.tabs.has(tabId)) {
      this.tabs.delete(tabId);
    }
  },

  putTabAppliedRulesets: function(tabId, type, ruleset) {
    this.putTab(tabId, "main_frame", false, false);

    // always show main_frame ruleset on the top
    if (type == "main_frame") {
      this.putTab(tabId, "main_frame", true, true);
      this.putTab(tabId, "applied_rulesets", [ruleset,], true);
      return ;
    }

    // sort by ruleset names alphabetically, case-insensitive
    if (this.getTab(tabId, "applied_rulesets", null)) {
      let rulesets = this.getTab(tabId, "applied_rulesets");
      let insertIndex = 0;

      const ruleset_name = ruleset.name.toLowerCase();

      for (const item of rulesets) {
        const item_name = item.name.toLowerCase();

        if (item_name == ruleset_name) {
          return ;
        } else if (insertIndex == 0 && this.getTab(tabId, "main_frame", false)) {
          insertIndex = 1;
        } else if (item_name < ruleset_name) {
          insertIndex++;
        }
      }
      rulesets.splice(insertIndex, 0, ruleset);
    } else {
      this.putTab(tabId, "applied_rulesets", [ruleset,], true);
    }
  },

  getTabAppliedRulesets: function(tabId) {
    return this.getTab(tabId, "applied_rulesets", null);
  },

  putRequest: function(requestId, key, value) {
    if (!this.requests.has(requestId)) {
      this.requests.set(requestId, {});
    }
    this.requests.get(requestId)[key] = value;
  },

  getRequest: function(requestId, key, defaultValue) {
    if (this.requests.has(requestId) && key in this.requests.get(requestId)) {
      return this.requests.get(requestId)[key];
    }
    return defaultValue;
  },

  deleteRequest: function(requestId) {
    if (this.requests.has(requestId)) {
      this.requests.delete(requestId);
    }
  }
}

let browserSession = new BrowserSession();

var urlBlacklist = new Set();

const cancelUrl = chrome.runtime.getURL("/pages/cancel/index.html");

function redirectOnCancel(shouldCancel, originURL) {
  return shouldCancel ? {redirectUrl: newCancelUrl(originURL)} : {cancel: false};
}

const newCancelUrl = originURL => `${cancelUrl}?originURL=${encodeURIComponent(originURL)}`;

/**
 * Called before a HTTP(s) request. Does the heavy lifting
 * Cancels the request/redirects it to HTTPS. URL modification happens in here.
 * @param details of the handler, see Chrome doc
 * */
function onBeforeRequest(details) {
  // If HTTPSe has been disabled by the user, return immediately.
  if (!isExtensionEnabled) {
    return;
  }

  // Clear the content shown in the extension popup.
  // This needed to be done before this listener returns,
  // otherwise, the extension page might include rulesets
  // from previous page.
  if (details.type == "main_frame") {
    browserSession.deleteTab(details.tabId);
  }

  let uri = new URL(details.url);

  // Check if a user has disabled HTTPS Everywhere on this site.  We should
  // ensure that all subresources are not run through HTTPS Everywhere as well.
  let firstPartyHost;
  if (details.type == "main_frame") {
    firstPartyHost = uri.host;
  } else {
    // In Firefox, documentUrl is preferable here, since it will always be the
    // URL in the URL bar, but it was only introduced in FF 54.  We should get
    // rid of `originUrl` at some point.
    if ('documentUrl' in details) { // Firefox 54+
      firstPartyHost = new URL(details.documentUrl).host;
    } else if ('originUrl' in details) { // Firefox < 54
      firstPartyHost = new URL(details.originUrl).host;
    } else if('initiator' in details) { // Chrome
      firstPartyHost = new URL(details.initiator).host;
    }
  }
  if (disabledList.has(firstPartyHost)) {
    return;
  }

  // Normalise hosts with tailing dots, e.g. "www.example.com."
  while (uri.hostname[uri.hostname.length - 1] === '.' && uri.hostname !== '.') {
    uri.hostname = uri.hostname.slice(0, -1);
  }

  // Should the request be canceled?
  // true if the URL is a http:// connection to a remote canonical host, and not
  // a tor hidden service
  const shouldCancel = httpNowhereOn &&
    (uri.protocol === 'http:' || uri.protocol === 'ftp:') &&
    uri.hostname.slice(-6) !== '.onion' &&
    uri.hostname !== 'localhost' &&
    !/^127(\.[0-9]{1,3}){3}$/.test(uri.hostname) &&
    uri.hostname !== '0.0.0.0' &&
    uri.hostname !== '[::1]';

  // If there is a username / password, put them aside during the ruleset
  // analysis process
  let using_credentials_in_url = false;
  let tmp_user;
  let tmp_pass;
  if (uri.password || uri.username) {
    using_credentials_in_url = true;
    tmp_user = uri.username;
    tmp_pass = uri.password;
    uri.username = '';
    uri.password = '';
  }

  if (details.url != uri.href && !using_credentials_in_url) {
    util.log(util.INFO, "Original url " + details.url +
        " changed before processing to " + uri.href);
  }
  if (urlBlacklist.has(uri.href)) {
    return redirectOnCancel(shouldCancel, details.url);
  }

  if (browserSession.getRequest(details.requestId, "redirect_count") >= 8) {
    util.log(util.NOTE, "Redirect counter hit for " + uri.href);
    urlBlacklist.add(uri.href);
    rules.settings.domainBlacklist.add(uri.hostname);
    util.log(util.WARN, "Domain blacklisted " + uri.hostname);
    return redirectOnCancel(shouldCancel, details.url);
  }

  // whether to use mozilla's upgradeToSecure BlockingResponse if available
  let upgradeToSecure = false;
  let newuristr = null;

  let potentiallyApplicable = all_rules.potentiallyApplicableRulesets(uri.hostname);

  for (let ruleset of potentiallyApplicable) {
    if (details.url.match(ruleset.scope)) {
      browserSession.putTabAppliedRulesets(details.tabId, details.type, ruleset);
      if (ruleset.active && !newuristr) {
        newuristr = ruleset.apply(uri.href);
      }
    }
  }

  // only use upgradeToSecure for trivial rewrites
  if (upgradeToSecureAvailable && newuristr) {
    // check rewritten URIs against the trivially upgraded URI
    const trivialUpgradeUri = uri.href.replace(/^http:/, "https:");
    upgradeToSecure = (newuristr == trivialUpgradeUri);
  }

  // re-insert userpass info which was stripped temporarily
  if (using_credentials_in_url) {
    if (newuristr) {
      const uri_with_credentials = new URL(newuristr);
      uri_with_credentials.username = tmp_user;
      uri_with_credentials.password = tmp_pass;
      newuristr = uri_with_credentials.href;
    } else {
      const url_with_credentials = new URL(uri.href);
      url_with_credentials.username = tmp_user;
      url_with_credentials.password = tmp_pass;
      uri.href = url_with_credentials.href;
    }
  }

  if (httpNowhereOn) {
    // If loading a main frame, try the HTTPS version as an alternative to
    // failing.
    if (shouldCancel) {
      if (!newuristr) {
        newuristr = uri.href.replace(/^http:/, "https:");
        browserSession.putRequest(details.requestId, "simple_http_nowhere_redirect", true);
        upgradeToSecure = true;
      } else {
        newuristr = newuristr.replace(/^http:/, "https:");
      }
    }
    if (
      newuristr &&
      (
        newuristr.substring(0, 5) === "http:" ||
        newuristr.substring(0, 4) === "ftp:"
      )
    ) {
      // Abort early if we're about to redirect to HTTP or FTP in HTTP Nowhere mode
      return {redirectUrl: newCancelUrl(newuristr)};
    }
  }

  if (upgradeToSecureAvailable && upgradeToSecure) {
    util.log(util.INFO, 'onBeforeRequest returning upgradeToSecure: true');
    return {upgradeToSecure: true};
  } else if (newuristr) {
    util.log(util.INFO, 'onBeforeRequest returning redirectUrl: ' + newuristr);
    return {redirectUrl: newuristr};
  } else {
    util.log(util.INFO, 'onBeforeRequest returning shouldCancel: ' + shouldCancel);
    return redirectOnCancel(shouldCancel, details.url);
  }
}

/**
 * monitor cookie changes. Automatically convert them to secure cookies
 * @param changeInfo Cookie changed info, see Chrome doc
 * */
function onCookieChanged(changeInfo) {
  if (!changeInfo.removed && !changeInfo.cookie.secure && isExtensionEnabled) {
    if (all_rules.shouldSecureCookie(changeInfo.cookie)) {
      let cookie = {
        name:changeInfo.cookie.name,
        value:changeInfo.cookie.value,
        path:changeInfo.cookie.path,
        httpOnly:changeInfo.cookie.httpOnly,
        expirationDate:changeInfo.cookie.expirationDate,
        storeId:changeInfo.cookie.storeId,
        secure: true
      };

      // Host-only cookies don't set the domain field.
      if (!changeInfo.cookie.hostOnly) {
        cookie.domain = changeInfo.cookie.domain;
      }

      // Chromium cookie sameSite status, see https://tools.ietf.org/html/draft-west-first-party-cookies
      if (changeInfo.cookie.sameSite) {
        cookie.sameSite = changeInfo.cookie.sameSite;
      }

      // Firefox first-party isolation
      if (changeInfo.cookie.firstPartyDomain) {
        cookie.firstPartyDomain = changeInfo.cookie.firstPartyDomain;
      }

      // The cookie API is magical -- we must recreate the URL from the domain and path.
      if (changeInfo.cookie.domain[0] == ".") {
        cookie.url = "https://www" + changeInfo.cookie.domain + cookie.path;
      } else {
        cookie.url = "https://" + changeInfo.cookie.domain + cookie.path;
      }
      // We get repeated events for some cookies because sites change their
      // value repeatedly and remove the "secure" flag.
      util.log(util.DBUG,
        "Securing cookie " + cookie.name + " for " + changeInfo.cookie.domain + ", was secure=" + changeInfo.cookie.secure);
      chrome.cookies.set(cookie);
    }
  }
}

/**
 * handling redirects, breaking loops
 * @param details details for the redirect (see chrome doc)
 * */
function onBeforeRedirect(details) {
  // Catch redirect loops (ignoring about:blank, etc. caused by other extensions)
  let prefix = details.redirectUrl.substring(0, 5);
  if (prefix === "http:" || prefix === "https") {
    let count = browserSession.getRequest(details.requestId, "redirect_count", 0);
    if (count) {
      browserSession.putRequest(details.requestId, "redirect_count", count + 1);
      util.log(util.DBUG, "Got redirect id " + details.requestId + ": "+count);
    } else {
      browserSession.putRequest(details.requestId, "redirect_count", 1);
    }
  }
}

/**
 * handle webrequest.onCompleted, cleanup redirectCounter
 * @param details details for the chrome.webRequest (see chrome doc)
 */
function onCompleted(details) {
  browserSession.deleteRequest(details.requestId);
}

/**
 * handle webrequest.onErrorOccurred, cleanup redirectCounter
 * @param details details for the chrome.webRequest (see chrome doc)
 */
function onErrorOccurred(details) {
  if (httpNowhereOn &&
    details.type == "main_frame" &&
    browserSession.getRequest(details.requestId, "simple_http_nowhere_redirect", false) &&
    ( // Enumerate a class of errors that are likely due to HTTPS misconfigurations
      details.error.indexOf("net::ERR_SSL_") == 0 ||
      details.error.indexOf("net::ERR_CERT_") == 0 ||
      details.error.indexOf("net::ERR_CONNECTION_") == 0 ||
      details.error.indexOf("net::ERR_ABORTED") == 0 ||
      details.error.indexOf("net::ERR_SSL_PROTOCOL_ERROR") == 0 ||
      details.error.indexOf("NS_ERROR_CONNECTION_REFUSED") == 0 ||
      details.error.indexOf("NS_ERROR_NET_TIMEOUT") == 0 ||
      details.error.indexOf("NS_ERROR_NET_ON_TLS_HANDSHAKE_ENDED") == 0 ||
      details.error.indexOf("NS_BINDING_ABORTED") == 0 ||
      details.error.indexOf("SSL received a record that exceeded the maximum permissible length.") == 0 ||
      details.error.indexOf("Peer’s Certificate has expired.") == 0 ||
      details.error.indexOf("Unable to communicate securely with peer: requested domain name does not match the server’s certificate.") == 0 ||
      details.error.indexOf("Peer’s Certificate issuer is not recognized.") == 0 ||
      details.error.indexOf("Peer’s Certificate has been revoked.") == 0 ||
      details.error.indexOf("Peer reports it experienced an internal error.") == 0 ||
      details.error.indexOf("The server uses key pinning (HPKP) but no trusted certificate chain could be constructed that matches the pinset. Key pinning violations cannot be overridden.") == 0 ||
      details.error.indexOf("SSL received a weak ephemeral Diffie-Hellman key in Server Key Exchange handshake message.") == 0 ||
      details.error.indexOf("The certificate was signed using a signature algorithm that is disabled because it is not secure.") == 0 ||
      details.error.indexOf("Unable to communicate securely with peer: requested domain name does not match the server’s certificate.") == 0 ||
      details.error.indexOf("Cannot communicate securely with peer: no common encryption algorithm(s).") == 0 ||
      details.error.indexOf("SSL peer has no certificate for the requested DNS name.") == 0
    )) {
    let url = new URL(details.url);
    if (url.protocol == "https:") {
      url.protocol = "http:";
    }
    chrome.tabs.update(details.tabId, {url: newCancelUrl(url.toString())});
  }

  browserSession.deleteRequest(details.requestId);
}

/**
 * handle webrequest.onHeadersReceived, insert upgrade-insecure-requests directive and
 * rewrite access-control-allow-origin if presented in HTTP Nowhere mode
 * @param details details for the chrome.webRequest (see chrome doc)
 */
function onHeadersReceived(details) {
  if (isExtensionEnabled && httpNowhereOn) {
    // Do not upgrade the .onion requests in EASE mode,
    // See https://github.com/EFForg/https-everywhere/pull/14600#discussion_r168072480
    const uri = new URL(details.url);
    if (uri.hostname.slice(-6) == '.onion') {
      return {};
    }

    // Do not upgrade resources if the first-party domain disbled EASE mode
    // This is needed for HTTPS sites serve mixed content and is broken
    let firstPartyHost;
    if (details.type == "main_frame") {
      firstPartyHost = uri.host;
    } else {
      // In Firefox, documentUrl is preferable here, since it will always be the
      // URL in the URL bar, but it was only introduced in FF 54.  We should get
      // rid of `originUrl` at some point.
      if ('documentUrl' in details) { // Firefox 54+
        firstPartyHost = new URL(details.documentUrl).host;
      } else if ('originUrl' in details) { // Firefox < 54
        firstPartyHost = new URL(details.originUrl).host;
      } else if('initiator' in details) { // Chrome
        firstPartyHost = new URL(details.initiator).host;
      }
    }
    if (disabledList.has(firstPartyHost)) {
      return {};
    }

    let responseHeadersChanged = false;
    let cspHeaderFound = false;

    for (const idx in details.responseHeaders) {
      if (details.responseHeaders[idx].name.match(/Content-Security-Policy/i)) {
        // Existing CSP headers found
        cspHeaderFound = true;
        const value = details.responseHeaders[idx].value;

        // Prepend if no upgrade-insecure-requests directive exists
        if (!value.match(/upgrade-insecure-requests/i)) {
          details.responseHeaders[idx].value = "upgrade-insecure-requests; " + value;
          responseHeadersChanged = true;
        }
      }

      if (details.responseHeaders[idx].name.match(/Access-Control-Allow-Origin/i)) {
        // Existing access-control-allow-origin header found
        const value = details.responseHeaders[idx].value;

        // If HTTP protocol is used, change it to HTTPS
        if (value.match(/http:/)) {
          details.responseHeaders[idx].value = value.replace(/http:/g, "https:");
          responseHeadersChanged = true;
        }
      }
    }

    if (!cspHeaderFound) {
      // CSP headers not found
      const upgradeInsecureRequests = {
        name: 'Content-Security-Policy',
        value: 'upgrade-insecure-requests'
      }
      details.responseHeaders.push(upgradeInsecureRequests);
      responseHeadersChanged = true;
    }

    if (responseHeadersChanged) {
      return {responseHeaders: details.responseHeaders};
    }
  }
  return {};
}

// Registers the handler for requests
// See: https://github.com/EFForg/https-everywhere/issues/10039
chrome.webRequest.onBeforeRequest.addListener(onBeforeRequest, {urls: ["*://*/*", "ftp://*/*"]}, ["blocking"]);

// Try to catch redirect loops on URLs we've redirected to HTTPS.
chrome.webRequest.onBeforeRedirect.addListener(onBeforeRedirect, {urls: ["https://*/*"]});

// Cleanup redirectCounter if necessary
chrome.webRequest.onCompleted.addListener(onCompleted, {urls: ["*://*/*"]});

// Cleanup redirectCounter if necessary
chrome.webRequest.onErrorOccurred.addListener(onErrorOccurred, {urls: ["*://*/*"]})

// Insert upgrade-insecure-requests directive in httpNowhere mode
chrome.webRequest.onHeadersReceived.addListener(onHeadersReceived, {urls: ["https://*/*"]}, ["blocking", "responseHeaders"]);

// Listen for cookies set/updated and secure them if applicable. This function is async/nonblocking.
chrome.cookies.onChanged.addListener(onCookieChanged);

// This is necessary for communication with the popup in Firefox Private
// Browsing Mode, see https://bugzilla.mozilla.org/show_bug.cgi?id=1329304
chrome.runtime.onMessage.addListener(function(message, sender, sendResponse) {

  function get_update_channels_generic(update_channels) {
    let last_updated_promises = [];
    for(let update_channel of update_channels) {
      last_updated_promises.push(new Promise(resolve => {
        store.local.get({['rulesets-timestamp: ' + update_channel.name]: 0}, item => {
          resolve([update_channel.name, item['rulesets-timestamp: ' + update_channel.name]]);
        });
      }));
    }
    Promise.all(last_updated_promises).then(results => {
      const last_updated = results.reduce((obj, item) => {
        obj[item[0]] = item[1];
        return obj;
      }, {});
      sendResponse({update_channels, last_updated});
    });
  }

  function storeDisabledList() {
    const disabledListArray = Array.from(disabledList);
    store.set({disabledList: disabledListArray}, () => {
      sendResponse(true);
    });
    return true;
  }

  const responses = {
    get_option: () => {
      store.get(message.object, sendResponse);
      return true;
    },
    set_option: () => {
      store.set(message.object, item => {
        if (sendResponse) {
          sendResponse(item);
        }
      });
    },
    delete_from_ruleset_cache: () => {
      all_rules.ruleCache.delete(message.object);
    },
    get_applied_rulesets: () => {
      sendResponse(browserSession.getTabAppliedRulesets(message.object));
      return true;
    },
    set_ruleset_active_status: () => {
      let rulesets = browserSession.getTabAppliedRulesets(message.object.tab_id);

      for (let ruleset of rulesets) {
        if (ruleset.name == message.object.name) {
          ruleset.active = message.object.active;
          if (ruleset.default_state == message.object.active) {
            message.object.active = undefined;
          }
          break;
        }
      }

      all_rules.setRuleActiveState(message.object.name, message.object.active).then(() => {
        sendResponse(true);
      });

      return true;
    },
    reset_to_defaults: () => {
      // restore the 'default states' of the rulesets
      store.set_promise('ruleActiveStates', {}).then(() => {
        // clear the caches such that it becomes stateless
        destroy_caches();
        // re-activate all rules according to the new states
        initializeAllRules();
        // reload tabs when operations completed
        chrome.tabs.reload();
      });
    },
    get_user_rules: () => {
      store.get_promise(all_rules.USER_RULE_KEY, []).then(userRules => sendResponse(userRules));
      return true;
    },
    add_new_rule: () => {
      all_rules.addNewRuleAndStore(message.object).then(() => {
        sendResponse(true);
      });
      return true;
    },
    remove_rule: () => {
      all_rules.removeRuleAndStore(message.object.ruleset, message.object.src)
        .then(() => {
          /**
           * FIXME: initializeAllRules is needed for calls from the option pages.
           * Since message.object is not of type Ruleset, rules.removeUserRule
           * is not usable...
           */
          if (message.object.src === 'options') {
            return initializeAllRules();
          }
        })
        .then(() => {
          if (sendResponse !== null) {
            sendResponse(true);
          }
        })
      return true;
    },
    get_ruleset_timestamps: () => {
      update.getRulesetTimestamps().then(timestamps => sendResponse(timestamps));
      return true;
    },
    get_pinned_update_channels: () => {
      get_update_channels_generic(update_channels);
      return true;
    },
    get_stored_update_channels: () => {
      store.get({update_channels: []}, item => {
        get_update_channels_generic(item.update_channels);
      });
      return true;
    },
    create_update_channel: () => {

      store.get({update_channels: []}, item => {

        const update_channel_names = update_channels.concat(item.update_channels).reduce((obj, item) => {
          obj.add(item.name);
          return obj;
        }, new Set());

        if(update_channel_names.has(message.object)) {
          return sendResponse(false);
        }

        item.update_channels.push({
          name: message.object,
          jwk: {},
          update_path_prefix: '',
          scope: ''
        });

        store.set({update_channels: item.update_channels}, () => {
          sendResponse(true);
        });

      });
      return true;
    },
    delete_update_channel: () => {
      store.get({update_channels: []}, item => {
        store.set({update_channels: item.update_channels.filter(update_channel => {
          return (update_channel.name != message.object);
        })}, () => {
          store.local.remove([
            'rulesets-timestamp: ' + message.object,
            'rulesets-stored-timestamp: ' + message.object,
            'rulesets: ' + message.object
          ], () => {
            initializeAllRules();
            sendResponse(true);
          });
        });
      });
      return true;
    },
    update_update_channel: () => {
      store.get({update_channels: []}, item => {
        let scope_changed = false;
        item.update_channels = item.update_channels.map(update_channel => {
          if(update_channel.name == message.object.name) {
            if(update_channel.scope != message.object.scope) {
              scope_changed = true;
            }
            update_channel = message.object;
          }
          return update_channel;
        });

        // Ensure that we check for new rulesets from the update channel immediately.
        // If the scope has changed, make sure that the rulesets are re-initialized.
        store.set({update_channels: item.update_channels}, () => {
          // Since loadUpdateChannesKeys is already contained in chrome.storage.onChanged
          // within update.js, the below call will make it run twice. This is
          // necesssary to avoid a race condition, see #16673
          update.loadUpdateChannelsKeys().then(() => {
            update.resetTimer();
            if(scope_changed) {
              initializeAllRules();
            }
            sendResponse(true);
          });
        });

      });
      return true;
    },
    get_last_checked: () => {
      store.local.get({'last-checked': false}, item => {
        sendResponse(item['last-checked']);
      });
      return true;
    },
    disable_on_site: () => {
      disabledList.add(message.object);
      return storeDisabledList();
    },
    enable_on_site: () => {
      disabledList.delete(message.object);
      return storeDisabledList();
    },
    check_if_site_disabled: () => {
      sendResponse(disabledList.has(message.object));
      return true;
    },
    is_firefox: () => {
      if(typeof(browser) != "undefined") {
        browser.runtime.getBrowserInfo().then(function(info) {
          if (info.name == "Firefox") {
            sendResponse(true);
          } else {
            sendResponse(false);
          }
        });
      } else {
        sendResponse(false);
      }
      return true;
    }
  };
  if (message.type in responses) {
    return responses[message.type]();
  }
});

/**
 * Clear any cache/ blacklist we have.
 */
function destroy_caches() {
  util.log(util.DBUG, "Destroying caches.");
  all_rules.cookieHostCache.clear();
  all_rules.ruleCache.clear();
  rules.settings.domainBlacklist.clear();
  urlBlacklist.clear();
}

Object.assign(exports, {
  all_rules,
  urlBlacklist
});

})(typeof exports == 'undefined' ? require.scopes.background = {} : exports);<|MERGE_RESOLUTION|>--- conflicted
+++ resolved
@@ -177,10 +177,7 @@
   });
 });
 
-<<<<<<< HEAD
-=======
-
->>>>>>> 7decfe3e
+
 /**
  * A centralized storage for browsing data within the browser session.
  */
