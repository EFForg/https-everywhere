--- conflicted
+++ resolved
@@ -344,20 +344,16 @@
   let upgradeToSecure = false;
   var newuristr = null;
   // check rewritten URIs against the trivially upgraded URI
-  let trivialUpgradeUri = canonical_url.replace(/^http:/, "https:");
+  let trivialUpgradeUri = uri.href.replace(/^http:/, "https:");
 
   for (let ruleset of potentiallyApplicable) {
     appliedRulesets.addRulesetToTab(details.tabId, details.type, ruleset);
     if (ruleset.active && !newuristr) {
-<<<<<<< HEAD
-      newuristr = ruleset.apply(canonical_url);
+      newuristr = ruleset.apply(uri.href);
       // only use upgradeToSecure for trivial rulesets
       if (newuristr == trivialUpgradeUri) {
         upgradeToSecure = true;
       }
-=======
-      newuristr = ruleset.apply(uri.href);
->>>>>>> d0a83de4
     }
   }
 
@@ -392,11 +388,7 @@
     if (shouldCancel) {
       upgradeToSecure = true;
       if (!newuristr) {
-<<<<<<< HEAD
-        newuristr = canonical_url.replace(/^http:/, "https:");
-=======
-        return {redirectUrl: uri.href.replace(/^http:/, "https:")};
->>>>>>> d0a83de4
+        newuristr = uri.href.replace(/^http:/, "https:");
       } else {
         newuristr = newuristr.replace(/^http:/, "https:");
       }
