--- conflicted
+++ resolved
@@ -14,22 +14,24 @@
 WARN=5;
 
 BASE_REQ_SIZE=4096;
+MAX_DELAYED = 32;
+
+ASN_PRIVATE = -1;     // Do not record the ASN this cert was seen on
+ASN_IMPLICIT = -2     // ASN can be learned from connecting IP
+ASN_UNKNOWABLE = -3;  // Cert was seen in the absence of [trustworthy] Internet access
 
 // XXX: We should make the _observatory tree relative.
 LLVAR="extensions.https_everywhere.LogLevel";
 
+Components.utils.import("resource://gre/modules/XPCOMUtils.jsm");
 Components.utils.import("resource://gre/modules/ctypes.jsm");
 
-<<<<<<< HEAD
-Components.utils.import("resource://gre/modules/XPCOMUtils.jsm");
-=======
-
->>>>>>> aaf7027c
+
 const OS = Cc['@mozilla.org/observer-service;1'].getService(CI.nsIObserverService);
 
 const SERVICE_CTRID = "@eff.org/ssl-observatory;1";
 const SERVICE_ID=Components.ID("{0f9ab521-986d-4ad8-9c1f-6934e195c15c}");
-const SERVICE_NAME = "Anonymously Submits strange SSL certificates to EFF.";
+const SERVICE_NAME = "Anonymously Submits SSL certificates to EFF for security auditing.";
 const LOADER = CC["@mozilla.org/moz/jssubscript-loader;1"].getService(CI.mozIJSSubScriptLoader);
 
 const _INCLUDED = {};
@@ -77,8 +79,9 @@
 
   this.public_roots = root_ca_hashes;
 
-  // Clear this on cookies-cleared observer event
+  // Clear these on cookies-cleared observer event
   this.already_submitted = {};
+  this.delayed_submissions = {};
   OS.addObserver(this, "cookie-changed", false);
 
   // The url to submit to
@@ -101,12 +104,10 @@
   this.pps.registerFilter(this, 0);
   this.wrappedJSObject = this;
 
-  this.client_asn = -1;
+  this.client_asn = ASN_PRIVATE;
   if (this.myGetBoolPref("send_asn")) 
     this.setupASNWatcher();
 
-<<<<<<< HEAD
-=======
   try {
     NSS.initialize("");
   } catch(e) {
@@ -115,7 +116,6 @@
 
   this.testProxySettings();
 
->>>>>>> aaf7027c
   this.log(DBUG, "Loaded observatory component!");
 }
 
@@ -124,7 +124,8 @@
   QueryInterface: XPCOMUtils.generateQI(
     [ CI.nsIObserver,
       CI.nsIProtocolProxyFilter,
-      CI.nsIWifiListener ]),
+      //CI.nsIWifiListener,
+      CI.nsIBadCertListener2]),
 
   wrappedJSObject: null,  // Initialized by constructor
 
@@ -159,10 +160,25 @@
     }
   },
 
+  notifyCertProblem: function(socketInfo, status, targetSite) {
+    this.log(NOTE, "cert warning for " + targetSite);
+    if (targetSite == "observatory.eff.org") {
+      this.log(WARN, "Surpressing observatory warning");
+      return true;
+    }
+    return false;
+  },
+
   setupASNWatcher: function() {
     this.getClientASN();
     this.max_ap = null;
 
+    // we currently do not actually do *any* ASN watching from the client
+    // (in other words, the db will not have ASNs for certs submitted 
+    // through Tor, even if the user checks the "send ASN" option)
+    // all of this code for guessing at changes in our public IP via WiFi hints
+    // is therefore disabled
+    /*
     // Observe network changes to get new ASNs
     OS.addObserver(this, "network:offline-status-changed", false);
     var pref_service = Cc["@mozilla.org/preferences-service;1"]
@@ -175,11 +191,12 @@
       wifi_service.startWatching(this);
     } catch(e) {
       this.log(INFO, "Failed to register ASN change monitor: "+e);
-    }
+    }*/
   },
 
   stopASNWatcher: function() {
-    this.client_asn = -1;
+    this.client_asn = ASN_PRIVATE;
+    /*
     // unhook the observers we registered above
     OS.removeObserver(this, "network:offline-status-changed");
     var pref_service = Cc["@mozilla.org/preferences-service;1"]
@@ -191,22 +208,26 @@
       wifi_service.stopWatching(this);
     } catch(e) {
       this.log(WARN, "Failed to stop wifi state monitor: "+e);
-    }
+    }*/
   },
 
   getClientASN: function() {
-    // XXX: Fetch a new client ASN..
+    // Fetch a new client ASN..
     if (!this.myGetBoolPref("send_asn")) {
-      this.client_asn = -1;
+      this.client_asn = ASN_PRIVATE;
       return;
     }
     else if (!this.torbutton_installed) {
-      this.client_asn = -2;
+      this.client_asn = ASN_IMPLICIT;
       return;
     }
+    // XXX As a possible base case: the user is running Tor, is not using
+    // bridges, and has send_asn enabled: should we ping an eff.org URL to
+    // learn our ASN?
     return;
   },
 
+  /*
   // Wifi status listener
   onChange: function(accessPoints) {
     try {
@@ -240,11 +261,18 @@
     this.log(NOTE, "ASN change observer got an error: "+value);
     this.getClientASN();
   },
+  */
+
+  ourFingerprint: function(cert) {
+    // Calculate our custom fingerprint from an nsIX509Cert
+    return (cert.md5Fingerprint+cert.sha1Fingerprint).replace(":", "", "g");
+  },
 
   observe: function(subject, topic, data) {
     if (topic == "cookie-changed" && data == "cleared") {
       this.already_submitted = {};
-      this.log(INFO, "Cookies were cleared. Purging list of already submitted sites");
+      this.delayed_submissions = {};
+      this.log(INFO, "Cookies were cleared. Purging list of pending and already submitted certs");
       return;
     }
 
@@ -275,31 +303,8 @@
       try { 
         host_ip = httpchannelinternal.remoteAddress;
       } catch(e) {
-          this.log(WARN, "Could not get host IP address.");
-      }
-
-      // check to see if Convergence plugin is enabled
-      var convergence = Components.classes['@thoughtcrime.org/convergence;1'].getService().wrappedJSObject;
-      if (convergence.enabled) {
-          // tododta clean up
-
-          this.log(WARN, "Convergence enabled. Getting real end-entity cert instead");
-          
-
-          NSS.initialize("somepath");//convergenceManager.nssFile.path);
-          var derItem             = NSS.types.SECItem();
-          this.log(WARN, "blah 1");
-          var status = NSS.lib.CERT_FindCertExtension(completeCertificate,
-                                                      NSS.lib.SEC_OID_NS_CERT_EXT_COMMENT,
-                                                      extItem.address());
-          
-
-        // do stuff
-          this.log(WARN, "blah 2");
-      } else {
-          this.log(WARN, "Convergence NOT enabled.");
-      }
-
+          this.log(INFO, "Could not get server IP address.");
+      }
       subject.QueryInterface(Ci.nsIHttpChannel);
       var certchain = this.getSSLCert(subject);
       if (certchain) {
@@ -310,28 +315,28 @@
         for(var i = 0; i < chainEnum.length; i++) {
           var cert = chainEnum.queryElementAt(i, Ci.nsIX509Cert);
           chainArray.push(cert);
-          var fp = (cert.md5Fingerprint+cert.sha1Fingerprint).replace(":", "", "g");
+          var fp = this.ourFingerprint(cert);
           fps.push(fp);
           chainArrayFpStr = chainArrayFpStr + fp;
         }
         var chain_hash = sha256_digest(chainArrayFpStr).toUpperCase();
         this.log(INFO, "SHA-256 hash of cert chain for "+new String(subject.URI.host)+" is "+ chain_hash);
 
-	if(!this.myGetBoolPref("use_whitelist")) {
-	  this.log(INFO, "Not using whitelist to filter cert chains.");
-	}
+        if(!this.myGetBoolPref("use_whitelist")) {
+          this.log(WARN, "Not using whitelist to filter cert chains.");
+        }
         else if (this.isChainWhitelisted(chain_hash)) {
           this.log(INFO, "This cert chain is whitelisted. Not submitting.");
           return;
         }
-	else {
+        else {
           this.log(INFO, "Cert chain is NOT whitelisted. Proceeding with submission.");
-	}
+        }
 
         if (subject.URI.port == -1) {
-            this.submitChain(chainArray, fps, new String(subject.URI.host), subject, host_ip);
+            this.submitChain(chainArray, fps, new String(subject.URI.host), subject, host_ip, false);
         } else {
-            this.submitChain(chainArray, fps, subject.URI.host+":"+subject.URI.port, subject, host_ip);
+            this.submitChain(chainArray, fps, subject.URI.host+":"+subject.URI.port, subject, host_ip, false);
         }
       }
     }
@@ -389,45 +394,146 @@
     }
     return false;
   },
+
+  findRootInChain: function(certArray) {
+    // Return the position in the chain Array of the/a root CA
+    var rootidx = -1;
+    var nextInChain = certArray[0].issuer;
+    for (var i = 0; i < certArray.length; i++) {
+      // Find the next cert in the valid chain
+      if (certArray[i].equals(nextInChain)) {
+        if (certArray[i].issuerName == certArray[i].subjectName) {
+          // All X509 root certs are self-signed
+          this.log(INFO, "Got root cert at position: "+i);
+          rootidx = i;
+          break;
+        } else {
+          // This is an intermediate CA cert; keep looking for the root
+          nextInChain = certArray[i].issuer;
+        }
+      }
+    }
+    return rootidx;
+  },
+
+  processConvergenceChain: function(chain) {
+    // Make sure the chain we're working with is sane, even if Convergence is
+    // present.
+
+    // Convergence currently performs MITMs against the Firefox in order to
+    // get around https://bugzilla.mozilla.org/show_bug.cgi?id=644640.  The
+    // end-entity cert produced by Convergence contains a copy of the real
+    // end-entity cert inside an X509v3 extension.  We extract this and send
+    // it rather than the Convergence certs.
+    var convergence = Components.classes['@thoughtcrime.org/convergence;1'];
+    if (!convergence) return null;
+    convergence = convergence.getService().wrappedJSObject;
+    if (!convergence || !convergence.enabled) return null;
+
+    this.log(INFO, "Convergence uses its own internal root certs; not submitting those");
     
-  handleConvergence: function(cert) {
-    //tododta here
-  },
-
-  submitChain: function(certArray, fps, domain, channel, host_ip) {
+    //this.log(WARN, convergence.certificateStatus.getVerificiationStatus(chain.certArray[0]));
+    try {
+      var certInfo = this.extractRealLeafFromConveregenceLeaf(chain.certArray[0]);
+      var b64Cert = certInfo["certificate"];
+      var certDB = Cc["@mozilla.org/security/x509certdb;1"].getService(Ci.nsIX509CertDB);
+      chain.leaf = certDB.constructX509FromBase64(b64Cert);
+      chain.certArray = [chain.leaf];
+      chain.fps = [this.ourFingerprint(chain.leaf)];
+    } catch (e) {
+      this.log(WARN, "Failed to extract leaf cert from Convergence cert " + e);
+      chain.certArray = chain.certArray.slice(0,1);
+      chain.fps = chain.fps.slice(0,1);
+    }
+
+  },
+
+  extractRealLeafFromConveregenceLeaf: function(certificate) {
+    // Copied from Convergence's CertificateStatus.getVerificiationStatus
+    var len = {};
+    var derEncoding = certificate.getRawDER(len);
+
+    var derItem = NSS.types.SECItem();
+    derItem.data = NSS.lib.ubuffer(derEncoding);
+    derItem.len = len.value;
+
+    var completeCertificate = NSS.lib.CERT_DecodeDERCertificate(derItem.address(), 1, null);
+
+    var extItem = NSS.types.SECItem();
+    var status = NSS.lib.CERT_FindCertExtension(completeCertificate, 
+                                                NSS.lib.SEC_OID_NS_CERT_EXT_COMMENT, 
+                                                extItem.address());
+    if (status != -1) {
+      var encoded = '';
+      var asArray = ctypes.cast(extItem.data, ctypes.ArrayType(ctypes.unsigned_char, extItem.len).ptr).contents;
+      var marker = false;
+
+      for (var i=0;i<asArray.length;i++) {
+        if (marker) {
+          encoded += String.fromCharCode(asArray[i]);
+        } else if (asArray[i] == 0x00) {
+          marker = true;
+        }
+      }
+
+      return JSON.parse(encoded);
+    }
+  },
+
+  shouldSubmit: function(chain, domain) {
+    // Return true if we should submit this chain to the SSL Observatory
+    var rootidx = this.findRootInChain(chain.certArray);
+    var ss= false;
+
+    if (chain.leaf.issuerName == chain.leaf.subjectName) 
+      ss = true;
+
+    if (!this.myGetBoolPref("self_signed") && ss) {
+      this.log(INFO, "Not submitting self-signed cert for " + domain);
+      return false;
+    }
+
+    if (!ss && !this.myGetBoolPref("alt_roots")) {
+      if (rootidx == -1) {
+        // A cert with an unknown/absent Issuer.  Out of caution, don't submit these
+        this.log(INFO, "Cert for " + domain + " issued by unknown CA " +
+                 chain.leaf.issuerName + " (not submitting due to settings)");
+        return false;
+      } else if (!(chain.fps[rootidx] in this.public_roots)) {
+        // A cert with a known but non-public Issuer
+        this.log(INFO, "Got a private root cert. Ignoring domain "
+                 +domain+" with root "+chain.fps[rootidx]);
+        return false;
+      }
+    }
+
+    if (chain.fps[0] in this.already_submitted) {
+      this.log(INFO, "Already submitted cert for "+domain+". Ignoring");
+      return false;
+    }
+    return true;
+  },
+
+  submitChain: function(certArray, fps, domain, channel, host_ip, resubmitting) {
     var base64Certs = [];
-    var rootidx = -1;
-
-    for (var i = 0; i < certArray.length; i++) {
-      if (certArray[i].issuer && certArray[i].equals(certArray[i].issuer)) {
-        this.log(INFO, "Got root cert at position: "+i);
-        rootidx = i;
-      }
-    }
-
-    if (!this.myGetBoolPref("alt_roots"))
-      if (rootidx == -1 || (fps.length > 1 && !(fps[rootidx] in this.public_roots))) {
-        if (rootidx == -1) {
-          rootidx = fps.length-1;
-        }
-        this.log(INFO, "Got a private root cert. Ignoring domain "
-                 +domain+" with root "+fps[rootidx]);
-        return;
-      }
-
-    if (fps[0] in this.already_submitted) {
-      this.log(INFO, "Already submitted cert for "+domain+". Ignoring");
-      return;
-    }
+    // Put all this chain data in one object so that it can be modified by
+    // subroutines if required
+    c = {}; c.certArray=certArray; c.fps = fps;
+    c.leaf = certArray[0];
+    this.processConvergenceChain(c);
+    if (!this.shouldSubmit(c,domain)) return;
 
     var wm = CC["@mozilla.org/appshell/window-mediator;1"] 
                 .getService(Components.interfaces.nsIWindowMediator);
     var browserWindow = wm.getMostRecentWindow("navigator:browser");
-    for (var i = 0; i < certArray.length; i++) {
+    for (var i = 0; i < c.certArray.length; i++) {
       var len = new Object();
-      var derData = certArray[i].getRawDER(len);
+      var derData = c.certArray[i].getRawDER(len);
       //var encoded = browserWindow.btoa(derData);  // seems to not be a real base 64 encoding!
-      base64Certs.push(this.base64_encode(derData, false, false));
+      let result = "";
+      for (let j = 0, dataLength = derData.length; j < dataLength; ++j) 
+        result += String.fromCharCode(derData[j]);
+      base64Certs.push(btoa(result));
     }
 
     var reqParams = [];
@@ -436,13 +542,13 @@
     if (this.myGetBoolPref("testing")) {
       reqParams.push("testing=1");
       // The server can compute these, but they're a nice test suite item!
-      reqParams.push("fplist="+this.compatJSON.encode(fps));
+      reqParams.push("fplist="+this.compatJSON.encode(c.fps));
     }
     reqParams.push("certlist="+this.compatJSON.encode(base64Certs));
-    // XXX: Should we indicate if this was a wifi-triggered asn fetch vs
-    // the less reliable offline/online notification-triggered fetch?
-    // this.max_ap will be null if we have no wifi info.
-    reqParams.push("client_asn="+this.client_asn);
+
+    if (resubmitting) reqParams.push("client_asn="+ASN_UNKNOWABLE)
+    else              reqParams.push("client_asn="+this.client_asn);
+
     if (this.myGetBoolPref("priv_dns"))  reqParams.push("private_opt_in=1") 
     else                                 reqParams.push("private_opt_in=0");
 
@@ -466,39 +572,57 @@
     var HTTPSEverywhere = CC["@eff.org/https-everywhere;1"]
                             .getService(Components.interfaces.nsISupports)
                             .wrappedJSObject;
-    var win = HTTPSEverywhere.getWindowForChannel(channel);
+    var win = channel ? HTTPSEverywhere.getWindowForChannel(channel) : null;
     var req = this.buildRequest(params);
     req.onreadystatechange = function(evt) {
       if (req.readyState == 4) {
         if (req.status == 200) {
           that.log(INFO, "Successful cert submission");
-          if (!that.prefs.getBoolPref("extensions.https_everywhere._observatory.cache_submitted")) {
-            if (fps[0] in that.already_submitted)
-              delete that.already_submitted[fps[0]];
+          if (!that.prefs.getBoolPref("extensions.https_everywhere._observatory.cache_submitted")) 
+            if (c.fps[0] in that.already_submitted)
+              delete that.already_submitted[c.fps[0]];
+          
+          // Retry up to two previously failed submissions
+          let n = 0;
+          for (let fp in that.delayed_submissions) {
+            that.log(WARN, "Retrying a submission...");
+            that.delayed_submissions[fp]();
+            delete that.delayed_submissions[fp];
+            if (++n >= 2) break;
           }
         } else if (req.status == 403) {
           that.log(WARN, "The SSL Observatory has issued a warning about this certificate for " + domain);
           try {
             var warningObj = JSON.parse(req.responseText);
-            that.warnUser(warningObj, win, certArray[0]);
+            if (win) that.warnUser(warningObj, win, c.certArray[0]);
           } catch(e) {
             that.log(WARN, "Failed to process SSL Observatory cert warnings :( " + e);
             that.log(WARN, req.responseText);
           }
         } else {
-          if (fps[0] in that.already_submitted)
-            delete that.already_submitted[fps[0]];
+          // Submission failed
+          if (c.fps[0] in that.already_submitted)
+            delete that.already_submitted[c.fps[0]];
           try {
             that.log(WARN, "Cert submission failure "+req.status+": "+req.responseText);
           } catch(e) {
             that.log(WARN, "Cert submission failure and exception: "+e);
           }
+          // If we don't have too many delayed submissions, and this isn't
+          // (somehow?) one of them, then plan to retry this submission later
+          if (Object.keys(that.delayed_submissions).length < MAX_DELAYED)
+            if (!(c.fps[0] in that.delayed_submissions)) {
+              that.log(WARN, "Planning to retry submission...");
+              let retry = function() { that.submitChain(certArray, fps, domain, channel, host_ip, true); };
+              that.delayed_submissions[c.fps[0]] = retry;
+            }
+
         }
       }
     };
 
     // Cache this here to prevent multiple submissions for all the content elements.
-    that.already_submitted[fps[0]] = true;
+    that.already_submitted[c.fps[0]] = true;
     req.send(params);
   },
 
@@ -690,64 +814,7 @@
 
   encString: 'ABCDEFGHIJKLMNOPQRSTUVWXYZabcdefghijklmnopqrstuvwxyz0123456789+/',
   encStringS: 'ABCDEFGHIJKLMNOPQRSTUVWXYZabcdefghijklmnopqrstuvwxyz0123456789-_',
-
-  base64_encode: function(inp, uc, safe) {
-    // do some argument checking
-    if (arguments.length < 1) return null;
-    var readBuf = new Array();    // read buffer
-    if (arguments.length >= 3 && safe != true && safe != false) return null;
-    var enc = (arguments.length >= 3 && safe) ? this.encStringS : this.encString; // character set used
-    var b = (typeof inp == "string"); // how input is to be processed
-    if (!b && (typeof inp != "object") && !(inp instanceof Array)) return null; // bad input
-    if (arguments.length < 2) {
-      uc = true;                  // set default
-    } // otherwise its value is passed from the caller
-    if (uc != true && uc != false) return null;
-    var n = (!b || !uc) ? 1 : 2;  // length of read buffer
-    var out = '';                 // output string
-    var c = 0;                    // holds character code (maybe 16 bit or 8 bit)
-    var j = 1;                    // sextett counter
-    var l = 0;                    // work buffer
-    var s = 0;                    // holds sextett
-
-    // convert  
-    for (var i = 0; i < inp.length; i++) {  // read input
-      c = (b) ? inp.charCodeAt(i) : inp[i]; // fill read buffer
-      for (var k = n - 1; k >= 0; k--) {
-        readBuf[k] = c & 0xff;
-        c >>= 8;
-      }
-      for (var m = 0; m < n; m++) {         // run through read buffer
-        // process bytes from read buffer
-        l = ((l<<8)&0xff00) | readBuf[m];   // shift remaining bits one byte to the left and append next byte
-        s = (0x3f<<(2*j)) & l;              // extract sextett from buffer
-        l -=s;                              // remove those bits from buffer;
-        out += enc.charAt(s>>(2*j));        // convert leftmost sextett and append it to output
-        j++;
-        if (j==4) {                         // another sextett is complete
-          out += enc.charAt(l&0x3f);        // convert and append it
-          j = 1;
-        }
-      }        
-    }
-    switch (j) {                            // handle left-over sextetts
-      case 2:
-        s = 0x3f & (16 * l);                // extract sextett from buffer
-        out += enc.charAt(s);               // convert leftmost sextett and append it to output
-        out += '==';                        // stuff
-        break;
-      case 3:
-        s = 0x3f & (4 * l);                 // extract sextett from buffer
-        out += enc.charAt(s);               // convert leftmost sextett and append it to output
-        out += '=';                         // stuff
-        break;
-      default:
-        break;
-    }
-
-    return out;
-  },
-
+  
   log: function(level, str) {
     var econsole = CC["@mozilla.org/consoleservice;1"]
       .getService(CI.nsIConsoleService);
