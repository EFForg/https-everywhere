const Ci = Components.interfaces;
const Cc = Components.classes;
const Cr = Components.results;

const CI = Components.interfaces;
const CC = Components.classes;
const CR = Components.results;
const CU = Components.utils;

// Log levels
VERB=1;
DBUG=2;
INFO=3;
NOTE=4;
WARN=5;

BASE_REQ_SIZE=4096;
MAX_OUTSTANDING = 20; // Max # submission XHRs in progress
MAX_DELAYED = 32;     // Max # XHRs are waiting around to be sent or retried 
TIMEOUT = 60000;

ASN_PRIVATE = -1;     // Do not record the ASN this cert was seen on
ASN_IMPLICIT = -2;     // ASN can be learned from connecting IP
ASN_UNKNOWABLE = -3;  // Cert was seen in the absence of [trustworthy] Internet access

// XXX: We should make the _observatory tree relative.
LLVAR="extensions.https_everywhere.LogLevel";

Components.utils.import("resource://gre/modules/XPCOMUtils.jsm");
Components.utils.import("resource://gre/modules/ctypes.jsm");


const OS = Cc['@mozilla.org/observer-service;1'].getService(CI.nsIObserverService);

const SERVICE_CTRID = "@eff.org/ssl-observatory;1";
const SERVICE_ID=Components.ID("{0f9ab521-986d-4ad8-9c1f-6934e195c15c}");
const SERVICE_NAME = "Anonymously Submits SSL certificates to EFF for security auditing.";
const LOADER = CC["@mozilla.org/moz/jssubscript-loader;1"].getService(CI.mozIJSSubScriptLoader);

const _INCLUDED = {};

const INCLUDE = function(name) {
  if (arguments.length > 1)
    for (var j = 0, len = arguments.length; j < len; j++)
      INCLUDE(arguments[j]);
  else if (!_INCLUDED[name]) {
    try {
      LOADER.loadSubScript("chrome://https-everywhere/content/code/"
              + name + ".js");
      _INCLUDED[name] = true;
    } catch(e) {
      dump("INCLUDE " + name + ": " + e + "\n");
    }
  }
};

INCLUDE('Root-CAs');
INCLUDE('sha256');
INCLUDE('X509ChainWhitelist');
INCLUDE('NSS');

function SSLObservatory() {
  this.prefs = CC["@mozilla.org/preferences-service;1"]
        .getService(CI.nsIPrefBranch);

  try {
    // Check for torbutton
    this.tor_logger = CC["@torproject.org/torbutton-logger;1"]
          .getService(CI.nsISupports).wrappedJSObject;
    this.torbutton_installed = true;
  } catch(e) {
    this.torbutton_installed = false;
  }

  this.HTTPSEverywhere = CC["@eff.org/https-everywhere;1"]
                            .getService(Components.interfaces.nsISupports)
                            .wrappedJSObject;

  /* The proxy test result starts out null until the test is attempted.
   * This is for UI notification purposes */
  this.proxy_test_successful = null;
  this.proxy_test_callback = null;
  this.cto_url = "https://check.torproject.org/?TorButton=true";
  // a regexp to match the above URL
  this.cto_regexp = RegExp("^https://check\\.torproject\\.org/");

  this.public_roots = root_ca_hashes;

  // Clear these on cookies-cleared observer event
  this.already_submitted = {};
  this.delayed_submissions = {};

  // Figure out the url to submit to
  this.submit_host = null;
  this.findSubmissionTarget();

  // Used to track current number of pending requests to the server
  this.current_outstanding_requests = 0;

  // We can't always know private browsing state per request, sometimes
  // we have to guess based on what we've seen in the past
  this.everSeenPrivateBrowsing = false;

  // Generate nonce to append to url, to catch in nsIProtocolProxyFilter
  // and to protect against CSRF
  this.csrf_nonce = "#"+Math.random().toString()+Math.random().toString();

  this.compatJSON = Cc["@mozilla.org/dom/json;1"].createInstance(Ci.nsIJSON);

  var pref_service = Components.classes["@mozilla.org/preferences-service;1"]
      .getService(Components.interfaces.nsIPrefBranchInternal);
  var branch = pref_service.QueryInterface(Components.interfaces.nsIPrefBranchInternal);

  branch.addObserver("extensions.https_everywhere._observatory.enabled",
                     this, false);

  if (this.myGetBoolPref("enabled")) {
    OS.addObserver(this, "cookie-changed", false);
    OS.addObserver(this, "http-on-examine-response", false);

    var dls = CC['@mozilla.org/docloaderservice;1']
        .getService(CI.nsIWebProgress);
    dls.addProgressListener(this,
                        Ci.nsIWebProgress.NOTIFY_STATE_REQUEST);
  }

  // Register protocolproxyfilter
  this.pps = CC["@mozilla.org/network/protocol-proxy-service;1"]
                    .getService(CI.nsIProtocolProxyService);

  this.pps.registerFilter(this, 0);
  this.wrappedJSObject = this;

  this.client_asn = ASN_PRIVATE;
  if (this.myGetBoolPref("send_asn")) 
    this.setupASNWatcher();

  try {
    NSS.initialize("");
  } catch(e) {
    this.log(WARN, "Failed to initialize NSS component:" + e);
  }

  this.testProxySettings();

  this.log(DBUG, "Loaded observatory component!");
}

SSLObservatory.prototype = {
  // QueryInterface implementation, e.g. using the generateQI helper
  QueryInterface: XPCOMUtils.generateQI(
    [ CI.nsIObserver,
      CI.nsIProtocolProxyFilter,
      //CI.nsIWifiListener,
      CI.nsIWebProgressListener,
      CI.nsISupportsWeakReference,
      CI.nsIInterfaceRequestor]),

  wrappedJSObject: null,  // Initialized by constructor

  // properties required for XPCOM registration:
  classDescription: SERVICE_NAME,
  classID:          SERVICE_ID,
  contractID:       SERVICE_CTRID,

  // https://developer.mozilla.org/En/How_to_check_the_security_state_of_an_XMLHTTPRequest_over_SSL
  getSSLCertChain: function(channel) {
    try {
        // Do we have a valid channel argument?
        if (!channel instanceof Ci.nsIChannel) {
            return null;
        }
        var secInfo = channel.securityInfo;

        // Print general connection security state
        if (secInfo instanceof Ci.nsITransportSecurityInfo) {
            secInfo.QueryInterface(Ci.nsITransportSecurityInfo);
        } else {
            return null;
        }

        if (secInfo instanceof Ci.nsISSLStatusProvider) {
            return secInfo.QueryInterface(Ci.nsISSLStatusProvider).
                   SSLStatus.QueryInterface(Ci.nsISSLStatus).serverCert;
        }
        return null;
    } catch(err) {
      return null;
    }
  },

  findSubmissionTarget: function() {
    // Compute the URL that the Observatory will currently submit to
    var host = this.prefs.getCharPref("extensions.https_everywhere._observatory.server_host");
    // Rebuild the regexp iff the host has changed
    if (host != this.submit_host) {
      this.submit_host = host;
      this.submit_url = "https://" + host + "/submit_cert";
      this.submission_regexp = RegExp("^" + this.regExpEscape(this.submit_url));
    }
  },

  regExpEscape: function(s) {
    // Borrowed from the Closure Library,
    // https://closure-library.googlecode.com/svn/docs/closure_goog_string_string.js.source.html
     return String(s).replace(/([-()\[\]{}+?*.$\^|,:#<!\\])/g, '\\$1').replace(/\x08/g, '\\x08');
  },

  notifyCertProblem: function(socketInfo, status, targetSite) {
    this.log(NOTE, "cert warning for " + targetSite);
    if (targetSite == "observatory.eff.org") {
      this.log(WARN, "Surpressing observatory warning");
      return true;
    }
    return false;
  },

  setupASNWatcher: function() {
    this.getClientASN();
    this.max_ap = null;

    // we currently do not actually do *any* ASN watching from the client
    // (in other words, the db will not have ASNs for certs submitted 
    // through Tor, even if the user checks the "send ASN" option)
    // all of this code for guessing at changes in our public IP via WiFi hints
    // is therefore disabled
    /*
    // Observe network changes to get new ASNs
    OS.addObserver(this, "network:offline-status-changed", false);
    var pref_service = Cc["@mozilla.org/preferences-service;1"]
        .getService(Ci.nsIPrefBranchInternal);
    var proxy_branch = pref_service.QueryInterface(Ci.nsIPrefBranchInternal);
    proxy_branch.addObserver("network.proxy", this, false);

    try {
      var wifi_service = Cc["@mozilla.org/wifi/monitor;1"].getService(Ci.nsIWifiMonitor);
      wifi_service.startWatching(this);
    } catch(e) {
      this.log(INFO, "Failed to register ASN change monitor: "+e);
    }*/
  },

  stopASNWatcher: function() {
    this.client_asn = ASN_PRIVATE;
    /*
    // unhook the observers we registered above
    OS.removeObserver(this, "network:offline-status-changed");
    var pref_service = Cc["@mozilla.org/preferences-service;1"]
        .getService(Ci.nsIPrefBranchInternal);
    var proxy_branch = pref_service.QueryInterface(Ci.nsIPrefBranchInternal);
    proxy_branch.removeObserver(this, "network.proxy");
    try {
      var wifi_service = Cc["@mozilla.org/wifi/monitor;1"].getService(Ci.nsIWifiMonitor);
      wifi_service.stopWatching(this);
    } catch(e) {
      this.log(WARN, "Failed to stop wifi state monitor: "+e);
    }*/
  },

  getClientASN: function() {
    // Fetch a new client ASN..
    if (!this.myGetBoolPref("send_asn")) {
      this.client_asn = ASN_PRIVATE;
      return;
    }
    else if (!this.torbutton_installed) {
      this.client_asn = ASN_IMPLICIT;
      return;
    }
    // XXX As a possible base case: the user is running Tor, is not using
    // bridges, and has send_asn enabled: should we ping an eff.org URL to
    // learn our ASN?
    return;
  },

  /*
  // Wifi status listener
  onChange: function(accessPoints) {
    try {
      var max_ap = accessPoints[0].mac;
    } catch(e) {
      return null;  // accessPoints[0] is undefined
    }
    var max_signal = accessPoints[0].signal;
    var old_max_present = false;
    for (var i=0; i<accessPoints.length; i++) {
      if (accessPoints[i].mac == this.max_ap) {
        old_max_present = true;
      }
      if (accessPoints[i].signal > max_signal) {
        max_ap = accessPoints[i].mac;
        max_signal = accessPoints[i].signal;
      }
    }
    this.max_ap = max_ap;
    if (!old_max_present) {
      this.log(INFO, "Old access point is out of range. Getting new ASN");
      this.getClientASN();
    } else {
      this.log(DBUG, "Old access point is still in range.");
    }
  },

  // Wifi status listener
  onError: function(value) {
    // XXX: Do we care?
    this.log(NOTE, "ASN change observer got an error: "+value);
    this.getClientASN();
  },
  */

  ourFingerprint: function(cert) {
    // Calculate our custom fingerprint from an nsIX509Cert
    return (cert.md5Fingerprint+cert.sha1Fingerprint).replace(":", "", "g");
  },

  // onSecurity is used to listen for bad cert warnings
  // There is also onSecurityStateChange, but it does not handle subdocuments.  See git
  // history for an implementation stub.
  onStateChange: function(aProgress, aRequest, aState, aStatus) {
      if (!aRequest) return;
      var chan = null;
      try {
         chan = aRequest.QueryInterface(Ci.nsIHttpChannel);
      } catch(e) {
         return;
      }
      if (chan) {
         if (!this.observatoryActive(chan)) return;
         var certchain = this.getSSLCertChain(chan);
         if (certchain) {
           this.log(INFO, "Got state cert chain for "
                  + chan.originalURI.spec + "->" + chan.URI.spec + ", state: " + aState);
           var warning = true;
           this.submitCertChainForChannel(certchain, chan, warning);
         }
      }
  },

  observe: function(subject, topic, data) {
    if (topic == "cookie-changed" && data == "cleared") {
      this.already_submitted = {};
      this.delayed_submissions = {};
      this.log(INFO, "Cookies were cleared. Purging list of pending and already submitted certs");
      return;
    }

    if ("http-on-examine-response" == topic) {
      var channel = subject;
      if (!this.observatoryActive(channel)) return;

      var certchain = this.getSSLCertChain(subject);
      this.submitCertChainForChannel(certchain, channel);
    }

    if (topic == "network:offline-status-changed" && data == "online") {
      this.log(INFO, "Browser back online. Getting new ASN.");
      this.getClientASN();
      return;
    }

<<<<<<< HEAD
    if ("http-on-examine-response" == topic) {

      var channel = subject;
      if (!this.observatoryActive(channel)) return;

      var certchain = this.getSSLCertChain(subject);
      var warning = false;
      this.submitCertChainForChannel(certchain, channel, warning);
=======
    if (topic == "nsPref:changed") {
      // If the user toggles the SSL Observatory settings, we need to add or remove
      // our observers
      switch (data) {
        case "network.proxy.ssl":
        case "network.proxy.ssl_port":
        case "network.proxy.socks":
        case "network.proxy.socks_port":
          // XXX: We somehow need to only call this once. Right now, we'll make
          // like 3 calls to getClientASN().. The only thing I can think
          // of is a timer...
          this.log(INFO, "Proxy settings have changed. Getting new ASN");
          this.getClientASN();
          break;
        case "extensions.https_everywhere._observatory.enabled":
          if (this.myGetBoolPref("enabled")) {
            this.pps.registerFilter(this, 0);
            OS.addObserver(this, "cookie-changed", false);
            OS.addObserver(this, "http-on-examine-response", false);

            var dls = CC['@mozilla.org/docloaderservice;1']
                .getService(CI.nsIWebProgress);
            dls.addProgressListener(this,
                                Ci.nsIWebProgress.NOTIFY_STATE_REQUEST);
            this.log(INFO,"SSL Observatory is now enabled via pref change!");
          } else {
            try {
              this.pps.unregisterFilter(this);
              OS.removeObserver(this, "cookie-changed");
              OS.removeObserver(this, "http-on-examine-response");

              var dls = CC['@mozilla.org/docloaderservice;1']
                  .getService(CI.nsIWebProgress);
              dls.removeProgressListener(this);
              this.log(INFO,"SSL Observatory is now disabled via pref change!");
            } catch(e) {
                this.log(WARN, "Removing SSL Observatory observers failed: "+e);
            }
          }
          break;
      }
      return;
>>>>>>> f4bc0a9c
    }

  },

  submitCertChainForChannel: function(certchain, channel, warning) {
    if (!certchain) {
      return;
    }
    var host_ip = "-1";
    var httpchannelinternal = channel.QueryInterface(Ci.nsIHttpChannelInternal);
    try {
      host_ip = httpchannelinternal.remoteAddress;
    } catch(e) {
        this.log(INFO, "Could not get server IP address.");
    }

    channel.QueryInterface(Ci.nsIHttpChannel);
    var chainEnum = certchain.getChain();
    var chainArray = [];
    var chainArrayFpStr = '';
    var fps = [];
    for(var i = 0; i < chainEnum.length; i++) {
      var cert = chainEnum.queryElementAt(i, Ci.nsIX509Cert);
      chainArray.push(cert);
      var fp = this.ourFingerprint(cert);
      fps.push(fp);
      chainArrayFpStr = chainArrayFpStr + fp;
    }
    var chain_hash = sha256_digest(chainArrayFpStr).toUpperCase();
    this.log(INFO, "SHA-256 hash of cert chain for "+new String(channel.URI.host)+" is "+ chain_hash);

    if(!this.myGetBoolPref("use_whitelist")) {
      this.log(WARN, "Not using whitelist to filter cert chains.");
    }
    else if (this.isChainWhitelisted(chain_hash)) {
      this.log(INFO, "This cert chain is whitelisted. Not submitting.");
      return;
    }
    else {
      this.log(INFO, "Cert chain is NOT whitelisted. Proceeding with submission.");
    }

    if (channel.URI.port == -1) {
        this.submitChainArray(chainArray, fps, new String(channel.URI.host), channel, host_ip, warning, false);
    } else {
        this.submitChainArray(chainArray, fps, channel.URI.host+":"+channel.URI.port, channel, host_ip, warning, false);
    }
  },

  observatoryActive: function(channel) {
                         
    if (!this.myGetBoolPref("enabled"))
      return false;

    if (this.torbutton_installed && this.proxy_test_successful) {
      // Allow Tor users to choose if they want to submit
      // during tor and/or non-tor
      if (this.myGetBoolPref("submit_during_tor") && 
           this.prefs.getBoolPref("extensions.torbutton.tor_enabled")) 
        return true;

      if (this.myGetBoolPref("submit_during_nontor") && 
          !this.prefs.getBoolPref("extensions.torbutton.tor_enabled")) 
        return true;

      return false;
    }

    if (this.proxy_test_successful) {
      return true;
    } else if (this.myGetBoolPref("use_custom_proxy")) {
      // no torbutton; the custom proxy is probably the user opting to
      // submit certs without strong anonymisation.  Because the
      // anonymisation is weak, we avoid submitting during private browsing
      // mode.
      var pbm = this.inPrivateBrowsingMode(channel);
      this.log(DBUG, "Private browsing mode: " + pbm);
      return !pbm;
    }
  },

  inPrivateBrowsingMode: function(channel) {
    // In classic firefox fashion, there are multiple versions of this API
    // https://developer.mozilla.org/EN/docs/Supporting_per-window_private_browsing
    try {
        // Firefox 20+, this state is per-window;
        //  should raise an exception on FF < 20
        CU.import("resource://gre/modules/PrivateBrowsingUtils.jsm");
        if (!(channel instanceof CI.nsIHttpChannel)) {
          this.log(NOTE, "observatoryActive() without a channel");
          // This is a windowless request. We cannot tell if private browsing
          // applies. Conservatively, if we have ever seen PBM, it might be
          // active now
          return this.everSeenPrivateBrowsing;
        }
        var win = this.HTTPSEverywhere.getWindowForChannel(channel);
        if (!win) return this.everSeenPrivateBrowsing;  // windowless request

        if (PrivateBrowsingUtils.isWindowPrivate(win)) {
          this.everSeenPrivateBrowsing = true;
          return true;
        }
    } catch (e) {
      // Firefox < 20, this state is global
      try {
        var pbs = CC["@mozilla.org/privatebrowsing;1"].getService(CI.nsIPrivateBrowsingService);
        if (pbs.privateBrowsingEnabled) {
          this.everSeenPrivateBrowsing = true;
          return true;
        }
      } catch (e) { /* seamonkey or very old firefox */ }
    }
    return false;
  },

  myGetBoolPref: function(prefstring) {
    // syntactic sugar
    return this.prefs.getBoolPref ("extensions.https_everywhere._observatory." + prefstring);
  },

  isChainWhitelisted: function(chainhash) {
    if (X509ChainWhitelist == null) {
      this.log(WARN, "Could not find whitelist of popular certificate chains, so ignoring whitelist");
      return false;
    }
    if (X509ChainWhitelist[chainhash] != null) {
      return true;
    }
    return false;
  },

  findRootInChain: function(certArray) {
    // Return the position in the chain Array of the/a root CA
    var rootidx = -1;
    var nextInChain = certArray[0].issuer;
    for (var i = 0; i < certArray.length; i++) {
      // Find the next cert in the valid chain
      if (certArray[i].equals(nextInChain)) {
        if (certArray[i].issuerName == certArray[i].subjectName) {
          // All X509 root certs are self-signed
          this.log(INFO, "Got root cert at position: "+i);
          rootidx = i;
          break;
        } else {
          // This is an intermediate CA cert; keep looking for the root
          nextInChain = certArray[i].issuer;
        }
      }
    }
    return rootidx;
  },

  processConvergenceChain: function(chain) {
    // Make sure the chain we're working with is sane, even if Convergence is
    // present.

    // Convergence currently performs MITMs against the Firefox in order to
    // get around https://bugzilla.mozilla.org/show_bug.cgi?id=644640.  The
    // end-entity cert produced by Convergence contains a copy of the real
    // end-entity cert inside an X509v3 extension.  We extract this and send
    // it rather than the Convergence certs.
    var convergence = Components.classes['@thoughtcrime.org/convergence;1'];
    if (!convergence) return null;
    convergence = convergence.getService().wrappedJSObject;
    if (!convergence || !convergence.enabled) return null;

    this.log(INFO, "Convergence uses its own internal root certs; not submitting those");
    
    //this.log(WARN, convergence.certificateStatus.getVerificiationStatus(chain.certArray[0]));
    try {
      var certInfo = this.extractRealLeafFromConveregenceLeaf(chain.certArray[0]);
      var b64Cert = certInfo["certificate"];
      var certDB = Cc["@mozilla.org/security/x509certdb;1"].getService(Ci.nsIX509CertDB);
      chain.leaf = certDB.constructX509FromBase64(b64Cert);
      chain.certArray = [chain.leaf];
      chain.fps = [this.ourFingerprint(chain.leaf)];
    } catch (e) {
      this.log(WARN, "Failed to extract leaf cert from Convergence cert " + e);
      chain.certArray = chain.certArray.slice(0,1);
      chain.fps = chain.fps.slice(0,1);
    }

  },

  extractRealLeafFromConveregenceLeaf: function(certificate) {
    // Copied from Convergence's CertificateStatus.getVerificiationStatus
    var len = {};
    var derEncoding = certificate.getRawDER(len);

    var derItem = NSS.types.SECItem();
    derItem.data = NSS.lib.ubuffer(derEncoding);
    derItem.len = len.value;

    var completeCertificate = NSS.lib.CERT_DecodeDERCertificate(derItem.address(), 1, null);

    var extItem = NSS.types.SECItem();
    var status = NSS.lib.CERT_FindCertExtension(completeCertificate, 
                                                NSS.lib.SEC_OID_NS_CERT_EXT_COMMENT, 
                                                extItem.address());
    if (status != -1) {
      var encoded = '';
      var asArray = ctypes.cast(extItem.data, ctypes.ArrayType(ctypes.unsigned_char, extItem.len).ptr).contents;
      var marker = false;

      for (var i=0;i<asArray.length;i++) {
        if (marker) {
          encoded += String.fromCharCode(asArray[i]);
        } else if (asArray[i] == 0x00) {
          marker = true;
        }
      }

      return JSON.parse(encoded);
    }
  },

  shouldSubmit: function(chain, domain) {
    // Return true if we should submit this chain to the SSL Observatory
    var rootidx = this.findRootInChain(chain.certArray);
    var ss = false;  // ss: self-signed

    if (chain.leaf.issuerName == chain.leaf.subjectName) 
      ss = true;

    if (!this.myGetBoolPref("self_signed") && ss) {
      this.log(INFO, "Not submitting self-signed cert for " + domain);
      return false;
    }

    if (!ss && !this.myGetBoolPref("alt_roots")) {
      if (rootidx == -1) {
        // A cert with an unknown/absent Issuer.  Out of caution, don't submit these
        this.log(INFO, "Cert for " + domain + " issued by unknown CA " +
                 chain.leaf.issuerName + " (not submitting due to settings)");
        return false;
      } else if (!(chain.fps[rootidx] in this.public_roots)) {
        // A cert with a known but non-public Issuer
        this.log(INFO, "Got a private root cert. Ignoring domain "
                 +domain+" with root "+chain.fps[rootidx]);
        return false;
      }
    }

    if (chain.fps[0] in this.already_submitted) {
      this.log(INFO, "Already submitted cert for "+domain+". Ignoring");
      return false;
    }
    return true;
  },

  submitChainArray: function(certArray, fps, domain, channel, host_ip, warning, resubmitting) {
    var base64Certs = [];
    // Put all this chain data in one object so that it can be modified by
    // subroutines if required
    var c = {}; c.certArray = certArray; c.fps = fps; c.leaf = certArray[0];
    this.processConvergenceChain(c);
    if (!this.shouldSubmit(c,domain)) return;

    // only try to submit now if there aren't too many outstanding requests
    if (this.current_outstanding_requests > MAX_OUTSTANDING) {
      this.log(WARN, "Too many outstanding requests ("+this.current_outstanding_requests+"), not submitting");

      // if there are too many current requests but not too many
      // delayed/pending ones, then delay this one
      if (Object.keys(this.delayed_submissions).length < MAX_DELAYED)
        if (!(c.fps[0] in this.delayed_submissions)) {
          this.log(WARN, "Planning to retry submission...");
          let retry = function() { this.submitChainArray(certArray, fps, domain, channel, host_ip, warning, true); };
          this.delayed_submissions[c.fps[0]] = retry;
        }
      return;
    }

    for (var i = 0; i < c.certArray.length; i++) {
      var len = new Object();
      var derData = c.certArray[i].getRawDER(len);
      let result = "";
      for (let j = 0, dataLength = derData.length; j < dataLength; ++j) 
        result += String.fromCharCode(derData[j]);
      base64Certs.push(btoa(result));
    }

    var reqParams = [];
    reqParams.push("domain="+domain);
    reqParams.push("server_ip="+host_ip);
    if (this.myGetBoolPref("testing")) {
      reqParams.push("testing=1");
      // The server can compute these, but they're a nice test suite item!
      reqParams.push("fplist="+this.compatJSON.encode(c.fps));
    }
    reqParams.push("certlist="+this.compatJSON.encode(base64Certs));

    if (resubmitting) {
      reqParams.push("client_asn="+ASN_UNKNOWABLE);
    } else {
      reqParams.push("client_asn="+this.client_asn);
    }

    if (this.myGetBoolPref("priv_dns")) {
      reqParams.push("private_opt_in=1");
    } else {
      reqParams.push("private_opt_in=0");
    }

    if (warning) {
      reqParams.push("browser_warning=1");
    } else {
      reqParams.push("browser_warning=0");
    }

    var params = reqParams.join("&") + "&padding=0";
    var tot_len = BASE_REQ_SIZE;

    this.log(INFO, "Submitting cert for "+domain);
    this.log(DBUG, "submit_cert params: "+params);

    // Pad to exp scale. This is done because the distribution of cert sizes
    // is almost certainly pareto, and definitely not uniform.
    for (tot_len = BASE_REQ_SIZE; tot_len < params.length; tot_len*=2);

    while (params.length != tot_len) {
      params += "0";
    }

    var that = this; // We have neither SSLObservatory nor this in scope in the lambda

    var win = channel ? this.HTTPSEverywhere.getWindowForChannel(channel) : null;
    var req = this.buildRequest(params);
    req.timeout = TIMEOUT;

    req.onreadystatechange = function(evt) {
      if (req.readyState == 4) {
        // pop off one outstanding request
        that.current_outstanding_requests -= 1;
        that.log(DBUG, "Popping one off of outstanding requests, current num is: "+that.current_outstanding_requests);

        if (req.status == 200) {
          that.log(INFO, "Successful cert submission");
          if (!that.prefs.getBoolPref("extensions.https_everywhere._observatory.cache_submitted")) 
            if (c.fps[0] in that.already_submitted)
              delete that.already_submitted[c.fps[0]];
          
          // Retry up to two previously failed submissions
          let n = 0;
          for (let fp in that.delayed_submissions) {
            that.log(WARN, "Retrying a submission...");
            that.delayed_submissions[fp]();
            delete that.delayed_submissions[fp];
            if (++n >= 2) break;
          }
        } else if (req.status == 403) {
          that.log(WARN, "The SSL Observatory has issued a warning about this certificate for " + domain);
          try {
            var warningObj = JSON.parse(req.responseText);
            if (win) that.warnUser(warningObj, win, c.certArray[0]);
          } catch(e) {
            that.log(WARN, "Failed to process SSL Observatory cert warnings :( " + e);
            that.log(WARN, req.responseText);
          }
        } else {
          // Submission failed
          if (c.fps[0] in that.already_submitted)
            delete that.already_submitted[c.fps[0]];
          try {
            that.log(WARN, "Cert submission failure "+req.status+": "+req.responseText);
          } catch(e) {
            that.log(WARN, "Cert submission failure and exception: "+e);
          }
          // If we don't have too many delayed submissions, and this isn't
          // (somehow?) one of them, then plan to retry this submission later
          if (Object.keys(that.delayed_submissions).length < MAX_DELAYED)
            if (!(c.fps[0] in that.delayed_submissions)) {
              that.log(WARN, "Planning to retry submission...");
              let retry = function() { that.submitChainArray(certArray, fps, domain, channel, host_ip, warning, true); };
              that.delayed_submissions[c.fps[0]] = retry;
            }

        }
      }
    };

    // Cache this here to prevent multiple submissions for all the content elements.
    that.already_submitted[c.fps[0]] = true;

    // add one to current outstanding request number
    that.current_outstanding_requests += 1;
    that.log(DBUG, "Adding outstanding request, current num is: "+that.current_outstanding_requests);
    req.send(params);
  },

  buildRequest: function(params) {
    var req = Cc["@mozilla.org/xmlextras/xmlhttprequest;1"]
                 .createInstance(Ci.nsIXMLHttpRequest);

    // We do this again in case the user altered about:config
    this.findSubmissionTarget();
    req.open("POST", this.submit_url+this.csrf_nonce, true);

    // Send the proper header information along with the request
    // Do not set gzip header.. It will ruin the padding
    req.setRequestHeader("X-Privacy-Info", "EFF SSL Observatory: https://eff.org/r.22c");
    req.setRequestHeader("Content-type", "application/x-www-form-urlencoded");
    req.setRequestHeader("Content-length", params.length);
    req.setRequestHeader("Connection", "close");
    // Need to clear useragent and other headers..
    req.setRequestHeader("User-Agent", "");
    req.setRequestHeader("Accept", "");
    req.setRequestHeader("Accept-Language", "");
    req.setRequestHeader("Accept-Encoding", "");
    req.setRequestHeader("Accept-Charset", "");
    return req;
  },

  warnUser: function(warningObj, win, cert) {
    var aWin = CC['@mozilla.org/appshell/window-mediator;1']
                 .getService(CI.nsIWindowMediator) 
                 .getMostRecentWindow('navigator:browser');
    aWin.openDialog("chrome://https-everywhere/content/observatory-warning.xul",
                    "","chrome,centerscreen", warningObj, win, cert);
  },

  registerProxyTestNotification: function(callback_fcn) {
    if (this.proxy_test_successful != null) {
      /* Proxy test already ran. Callback immediately. */
      callback_fcn(this.proxy_test_successful);
      this.proxy_test_callback = null;
      return;
    } else {
      this.proxy_test_callback = callback_fcn;
    }
  },

  testProxySettings: function() {
    /* Plan:
     * 1. Launch an async XMLHttpRequest to check.tp.o with magic nonce
     * 3. Filter the nonce in protocolProxyFilter to use proxy settings
     * 4. Async result function sets test result status based on check.tp.o
     */
    this.proxy_test_successful = null;

    try {
      var req = Components.classes["@mozilla.org/xmlextras/xmlhttprequest;1"]
                              .createInstance(Components.interfaces.nsIXMLHttpRequest);
      var url = this.cto_url + this.csrf_nonce;
      req.open('GET', url, true);
      req.channel.loadFlags |= Ci.nsIRequest.LOAD_BYPASS_CACHE;
      req.overrideMimeType("text/xml");
      var that = this; // Scope gymnastics for async callback
      req.onreadystatechange = function (oEvent) {
        if (req.readyState === 4) {
          that.proxy_test_successful = false;

          if(req.status == 200) {
            if(!req.responseXML) {
              that.log(INFO, "Tor check failed: No XML returned by check service.");
              that.proxyTestFinished();
              return;
            }

            var result = req.responseXML.getElementById('TorCheckResult');
            if(result===null) {
              that.log(INFO, "Tor check failed: Non-XML returned by check service.");
            } else if(typeof(result.target) == 'undefined' 
                    || result.target === null) {
              that.log(INFO, "Tor check failed: Busted XML returned by check service.");
            } else if(result.target === "success") {
              that.log(INFO, "Tor check succeeded.");
              that.proxy_test_successful = true;
            } else {
              that.log(INFO, "Tor check failed: "+result.target);
            }
          } else {
            that.log(INFO, "Tor check failed: HTTP Error "+req.status);
          }

          /* Notify the UI of the test result */
          if (that.proxy_test_callback) {
            that.proxy_test_callback(that.proxy_test_successful);
            that.proxy_test_callback = null;
          }
          that.proxyTestFinished();
        }
      };
      req.send(null);
    } catch(e) {
      this.proxy_test_successful = false;
      if(e.result == 0x80004005) { // NS_ERROR_FAILURE
        this.log(INFO, "Tor check failed: Proxy not running.");
      }
      this.log(INFO, "Tor check failed: Internal error: "+e);
      if (this.proxy_test_callback) {
        this.proxy_test_callback(this.proxy_test_successful);
        this.proxy_test_callback = null;
      }
      that.proxyTestFinished();
    }
  },

  proxyTestFinished: function() {
    if (!this.myGetBoolPref("enabled")) {
      this.pps.unregisterFilter(this);
    }
  },

  getProxySettings: function(testingForTor) {
    // This may be called either for an Observatory submission, or during a test to see if Tor is
    // present.  The testingForTor argument is true in the latter case.
    var proxy_settings = ["direct", "", 0];
    this.log(INFO,"in getProxySettings()");
    var custom_proxy_type = this.prefs.getCharPref("extensions.https_everywhere._observatory.proxy_type");
    if (this.torbutton_installed && this.myGetBoolPref("use_tor_proxy")) {
      this.log(INFO,"CASE: use_tor_proxy");
      // extract torbutton proxy settings
      proxy_settings[0] = "http";
      proxy_settings[1] = this.prefs.getCharPref("extensions.torbutton.https_proxy");
      proxy_settings[2] = this.prefs.getIntPref("extensions.torbutton.https_port");

      if (proxy_settings[2] == 0) {
        proxy_settings[0] = "socks";
        proxy_settings[1] = this.prefs.getCharPref("extensions.torbutton.socks_host");
        proxy_settings[2] = this.prefs.getIntPref("extensions.torbutton.socks_port");
      }
    /* Regarding the test below:
     *
     * custom_proxy_type == "direct" is indicative of the user having selected "submit certs even if
     * Tor is not available", rather than true custom Tor proxy settings.  So in that case, there's
     * not much point probing to see if the direct proxy is actually a Tor connection, and
     * localhost:9050 is a better bet.  People whose networks send all traffc through Tor can just
     * tell the Observatory to submit certs without Tor.
     */
    } else if (this.myGetBoolPref("use_custom_proxy") && !(testingForTor && custom_proxy_type == "direct")) {
      this.log(INFO,"CASE: use_custom_proxy");
      proxy_settings[0] = custom_proxy_type;
      proxy_settings[1] = this.prefs.getCharPref("extensions.https_everywhere._observatory.proxy_host");
      proxy_settings[2] = this.prefs.getIntPref("extensions.https_everywhere._observatory.proxy_port");
    } else {
      /* Take a guess at default tor proxy settings */
      this.log(INFO,"CASE: try localhost:9050");
      proxy_settings[0] = "socks";
      proxy_settings[1] = "localhost";
      proxy_settings[2] = 9050;
    }
    this.log(INFO, "Using proxy: " + proxy_settings);
    return proxy_settings;
  },

  applyFilter: function(aProxyService, inURI, aProxy) {

    try {
      if (inURI instanceof Ci.nsIURI) {
        var aURI = inURI.QueryInterface(Ci.nsIURI);
        if (!aURI) this.log(WARN, "Failed to QI to nsIURI!");
      } else {
        this.log(WARN, "applyFilter called without URI");
      }
    } catch (e) {
      this.log(WARN, "EXPLOSION: " + e);
    }

    var isSubmission = this.submission_regexp.test(aURI.spec);
    var testingForTor = this.cto_regexp.test(aURI.spec);

    if (isSubmission || testingForTor) {
      if (aURI.path.search(this.csrf_nonce+"$") != -1) {

        this.log(INFO, "Got observatory url + nonce: "+aURI.spec);
        var proxy_settings = null;
        var proxy = null;

        // Send it through tor by creating an nsIProxy instance
        // for the torbutton proxy settings.
        try {
          proxy_settings = this.getProxySettings(testingForTor);
          proxy = this.pps.newProxyInfo(proxy_settings[0], proxy_settings[1],
                    proxy_settings[2],
                    Ci.nsIProxyInfo.TRANSPARENT_PROXY_RESOLVES_HOST,
                    0xFFFFFFFF, null);
        } catch(e) {
          this.log(WARN, "Error specifying proxy for observatory: "+e);
        }

        this.log(INFO, "Specifying proxy: "+proxy);

        // TODO: Use new identity or socks u/p to ensure we get a unique
        // tor circuit for this request
        return proxy;
      }
    }
    return aProxy;
  },

  // [optional] an array of categories to register this component in.
  // Hack to cause us to get instantiate early
  _xpcom_categories: [ { category: "profile-after-change" }, ],

  encString: 'ABCDEFGHIJKLMNOPQRSTUVWXYZabcdefghijklmnopqrstuvwxyz0123456789+/',
  encStringS: 'ABCDEFGHIJKLMNOPQRSTUVWXYZabcdefghijklmnopqrstuvwxyz0123456789-_',
  
  log: function(level, str) {
    var econsole = CC["@mozilla.org/consoleservice;1"]
      .getService(CI.nsIConsoleService);
    try {
      var threshold = this.prefs.getIntPref(LLVAR);
    } catch (e) {
      econsole.logStringMessage( "SSL Observatory: Failed to read about:config LogLevel");
      threshold = WARN;
    }
    if (level >= threshold) {
      dump("SSL Observatory: "+str+"\n");
      econsole.logStringMessage("SSL Observatory: " +str);
    }
  }
};

/**
* XPCOMUtils.generateNSGetFactory was introduced in Mozilla 2 (Firefox 4).
* XPCOMUtils.generateNSGetModule is for Mozilla 1.9.2 (Firefox 3.6).
*/
if (XPCOMUtils.generateNSGetFactory)
    var NSGetFactory = XPCOMUtils.generateNSGetFactory([SSLObservatory]);
else
    var NSGetModule = XPCOMUtils.generateNSGetModule([SSLObservatory]);<|MERGE_RESOLUTION|>--- conflicted
+++ resolved
@@ -350,7 +350,8 @@
       if (!this.observatoryActive(channel)) return;
 
       var certchain = this.getSSLCertChain(subject);
-      this.submitCertChainForChannel(certchain, channel);
+      var warning = false;
+      this.submitCertChainForChannel(certchain, channel, warning);
     }
 
     if (topic == "network:offline-status-changed" && data == "online") {
@@ -359,16 +360,6 @@
       return;
     }
 
-<<<<<<< HEAD
-    if ("http-on-examine-response" == topic) {
-
-      var channel = subject;
-      if (!this.observatoryActive(channel)) return;
-
-      var certchain = this.getSSLCertChain(subject);
-      var warning = false;
-      this.submitCertChainForChannel(certchain, channel, warning);
-=======
     if (topic == "nsPref:changed") {
       // If the user toggles the SSL Observatory settings, we need to add or remove
       // our observers
@@ -411,7 +402,6 @@
           break;
       }
       return;
->>>>>>> f4bc0a9c
     }
 
   },
