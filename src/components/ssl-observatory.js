--- conflicted
+++ resolved
@@ -14,14 +14,9 @@
 WARN=5;
 
 BASE_REQ_SIZE=4096;
-<<<<<<< HEAD
 MAX_OUTSTANDING = 20; // Max # submission XHRs in progress
 MAX_DELAYED = 32;     // Max # XHRs are waiting around to be sent or retried 
-=======
-MAX_DELAYED = 32;
-MAX_OUTSTANDING = 20;
 TIMEOUT = 60000;
->>>>>>> 6e019d81
 
 ASN_PRIVATE = -1;     // Do not record the ASN this cert was seen on
 ASN_IMPLICIT = -2     // ASN can be learned from connecting IP
