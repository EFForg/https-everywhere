--- conflicted
+++ resolved
@@ -13,7 +13,6 @@
 let NOTE=4;
 let WARN=5;
 
-<<<<<<< HEAD
 let BASE_REQ_SIZE=4096;
 let MAX_OUTSTANDING = 20; // Max # submission XHRs in progress
 let MAX_DELAYED = 32;     // Max # XHRs are waiting around to be sent or retried 
@@ -26,16 +25,6 @@
 let HASHLENGTH = 64;      // hex(sha1 + md5)
 let MIN_WHITELIST=1000;   // do not tolerate whitelists outside these bounds
 let MAX_WHITELIST=10000;
-=======
-BASE_REQ_SIZE=4096;
-TIMEOUT = 60000;
-MAX_OUTSTANDING = 20; // Max # submission XHRs in progress
-MAX_DELAYED = 32;     // Max # XHRs are waiting around to be sent or retried 
-
-ASN_PRIVATE = -1;     // Do not record the ASN this cert was seen on
-ASN_IMPLICIT = -2     // ASN can be learned from connecting IP
-ASN_UNKNOWABLE = -3;  // Cert was seen in the absence of [trustworthy] Internet access
->>>>>>> d2cec867
 
 // XXX: We should make the _observatory tree relative.
 let LLVAR="extensions.https_everywhere.LogLevel";
@@ -111,29 +100,10 @@
   // and to protect against CSRF
   this.csrf_nonce = "#"+Math.random().toString()+Math.random().toString();
 
-<<<<<<< HEAD
-  var pref_service = Components.classes["@mozilla.org/preferences-service;1"]
-      .getService(Components.interfaces.nsIPrefBranchInternal);
-  var branch = pref_service.QueryInterface(Components.interfaces.nsIPrefBranchInternal);
-
-  branch.addObserver("extensions.https_everywhere._observatory.enabled",
-                     this, false);
-
-  if (this.myGetBoolPref("enabled")) {
-    OS.addObserver(this, "cookie-changed", false);
-    OS.addObserver(this, "http-on-examine-response", false);
-
-    var dls = CC['@mozilla.org/docloaderservice;1']
-        .getService(CI.nsIWebProgress);
-    dls.addProgressListener(this,
-                        Ci.nsIWebProgress.NOTIFY_STATE_REQUEST);
-  }
-=======
   this.compatJSON = Cc["@mozilla.org/dom/json;1"].createInstance(Ci.nsIJSON);
 
   // Register observer
   OS.addObserver(this, "http-on-examine-response", false);
->>>>>>> d2cec867
 
   // Register protocolproxyfilter
   this.pps = CC["@mozilla.org/network/protocol-proxy-service;1"]
@@ -334,16 +304,13 @@
       return;
     }
 
-    if (topic == "nsPref:changed") {
-      // XXX: We somehow need to only call this once. Right now, we'll make
-      // like 3 calls to getClientASN().. The only thing I can think
-      // of is a timer...
-      if (data == "network.proxy.ssl" || data == "network.proxy.ssl_port" ||
-          data == "network.proxy.socks" || data == "network.proxy.socks_port") {
-        this.log(INFO, "Proxy settings have changed. Getting new ASN");
-        this.getClientASN();
-      }
-      return;
+    if ("http-on-examine-response" == topic) {
+      var channel = subject;
+      if (!this.observatoryActive(channel)) return;
+
+      var certchain = this.getSSLCertChain(subject);
+      var warning = false;
+      this.submitCertChainForChannel(certchain, channel, warning);
     }
 
     if (topic == "network:offline-status-changed" && data == "online") {
@@ -352,9 +319,52 @@
       return;
     }
 
-    if ("http-on-examine-response" == topic) {
-
-<<<<<<< HEAD
+    if (topic == "nsPref:changed") {
+      // If the user toggles the SSL Observatory settings, we need to add or remove
+      // our observers
+      switch (data) {
+        case "network.proxy.ssl":
+        case "network.proxy.ssl_port":
+        case "network.proxy.socks":
+        case "network.proxy.socks_port":
+          // XXX: We somehow need to only call this once. Right now, we'll make
+          // like 3 calls to getClientASN().. The only thing I can think
+          // of is a timer...
+          this.log(INFO, "Proxy settings have changed. Getting new ASN");
+          this.getClientASN();
+          break;
+        case "extensions.https_everywhere._observatory.enabled":
+          if (this.myGetBoolPref("enabled")) {
+            this.pps.registerFilter(this, 0);
+            OS.addObserver(this, "cookie-changed", false);
+            OS.addObserver(this, "http-on-examine-response", false);
+
+            var dls = CC['@mozilla.org/docloaderservice;1']
+                .getService(CI.nsIWebProgress);
+            dls.addProgressListener(this,
+                                Ci.nsIWebProgress.NOTIFY_STATE_REQUEST);
+            this.log(INFO,"SSL Observatory is now enabled via pref change!");
+          } else {
+            try {
+              this.pps.unregisterFilter(this);
+              OS.removeObserver(this, "cookie-changed");
+              OS.removeObserver(this, "http-on-examine-response");
+
+              var dls = CC['@mozilla.org/docloaderservice;1']
+                  .getService(CI.nsIWebProgress);
+              dls.removeProgressListener(this);
+              this.log(INFO,"SSL Observatory is now disabled via pref change!");
+            } catch(e) {
+                this.log(WARN, "Removing SSL Observatory observers failed: "+e);
+            }
+          }
+          break;
+      }
+      return;
+    }
+
+  },
+
   submitCertChainForChannel: function(certchain, channel, warning) {
     if (!certchain) {
       return;
@@ -369,67 +379,48 @@
     } catch(e) {
         this.log(INFO, "Could not get server IP address.");
     }
-=======
-      if (!this.observatoryActive()) return;
->>>>>>> d2cec867
-
-      var host_ip = "-1";
-      var httpchannelinternal = subject.QueryInterface(Ci.nsIHttpChannelInternal);
-      try { 
-        host_ip = httpchannelinternal.remoteAddress;
-      } catch(e) {
-          this.log(INFO, "Could not get server IP address.");
-      }
-      subject.QueryInterface(Ci.nsIHttpChannel);
-      var certchain = this.getSSLCert(subject);
-      if (certchain) {
-        var chainEnum = certchain.getChain();
-        var chainArray = [];
-        var chainArrayFpStr = '';
-        var fps = [];
-        for(var i = 0; i < chainEnum.length; i++) {
-          var cert = chainEnum.queryElementAt(i, Ci.nsIX509Cert);
-          chainArray.push(cert);
-          var fp = this.ourFingerprint(cert);
-          fps.push(fp);
-          chainArrayFpStr = chainArrayFpStr + fp;
-        }
-        var chain_hash = sha256_digest(chainArrayFpStr).toUpperCase();
-        this.log(INFO, "SHA-256 hash of cert chain for "+new String(subject.URI.host)+" is "+ chain_hash);
-
-<<<<<<< HEAD
-    if(!this.myGetBoolPref("use_whitelist")) {
-      this.log(WARN, "Not using whitelist to filter cert chains.");
-    } else if (this.isChainWhitelisted(chain_hash)) {
-      this.log(INFO, "This cert chain is whitelisted. Not submitting. ");
-      return;
-    } else {
-      this.log(INFO, "Cert chain is NOT whitelisted. Proceeding with submission");
-    }
-
-    if (channel.URI.port == -1) {
-        this.submitChainArray(chainArray, fps, new String(channel.URI.host), channel, host_ip, warning, false, chain_hash);
-    } else {
-        this.submitChainArray(chainArray, fps, channel.URI.host+":"+channel.URI.port, channel, host_ip, warning, false, chain_hash);
-=======
-        if(!this.myGetBoolPref("use_whitelist")) {
-          this.log(WARN, "Not using whitelist to filter cert chains.");
-        }
-        else if (this.isChainWhitelisted(chain_hash)) {
-          this.log(INFO, "This cert chain is whitelisted. Not submitting.");
-          return;
-        }
-        else {
-          this.log(INFO, "Cert chain is NOT whitelisted. Proceeding with submission.");
-        }
-
-        if (subject.URI.port == -1) {
-            this.submitChain(chainArray, fps, new String(subject.URI.host), subject, host_ip, false);
-        } else {
-            this.submitChain(chainArray, fps, subject.URI.host+":"+subject.URI.port, subject, host_ip, false);
-        }
-      }
->>>>>>> d2cec867
+
+    if (!this.observatoryActive()) return;
+
+    var host_ip = "-1";
+    var httpchannelinternal = subject.QueryInterface(Ci.nsIHttpChannelInternal);
+    try { 
+      host_ip = httpchannelinternal.remoteAddress;
+    } catch(e) {
+        this.log(INFO, "Could not get server IP address.");
+    }
+    subject.QueryInterface(Ci.nsIHttpChannel);
+    var certchain = this.getSSLCert(subject);
+    if (certchain) {
+      var chainEnum = certchain.getChain();
+      var chainArray = [];
+      var chainArrayFpStr = '';
+      var fps = [];
+      for(var i = 0; i < chainEnum.length; i++) {
+        var cert = chainEnum.queryElementAt(i, Ci.nsIX509Cert);
+        chainArray.push(cert);
+        var fp = this.ourFingerprint(cert);
+        fps.push(fp);
+        chainArrayFpStr = chainArrayFpStr + fp;
+      }
+      var chain_hash = sha256_digest(chainArrayFpStr).toUpperCase();
+      this.log(INFO, "SHA-256 hash of cert chain for "+new String(subject.URI.host)+" is "+ chain_hash);
+
+      if(!this.myGetBoolPref("use_whitelist")) {
+        this.log(WARN, "Not using whitelist to filter cert chains.");
+      }
+      else if (this.isChainWhitelisted(chain_hash)) {
+        this.log(INFO, "This cert chain is whitelisted. Not submitting.");
+        return;
+      } else {
+        this.log(INFO, "Cert chain is NOT whitelisted. Proceeding with submission.");
+      }
+
+      if (channel.URI.port == -1) {
+          this.submitChainArray(chainArray, fps, new String(channel.URI.host), channel, host_ip, warning, false, chain_hash);
+      } else {
+          this.submitChainArray(chainArray, fps, channel.URI.host+":"+channel.URI.port, channel, host_ip, warning, false, chain_hash);
+      }
     }
   },
 
@@ -688,11 +679,7 @@
     return true;
   },
 
-<<<<<<< HEAD
   submitChainArray: function(certArray, fps, domain, channel, host_ip, warning, resubmitting, chain_hash) {
-=======
-  submitChain: function(certArray, fps, domain, channel, host_ip, resubmitting) {
->>>>>>> d2cec867
     var base64Certs = [];
     // Put all this chain data in one object so that it can be modified by
     // subroutines if required
@@ -709,11 +696,7 @@
       if (Object.keys(this.delayed_submissions).length < MAX_DELAYED)
         if (!(c.fps[0] in this.delayed_submissions)) {
           this.log(WARN, "Planning to retry submission...");
-<<<<<<< HEAD
           let retry = function() { this.submitChainArray(certArray, fps, domain, channel, host_ip, warning, true, chain_hash); };
-=======
-          let retry = function() { this.submitChain(certArray, fps, domain, channel, host_ip, true); };
->>>>>>> d2cec867
           this.delayed_submissions[c.fps[0]] = retry;
         }
       return;
@@ -820,11 +803,7 @@
           if (Object.keys(that.delayed_submissions).length < MAX_DELAYED)
             if (!(c.fps[0] in that.delayed_submissions)) {
               that.log(WARN, "Planning to retry submission...");
-<<<<<<< HEAD
               let retry = function() { that.submitChainArray(certArray, fps, domain, channel, host_ip, warning, true, chain_hash); };
-=======
-              let retry = function() { that.submitChain(certArray, fps, domain, channel, host_ip, true); };
->>>>>>> d2cec867
               that.delayed_submissions[c.fps[0]] = retry;
             }
 
