--- conflicted
+++ resolved
@@ -897,11 +897,7 @@
       // dump() prints to browser stdout. That's sometimes undesireable,
       // so only do it when a pref is set (running from test.sh enables
       // this pref).
-<<<<<<< HEAD
       if (this.prefs.getBoolPref("extensions.https_everywhere.log_to_stdout")) {
-=======
-      if (this.prefs.getBoolPref("log_to_stdout")) {
->>>>>>> 7c08ffb2
         dump(prefix + str + "\n");
       }
       econsole.logStringMessage(prefix + str);
