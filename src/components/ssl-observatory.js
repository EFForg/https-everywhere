--- conflicted
+++ resolved
@@ -14,11 +14,6 @@
 WARN=5;
 
 BASE_REQ_SIZE=4096;
-MAX_DELAYED = 32;
-
-ASN_PRIVATE = -1;     // Do not record the ASN this cert was seen on
-ASN_IMPLICIT = -2     // ASN can be learned from connecting IP
-ASN_UNKNOWABLE = -3;  // Cert was seen in the absence of [trustworthy] Internet access
 
 // XXX: We should make the _observatory tree relative.
 LLVAR="extensions.https_everywhere.LogLevel";
@@ -70,9 +65,8 @@
 
   this.public_roots = root_ca_hashes;
 
-  // Clear these on cookies-cleared observer event
+  // Clear this on cookies-cleared observer event
   this.already_submitted = {};
-  this.delayed_submissions = {};
   OS.addObserver(this, "cookie-changed", false);
 
   // The url to submit to
@@ -95,19 +89,10 @@
   this.pps.registerFilter(this, 0);
   this.wrappedJSObject = this;
 
-  this.client_asn = ASN_PRIVATE;
+  this.client_asn = -1;
   if (this.myGetBoolPref("send_asn")) 
     this.setupASNWatcher();
 
-<<<<<<< HEAD
-
-  try {
-    NSS.initialize("");
-  } catch(e) {
-    this.log(WARN, "Failed to initialize NSS component:" + e);
-  }
-=======
->>>>>>> 9c3c3c84
   this.log(DBUG, "Loaded observatory component!");
 }
 
@@ -171,12 +156,7 @@
   },
 
   stopASNWatcher: function() {
-<<<<<<< HEAD
-    this.client_asn = ASN_PRIVATE;
-    /*
-=======
     this.client_asn = -1;
->>>>>>> 9c3c3c84
     // unhook the observers we registered above
     OS.removeObserver(this, "network:offline-status-changed");
     var pref_service = Cc["@mozilla.org/preferences-service;1"]
@@ -194,11 +174,11 @@
   getClientASN: function() {
     // XXX: Fetch a new client ASN..
     if (!this.myGetBoolPref("send_asn")) {
-      this.client_asn = ASN_PRIVATE;
+      this.client_asn = -1;
       return;
     }
     else if (!this.torbutton_installed) {
-      this.client_asn = ASN_IMPLICIT;
+      this.client_asn = -2;
       return;
     }
     return;
@@ -241,8 +221,7 @@
   observe: function(subject, topic, data) {
     if (topic == "cookie-changed" && data == "cleared") {
       this.already_submitted = {};
-      this.delayed_submissions = {};
-      this.log(INFO, "Cookies were cleared. Purging list of pending and already submitted certs");
+      this.log(INFO, "Cookies were cleared. Purging list of already submitted sites");
       return;
     }
 
@@ -273,7 +252,7 @@
       try { 
         host_ip = httpchannelinternal.remoteAddress;
       } catch(e) {
-          this.log(INFO, "Could not get server IP address.");
+          this.log(WARN, "Could not get host IP address.");
       }
 
       // check to see if Convergence plugin is enabled
@@ -327,9 +306,9 @@
 	}
 
         if (subject.URI.port == -1) {
-            this.submitChain(chainArray, fps, new String(subject.URI.host), subject, host_ip, false);
+            this.submitChain(chainArray, fps, new String(subject.URI.host), subject, host_ip);
         } else {
-            this.submitChain(chainArray, fps, subject.URI.host+":"+subject.URI.port, subject, host_ip, false);
+            this.submitChain(chainArray, fps, subject.URI.host+":"+subject.URI.port, subject, host_ip);
         }
       }
     }
@@ -382,32 +361,6 @@
     //tododta here
   },
 
-<<<<<<< HEAD
-  shouldSubmit: function(chain, domain) {
-    // Return true if we should submit this chain to the SSL Observatory
-    var rootidx = this.findRootInChain(chain.certArray);
-    var ss= false;
-
-    if (chain.leaf.issuerName == chain.leaf.subjectName) 
-      ss = true;
-
-    if (!this.myGetBoolPref("self_signed") && ss) {
-      this.log(INFO, "Not submitting self-signed cert for " + domain);
-      return false;
-    }
-
-    if (!ss && !this.myGetBoolPref("alt_roots")) {
-      if (rootidx == -1) {
-        // A cert with an unknown/absent Issuer.  Out of caution, don't submit these
-        this.log(INFO, "Cert for " + domain + " issued by unknown CA " +
-                 chain.leaf.issuerName + " (not submitting due to settings)");
-        return false;
-      } else if (!(chain.fps[rootidx] in this.public_roots)) {
-        // A cert with a known but non-public Issuer
-        this.log(INFO, "Got a private root cert. Ignoring domain "
-                 +domain+" with root "+chain.fps[rootidx]);
-        return false;
-=======
   submitChain: function(certArray, fps, domain, channel, host_ip) {
     var base64Certs = [];
     var rootidx = -1;
@@ -427,28 +380,12 @@
         this.log(INFO, "Got a private root cert. Ignoring domain "
                  +domain+" with root "+fps[rootidx]);
         return;
->>>>>>> 9c3c3c84
-      }
-
-<<<<<<< HEAD
-    if (chain.fps[0] in this.already_submitted) {
-=======
+      }
+
     if (fps[0] in this.already_submitted) {
->>>>>>> 9c3c3c84
       this.log(INFO, "Already submitted cert for "+domain+". Ignoring");
-      return false;
-    }
-    return true;
-  },
-
-  submitChain: function(certArray, fps, domain, channel, host_ip, resubmitting) {
-    var base64Certs = [];
-    // Put all this chain data in one object so that it can be modified by
-    // subroutines if required
-    c = {}; c.certArray=certArray; c.fps = fps;
-    c.leaf = certArray[0];
-    this.processConvergenceChain(c);
-    if (!this.shouldSubmit(c,domain)) return;
+      return;
+    }
 
     var wm = CC["@mozilla.org/appshell/window-mediator;1"] 
                 .getService(Components.interfaces.nsIWindowMediator);
@@ -457,10 +394,7 @@
       var len = new Object();
       var derData = certArray[i].getRawDER(len);
       //var encoded = browserWindow.btoa(derData);  // seems to not be a real base 64 encoding!
-      let result = "";
-      for (let j = 0, dataLength = derData.length; j < dataLength; ++j) 
-        result += String.fromCharCode(derData[j]);
-      base64Certs.push(btoa(result));
+      base64Certs.push(this.base64_encode(derData, false, false));
     }
 
     var reqParams = [];
@@ -472,10 +406,10 @@
       reqParams.push("fplist="+this.compatJSON.encode(fps));
     }
     reqParams.push("certlist="+this.compatJSON.encode(base64Certs));
-
-    if (resubmitting) reqParams.push("client_asn="+ASN_UNKNOWABLE)
-    else              reqParams.push("client_asn="+this.client_asn);
-
+    // XXX: Should we indicate if this was a wifi-triggered asn fetch vs
+    // the less reliable offline/online notification-triggered fetch?
+    // this.max_ap will be null if we have no wifi info.
+    reqParams.push("client_asn="+this.client_asn);
     if (this.myGetBoolPref("priv_dns"))  reqParams.push("private_opt_in=1") 
     else                                 reqParams.push("private_opt_in=0");
 
@@ -499,66 +433,33 @@
     var HTTPSEverywhere = CC["@eff.org/https-everywhere;1"]
                             .getService(Components.interfaces.nsISupports)
                             .wrappedJSObject;
-    var win = channel ? HTTPSEverywhere.getWindowForChannel(channel) : null;
+    var win = HTTPSEverywhere.getWindowForChannel(channel);
     var req = this.buildRequest(params);
     req.onreadystatechange = function(evt) {
       if (req.readyState == 4) {
         if (req.status == 200) {
           that.log(INFO, "Successful cert submission");
-<<<<<<< HEAD
-          if (!that.prefs.getBoolPref("extensions.https_everywhere._observatory.cache_submitted")) 
-            if (c.fps[0] in that.already_submitted)
-              delete that.already_submitted[c.fps[0]];
-          
-          // Retry up to two previously failed submissions
-          let n = 0;
-          for (let fp in that.delayed_submissions) {
-            that.log(WARN, "Retrying a submission...");
-            that.delayed_submissions[fp]();
-            delete that.delayed_submissions[fp];
-            if (++n >= 2) break;
-=======
           if (!that.prefs.getBoolPref("extensions.https_everywhere._observatory.cache_submitted")) {
             if (fps[0] in that.already_submitted)
               delete that.already_submitted[fps[0]];
->>>>>>> 9c3c3c84
           }
         } else if (req.status == 403) {
           that.log(WARN, "The SSL Observatory has issued a warning about this certificate for " + domain);
           try {
             var warningObj = JSON.parse(req.responseText);
-<<<<<<< HEAD
-            if (win) that.warnUser(warningObj, win, c.certArray[0]);
-=======
             that.warnUser(warningObj, win, certArray[0]);
->>>>>>> 9c3c3c84
           } catch(e) {
             that.log(WARN, "Failed to process SSL Observatory cert warnings :( " + e);
             that.log(WARN, req.responseText);
           }
         } else {
-<<<<<<< HEAD
-          // Submission failed
-          if (c.fps[0] in that.already_submitted)
-            delete that.already_submitted[c.fps[0]];
-=======
           if (fps[0] in that.already_submitted)
             delete that.already_submitted[fps[0]];
->>>>>>> 9c3c3c84
           try {
             that.log(WARN, "Cert submission failure "+req.status+": "+req.responseText);
           } catch(e) {
             that.log(WARN, "Cert submission failure and exception: "+e);
           }
-          // If we don't have too many delayed submissions, and this isn't
-          // (somehow?) one of them, then plan to retry this submission later
-          if (Object.keys(that.delayed_submissions).length < MAX_DELAYED)
-            if (!(c.fps[0] in that.delayed_submissions)) {
-              that.log(WARN, "Planning to retry submission...");
-              let retry = function() { that.submitChain(certArray, fps, domain, channel, host_ip, true); };
-              that.delayed_submissions[c.fps[0]] = retry;
-            }
-
         }
       }
     };
@@ -659,7 +560,64 @@
 
   encString: 'ABCDEFGHIJKLMNOPQRSTUVWXYZabcdefghijklmnopqrstuvwxyz0123456789+/',
   encStringS: 'ABCDEFGHIJKLMNOPQRSTUVWXYZabcdefghijklmnopqrstuvwxyz0123456789-_',
-  
+
+  base64_encode: function(inp, uc, safe) {
+    // do some argument checking
+    if (arguments.length < 1) return null;
+    var readBuf = new Array();    // read buffer
+    if (arguments.length >= 3 && safe != true && safe != false) return null;
+    var enc = (arguments.length >= 3 && safe) ? this.encStringS : this.encString; // character set used
+    var b = (typeof inp == "string"); // how input is to be processed
+    if (!b && (typeof inp != "object") && !(inp instanceof Array)) return null; // bad input
+    if (arguments.length < 2) {
+      uc = true;                  // set default
+    } // otherwise its value is passed from the caller
+    if (uc != true && uc != false) return null;
+    var n = (!b || !uc) ? 1 : 2;  // length of read buffer
+    var out = '';                 // output string
+    var c = 0;                    // holds character code (maybe 16 bit or 8 bit)
+    var j = 1;                    // sextett counter
+    var l = 0;                    // work buffer
+    var s = 0;                    // holds sextett
+
+    // convert  
+    for (var i = 0; i < inp.length; i++) {  // read input
+      c = (b) ? inp.charCodeAt(i) : inp[i]; // fill read buffer
+      for (var k = n - 1; k >= 0; k--) {
+        readBuf[k] = c & 0xff;
+        c >>= 8;
+      }
+      for (var m = 0; m < n; m++) {         // run through read buffer
+        // process bytes from read buffer
+        l = ((l<<8)&0xff00) | readBuf[m];   // shift remaining bits one byte to the left and append next byte
+        s = (0x3f<<(2*j)) & l;              // extract sextett from buffer
+        l -=s;                              // remove those bits from buffer;
+        out += enc.charAt(s>>(2*j));        // convert leftmost sextett and append it to output
+        j++;
+        if (j==4) {                         // another sextett is complete
+          out += enc.charAt(l&0x3f);        // convert and append it
+          j = 1;
+        }
+      }        
+    }
+    switch (j) {                            // handle left-over sextetts
+      case 2:
+        s = 0x3f & (16 * l);                // extract sextett from buffer
+        out += enc.charAt(s);               // convert leftmost sextett and append it to output
+        out += '==';                        // stuff
+        break;
+      case 3:
+        s = 0x3f & (4 * l);                 // extract sextett from buffer
+        out += enc.charAt(s);               // convert leftmost sextett and append it to output
+        out += '=';                         // stuff
+        break;
+      default:
+        break;
+    }
+
+    return out;
+  },
+
   log: function(level, str) {
     var econsole = CC["@mozilla.org/consoleservice;1"]
       .getService(CI.nsIConsoleService);
