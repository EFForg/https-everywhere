const Ci = Components.interfaces;
const Cc = Components.classes;
const Cr = Components.results;

const CI = Components.interfaces;
const CC = Components.classes;
const CR = Components.results;

// Log levels
VERB=1;
DBUG=2;
INFO=3;
NOTE=4;
WARN=5;

BASE_REQ_SIZE=4096;
MAX_DELAYED = 32;

ASN_PRIVATE = -1;     // Do not record the ASN this cert was seen on
ASN_IMPLICIT = -2     // ASN can be learned from connecting IP
ASN_UNKNOWABLE = -3;  // Cert was seen in the absence of [trustworthy] Internet access

// XXX: We should make the _observatory tree relative.
LLVAR="extensions.https_everywhere.LogLevel";

Components.utils.import("resource://gre/modules/XPCOMUtils.jsm");
Components.utils.import("resource://gre/modules/ctypes.jsm");


const OS = Cc['@mozilla.org/observer-service;1'].getService(CI.nsIObserverService);

const SERVICE_CTRID = "@eff.org/ssl-observatory;1";
const SERVICE_ID=Components.ID("{0f9ab521-986d-4ad8-9c1f-6934e195c15c}");
const SERVICE_NAME = "Anonymously Submits SSL certificates to EFF for security auditing.";
const LOADER = CC["@mozilla.org/moz/jssubscript-loader;1"].getService(CI.mozIJSSubScriptLoader);

const _INCLUDED = {};

const INCLUDE = function(name) {
  if (arguments.length > 1)
    for (var j = 0, len = arguments.length; j < len; j++)
      INCLUDE(arguments[j]);
  else if (!_INCLUDED[name]) {
    try {
      LOADER.loadSubScript("chrome://https-everywhere/content/code/"
              + name + ".js");
      _INCLUDED[name] = true;
    } catch(e) {
      dump("INCLUDE " + name + ": " + e + "\n");
    }
  }
}

INCLUDE('Root-CAs');
INCLUDE('sha256');
INCLUDE('X509ChainWhitelist');
INCLUDE('NSS');

function SSLObservatory() {
  this.prefs = CC["@mozilla.org/preferences-service;1"]
        .getService(CI.nsIPrefBranch);

  try {
    // Check for torbutton
    this.tor_logger = CC["@torproject.org/torbutton-logger;1"]
          .getService(CI.nsISupports).wrappedJSObject;
    this.torbutton_installed = true;
  } catch(e) {
    this.torbutton_installed = false;
  }

  /* The proxy test result starts out null until the test is attempted.
   * This is for UI notification purposes */
  this.proxy_test_successful = null;
  this.proxy_test_callback = null;
<<<<<<< HEAD
=======
  this.cto_url = "https://check.torproject.org/?TorButton=true";
  // a regexp to match the above URL
  this.cto_search = "^https://check.torproject.org/";
>>>>>>> cbb007f2

  this.public_roots = root_ca_hashes;

  // Clear these on cookies-cleared observer event
  this.already_submitted = {};
  this.delayed_submissions = {};
  OS.addObserver(this, "cookie-changed", false);

  // The url to submit to
  var host=this.prefs.getCharPref("extensions.https_everywhere._observatory.server_host");
  this.submit_url = "https://" + host + "/submit_cert";

  // Generate nonce to append to url, to catch in nsIProtocolProxyFilter
  // and to protect against CSRF
  this.csrf_nonce = "#"+Math.random().toString()+Math.random().toString();

  this.compatJSON = Cc["@mozilla.org/dom/json;1"].createInstance(Ci.nsIJSON);

  // Register observer
  OS.addObserver(this, "http-on-examine-response", false);

  // Register protocolproxyfilter
  this.pps = CC["@mozilla.org/network/protocol-proxy-service;1"]
                    .getService(CI.nsIProtocolProxyService);

  this.pps.registerFilter(this, 0);
  this.wrappedJSObject = this;

  this.client_asn = ASN_PRIVATE;
  if (this.myGetBoolPref("send_asn")) 
    this.setupASNWatcher();

  try {
    NSS.initialize("");
  } catch(e) {
    this.log(WARN, "Failed to initialize NSS component:" + e);
  }

  this.testProxySettings();

  this.log(DBUG, "Loaded observatory component!");
}

SSLObservatory.prototype = {
  // QueryInterface implementation, e.g. using the generateQI helper
  QueryInterface: XPCOMUtils.generateQI(
    [ CI.nsIObserver,
      CI.nsIProtocolProxyFilter,
      //CI.nsIWifiListener,
      CI.nsIBadCertListener2]),

  wrappedJSObject: null,  // Initialized by constructor

  // properties required for XPCOM registration:
  classDescription: SERVICE_NAME,
  classID:          SERVICE_ID,
  contractID:       SERVICE_CTRID,

  // https://developer.mozilla.org/En/How_to_check_the_security_state_of_an_XMLHTTPRequest_over_SSL
  getSSLCert: function(channel) {
    try {
        // Do we have a valid channel argument?
        if (!channel instanceof Ci.nsIChannel) {
            return null;
        }
        var secInfo = channel.securityInfo;

        // Print general connection security state
        if (secInfo instanceof Ci.nsITransportSecurityInfo) {
            secInfo.QueryInterface(Ci.nsITransportSecurityInfo);
        } else {
            return null;
        }

        if (secInfo instanceof Ci.nsISSLStatusProvider) {
            return secInfo.QueryInterface(Ci.nsISSLStatusProvider).
                   SSLStatus.QueryInterface(Ci.nsISSLStatus).serverCert;
        }
        return null;
    } catch(err) {
      return null;
    }
  },

  notifyCertProblem: function(socketInfo, status, targetSite) {
    this.log(NOTE, "cert warning for " + targetSite);
    if (targetSite == "observatory.eff.org") {
      this.log(WARN, "Surpressing observatory warning");
      return true;
    }
    return false;
  },

  setupASNWatcher: function() {
    this.getClientASN();
    this.max_ap = null;

    // we currently do not actually do *any* ASN watching from the client
    // (in other words, the db will not have ASNs for certs submitted 
    // through Tor, even if the user checks the "send ASN" option)
    // all of this code for guessing at changes in our public IP via WiFi hints
    // is therefore disabled
    /*
    // Observe network changes to get new ASNs
    OS.addObserver(this, "network:offline-status-changed", false);
    var pref_service = Cc["@mozilla.org/preferences-service;1"]
        .getService(Ci.nsIPrefBranchInternal);
    var proxy_branch = pref_service.QueryInterface(Ci.nsIPrefBranchInternal);
    proxy_branch.addObserver("network.proxy", this, false);

    try {
      var wifi_service = Cc["@mozilla.org/wifi/monitor;1"].getService(Ci.nsIWifiMonitor);
      wifi_service.startWatching(this);
    } catch(e) {
      this.log(INFO, "Failed to register ASN change monitor: "+e);
    }*/
  },

  stopASNWatcher: function() {
    this.client_asn = ASN_PRIVATE;
    /*
    // unhook the observers we registered above
    OS.removeObserver(this, "network:offline-status-changed");
    var pref_service = Cc["@mozilla.org/preferences-service;1"]
        .getService(Ci.nsIPrefBranchInternal);
    var proxy_branch = pref_service.QueryInterface(Ci.nsIPrefBranchInternal);
    proxy_branch.removeObserver(this, "network.proxy");
    try {
      var wifi_service = Cc["@mozilla.org/wifi/monitor;1"].getService(Ci.nsIWifiMonitor);
      wifi_service.stopWatching(this);
    } catch(e) {
      this.log(WARN, "Failed to stop wifi state monitor: "+e);
    }*/
  },

  getClientASN: function() {
    // Fetch a new client ASN..
    if (!this.myGetBoolPref("send_asn")) {
      this.client_asn = ASN_PRIVATE;
      return;
    }
    else if (!this.torbutton_installed) {
      this.client_asn = ASN_IMPLICIT;
      return;
    }
    // XXX As a possible base case: the user is running Tor, is not using
    // bridges, and has send_asn enabled: should we ping an eff.org URL to
    // learn our ASN?
    return;
  },

  /*
  // Wifi status listener
  onChange: function(accessPoints) {
    try {
      var max_ap = accessPoints[0].mac;
    } catch(e) {
      return null;  // accessPoints[0] is undefined
    }
    var max_signal = accessPoints[0].signal;
    var old_max_present = false;
    for (var i=0; i<accessPoints.length; i++) {
      if (accessPoints[i].mac == this.max_ap) {
        old_max_present = true;
      }
      if (accessPoints[i].signal > max_signal) {
        max_ap = accessPoints[i].mac;
        max_signal = accessPoints[i].signal;
      }
    }
    this.max_ap = max_ap;
    if (!old_max_present) {
      this.log(INFO, "Old access point is out of range. Getting new ASN");
      this.getClientASN();
    } else {
      this.log(DBUG, "Old access point is still in range.");
    }
  },

  // Wifi status listener
  onError: function(value) {
    // XXX: Do we care?
    this.log(NOTE, "ASN change observer got an error: "+value);
    this.getClientASN();
  },
  */

  ourFingerprint: function(cert) {
    // Calculate our custom fingerprint from an nsIX509Cert
    return (cert.md5Fingerprint+cert.sha1Fingerprint).replace(":", "", "g");
  },

  observe: function(subject, topic, data) {
    if (topic == "cookie-changed" && data == "cleared") {
      this.already_submitted = {};
      this.delayed_submissions = {};
      this.log(INFO, "Cookies were cleared. Purging list of pending and already submitted certs");
      return;
    }

    if (topic == "nsPref:changed") {
      // XXX: We somehow need to only call this once. Right now, we'll make
      // like 3 calls to getClientASN().. The only thing I can think
      // of is a timer...
      if (data == "network.proxy.ssl" || data == "network.proxy.ssl_port" ||
          data == "network.proxy.socks" || data == "network.proxy.socks_port") {
        this.log(INFO, "Proxy settings have changed. Getting new ASN");
        this.getClientASN();
      }
      return;
    }

    if (topic == "network:offline-status-changed" && data == "online") {
      this.log(INFO, "Browser back online. Getting new ASN.");
      this.getClientASN();
      return;
    }

    if ("http-on-examine-response" == topic) {

      if (!this.observatoryActive()) return;

      var host_ip = "-1";
      var httpchannelinternal = subject.QueryInterface(Ci.nsIHttpChannelInternal);
      try { 
        host_ip = httpchannelinternal.remoteAddress;
      } catch(e) {
          this.log(INFO, "Could not get server IP address.");
      }
      subject.QueryInterface(Ci.nsIHttpChannel);
      var certchain = this.getSSLCert(subject);
      if (certchain) {
        var chainEnum = certchain.getChain();
        var chainArray = [];
        var chainArrayFpStr = '';
        var fps = [];
        for(var i = 0; i < chainEnum.length; i++) {
          var cert = chainEnum.queryElementAt(i, Ci.nsIX509Cert);
          chainArray.push(cert);
          var fp = this.ourFingerprint(cert);
          fps.push(fp);
          chainArrayFpStr = chainArrayFpStr + fp;
        }
        var chain_hash = sha256_digest(chainArrayFpStr).toUpperCase();
        this.log(INFO, "SHA-256 hash of cert chain for "+new String(subject.URI.host)+" is "+ chain_hash);

        if(!this.myGetBoolPref("use_whitelist")) {
          this.log(WARN, "Not using whitelist to filter cert chains.");
        }
        else if (this.isChainWhitelisted(chain_hash)) {
          this.log(INFO, "This cert chain is whitelisted. Not submitting.");
          return;
        }
        else {
          this.log(INFO, "Cert chain is NOT whitelisted. Proceeding with submission.");
        }

        if (subject.URI.port == -1) {
            this.submitChain(chainArray, fps, new String(subject.URI.host), subject, host_ip, false);
        } else {
            this.submitChain(chainArray, fps, subject.URI.host+":"+subject.URI.port, subject, host_ip, false);
        }
      }
    }
  },

  observatoryActive: function() {
                         
    if (!this.myGetBoolPref("enabled"))
      return false;

    if (this.torbutton_installed && this.proxy_test_successful) {
      // Allow Tor users to choose if they want to submit
      // during tor and/or non-tor
      if (this.myGetBoolPref("submit_during_tor") && 
           this.prefs.getBoolPref("extensions.torbutton.tor_enabled")) 
        return true;

      if (this.myGetBoolPref("submit_during_nontor") && 
          !this.prefs.getBoolPref("extensions.torbutton.tor_enabled")) 
        return true;

      return false;
    }

    if (this.proxy_test_successful) {
      return true;
    } else if (this.myGetBoolPref("use_custom_proxy")) {
      // no torbutton; the custom proxy is probably the user opting to
      // submit certs without strong anonymisation.  Because the
      // anonymisation is weak, we avoid submitting during private browsing
      // mode.
      try {
        var pbs = CC["@mozilla.org/privatebrowsing;1"].getService(CI.nsIPrivateBrowsingService);
        if (pbs.privateBrowsingEnabled) return false;
      } catch (e) { /* seamonkey or old firefox */ }
    
      return true;
    }

    return false;
  },

  myGetBoolPref: function(prefstring) {
    // syntactic sugar
    return this.prefs.getBoolPref ("extensions.https_everywhere._observatory." + prefstring);
  },

  isChainWhitelisted: function(chainhash) {
    if (X509ChainWhitelist == null) {
      this.log(WARN, "Could not find whitelist of popular certificate chains, so ignoring whitelist");
      return false;
    }
    if (X509ChainWhitelist[chainhash] != null) {
      return true;
    }
    return false;
  },

  findRootInChain: function(certArray) {
    // Return the position in the chain Array of the/a root CA
    var rootidx = -1;
    var nextInChain = certArray[0].issuer;
    for (var i = 0; i < certArray.length; i++) {
      // Find the next cert in the valid chain
      if (certArray[i].equals(nextInChain)) {
        if (certArray[i].issuerName == certArray[i].subjectName) {
          // All X509 root certs are self-signed
          this.log(INFO, "Got root cert at position: "+i);
          rootidx = i;
          break;
        } else {
          // This is an intermediate CA cert; keep looking for the root
          nextInChain = certArray[i].issuer;
        }
      }
    }
    return rootidx;
  },

  processConvergenceChain: function(chain) {
    // Make sure the chain we're working with is sane, even if Convergence is
    // present.

    // Convergence currently performs MITMs against the Firefox in order to
    // get around https://bugzilla.mozilla.org/show_bug.cgi?id=644640.  The
    // end-entity cert produced by Convergence contains a copy of the real
    // end-entity cert inside an X509v3 extension.  We extract this and send
    // it rather than the Convergence certs.
    var convergence = Components.classes['@thoughtcrime.org/convergence;1'];
    if (!convergence) return null;
    convergence = convergence.getService().wrappedJSObject;
    if (!convergence || !convergence.enabled) return null;

    this.log(INFO, "Convergence uses its own internal root certs; not submitting those");
    
    //this.log(WARN, convergence.certificateStatus.getVerificiationStatus(chain.certArray[0]));
    try {
      var certInfo = this.extractRealLeafFromConveregenceLeaf(chain.certArray[0]);
      var b64Cert = certInfo["certificate"];
      var certDB = Cc["@mozilla.org/security/x509certdb;1"].getService(Ci.nsIX509CertDB);
      chain.leaf = certDB.constructX509FromBase64(b64Cert);
      chain.certArray = [chain.leaf];
      chain.fps = [this.ourFingerprint(chain.leaf)];
    } catch (e) {
      this.log(WARN, "Failed to extract leaf cert from Convergence cert " + e);
      chain.certArray = chain.certArray.slice(0,1);
      chain.fps = chain.fps.slice(0,1);
    }

  },

  extractRealLeafFromConveregenceLeaf: function(certificate) {
    // Copied from Convergence's CertificateStatus.getVerificiationStatus
    var len = {};
    var derEncoding = certificate.getRawDER(len);

    var derItem = NSS.types.SECItem();
    derItem.data = NSS.lib.ubuffer(derEncoding);
    derItem.len = len.value;

    var completeCertificate = NSS.lib.CERT_DecodeDERCertificate(derItem.address(), 1, null);

    var extItem = NSS.types.SECItem();
    var status = NSS.lib.CERT_FindCertExtension(completeCertificate, 
                                                NSS.lib.SEC_OID_NS_CERT_EXT_COMMENT, 
                                                extItem.address());
    if (status != -1) {
      var encoded = '';
      var asArray = ctypes.cast(extItem.data, ctypes.ArrayType(ctypes.unsigned_char, extItem.len).ptr).contents;
      var marker = false;

      for (var i=0;i<asArray.length;i++) {
        if (marker) {
          encoded += String.fromCharCode(asArray[i]);
        } else if (asArray[i] == 0x00) {
          marker = true;
        }
      }

      return JSON.parse(encoded);
    }
  },

  shouldSubmit: function(chain, domain) {
    // Return true if we should submit this chain to the SSL Observatory
    var rootidx = this.findRootInChain(chain.certArray);
    var ss= false;

    if (chain.leaf.issuerName == chain.leaf.subjectName) 
      ss = true;

    if (!this.myGetBoolPref("self_signed") && ss) {
      this.log(INFO, "Not submitting self-signed cert for " + domain);
      return false;
    }

    if (!ss && !this.myGetBoolPref("alt_roots")) {
      if (rootidx == -1) {
        // A cert with an unknown/absent Issuer.  Out of caution, don't submit these
        this.log(INFO, "Cert for " + domain + " issued by unknown CA " +
                 chain.leaf.issuerName + " (not submitting due to settings)");
        return false;
      } else if (!(chain.fps[rootidx] in this.public_roots)) {
        // A cert with a known but non-public Issuer
        this.log(INFO, "Got a private root cert. Ignoring domain "
                 +domain+" with root "+chain.fps[rootidx]);
        return false;
      }
    }

    if (chain.fps[0] in this.already_submitted) {
      this.log(INFO, "Already submitted cert for "+domain+". Ignoring");
      return false;
    }
    return true;
  },

  submitChain: function(certArray, fps, domain, channel, host_ip, resubmitting) {
    var base64Certs = [];
    // Put all this chain data in one object so that it can be modified by
    // subroutines if required
    c = {}; c.certArray=certArray; c.fps = fps;
    c.leaf = certArray[0];
    this.processConvergenceChain(c);
    if (!this.shouldSubmit(c,domain)) return;

    var wm = CC["@mozilla.org/appshell/window-mediator;1"] 
                .getService(Components.interfaces.nsIWindowMediator);
    var browserWindow = wm.getMostRecentWindow("navigator:browser");
    for (var i = 0; i < c.certArray.length; i++) {
      var len = new Object();
      var derData = c.certArray[i].getRawDER(len);
      //var encoded = browserWindow.btoa(derData);  // seems to not be a real base 64 encoding!
      let result = "";
      for (let j = 0, dataLength = derData.length; j < dataLength; ++j) 
        result += String.fromCharCode(derData[j]);
      base64Certs.push(btoa(result));
    }

    var reqParams = [];
    reqParams.push("domain="+domain);
    reqParams.push("server_ip="+host_ip);
    if (this.myGetBoolPref("testing")) {
      reqParams.push("testing=1");
      // The server can compute these, but they're a nice test suite item!
      reqParams.push("fplist="+this.compatJSON.encode(c.fps));
    }
    reqParams.push("certlist="+this.compatJSON.encode(base64Certs));

    if (resubmitting) reqParams.push("client_asn="+ASN_UNKNOWABLE)
    else              reqParams.push("client_asn="+this.client_asn);

    if (this.myGetBoolPref("priv_dns"))  reqParams.push("private_opt_in=1") 
    else                                 reqParams.push("private_opt_in=0");

    var params = reqParams.join("&") + "&padding=0";
    var tot_len = BASE_REQ_SIZE;

    this.log(INFO, "Submitting cert for "+domain);
    this.log(DBUG, "submit_cert params: "+params);

    // Pad to exp scale. This is done because the distribution of cert sizes
    // is almost certainly pareto, and definitely not uniform.
    for (tot_len = BASE_REQ_SIZE; tot_len < params.length; tot_len*=2);

    while (params.length != tot_len) {
      params += "0";
    }

    var that = this; // We have neither SSLObservatory nor this in scope in the lambda

      
    var HTTPSEverywhere = CC["@eff.org/https-everywhere;1"]
                            .getService(Components.interfaces.nsISupports)
                            .wrappedJSObject;
    var win = channel ? HTTPSEverywhere.getWindowForChannel(channel) : null;
    var req = this.buildRequest(params);
    req.onreadystatechange = function(evt) {
      if (req.readyState == 4) {
        if (req.status == 200) {
          that.log(INFO, "Successful cert submission");
          if (!that.prefs.getBoolPref("extensions.https_everywhere._observatory.cache_submitted")) 
            if (c.fps[0] in that.already_submitted)
              delete that.already_submitted[c.fps[0]];
          
          // Retry up to two previously failed submissions
          let n = 0;
          for (let fp in that.delayed_submissions) {
            that.log(WARN, "Retrying a submission...");
            that.delayed_submissions[fp]();
            delete that.delayed_submissions[fp];
            if (++n >= 2) break;
          }
        } else if (req.status == 403) {
          that.log(WARN, "The SSL Observatory has issued a warning about this certificate for " + domain);
          try {
            var warningObj = JSON.parse(req.responseText);
            if (win) that.warnUser(warningObj, win, c.certArray[0]);
          } catch(e) {
            that.log(WARN, "Failed to process SSL Observatory cert warnings :( " + e);
            that.log(WARN, req.responseText);
          }
        } else {
          // Submission failed
          if (c.fps[0] in that.already_submitted)
            delete that.already_submitted[c.fps[0]];
          try {
            that.log(WARN, "Cert submission failure "+req.status+": "+req.responseText);
          } catch(e) {
            that.log(WARN, "Cert submission failure and exception: "+e);
          }
          // If we don't have too many delayed submissions, and this isn't
          // (somehow?) one of them, then plan to retry this submission later
          if (Object.keys(that.delayed_submissions).length < MAX_DELAYED)
            if (!(c.fps[0] in that.delayed_submissions)) {
              that.log(WARN, "Planning to retry submission...");
              let retry = function() { that.submitChain(certArray, fps, domain, channel, host_ip, true); };
              that.delayed_submissions[c.fps[0]] = retry;
            }

        }
      }
    };

    // Cache this here to prevent multiple submissions for all the content elements.
    that.already_submitted[c.fps[0]] = true;
    req.send(params);
  },

  buildRequest: function(params) {
    var req = Cc["@mozilla.org/xmlextras/xmlhttprequest;1"]
                 .createInstance(Ci.nsIXMLHttpRequest);

    // We do this again in case the user altered about:config
    var host=this.prefs.getCharPref("extensions.https_everywhere._observatory.server_host");
    this.submit_url = "https://" + host + "/submit_cert";
    req.open("POST", this.submit_url+this.csrf_nonce, true);

    // Send the proper header information along with the request
    // Do not set gzip header.. It will ruin the padding
    req.setRequestHeader("X-Privacy-Info", "EFF SSL Observatory: https://eff.org/r.22c");
    req.setRequestHeader("Content-type", "application/x-www-form-urlencoded");
    req.setRequestHeader("Content-length", params.length);
    req.setRequestHeader("Connection", "close");
    // Need to clear useragent and other headers..
    req.setRequestHeader("User-Agent", "");
    req.setRequestHeader("Accept", "");
    req.setRequestHeader("Accept-Language", "");
    req.setRequestHeader("Accept-Encoding", "");
    req.setRequestHeader("Accept-Charset", "");
    return req;
  },

  warnUser: function(warningObj, win, cert) {
    var aWin = CC['@mozilla.org/appshell/window-mediator;1']
                 .getService(CI.nsIWindowMediator) 
                 .getMostRecentWindow('navigator:browser');
    aWin.openDialog("chrome://https-everywhere/content/observatory-warning.xul",
                    "","chrome,centerscreen", warningObj, win, cert);
  },

  registerProxyTestNotification: function(callback_fcn) {
    if (this.proxy_test_successful != null) {
      /* Proxy test already ran. Callback immediately. */
      callback_fcn(this.proxy_test_successful);
      this.proxy_test_callback = null;
      return;
    } else {
      this.proxy_test_callback = callback_fcn;
    }
  },

  testProxySettings: function() {
    /* Plan:
     * 1. Launch an async XMLHttpRequest to check.tp.o with magic nonce
     * 3. Filter the nonce in protocolProxyFilter to use proxy settings
     * 4. Async result function sets test result status based on check.tp.o
     */
    this.proxy_test_successful = null;

    try {
      var req = Components.classes["@mozilla.org/xmlextras/xmlhttprequest;1"]
                              .createInstance(Components.interfaces.nsIXMLHttpRequest);
<<<<<<< HEAD
      var url = "https://check.torproject.org/?TorButton=true"+this.csrf_nonce;
=======
      var url = this.cto_url + this.csrf_nonce;
>>>>>>> cbb007f2
      req.open('GET', url, true);
      req.channel.loadFlags |= Ci.nsIRequest.LOAD_BYPASS_CACHE;
      req.overrideMimeType("text/xml");
      var that = this; // Scope gymnastics for async callback
      req.onreadystatechange = function (oEvent) {
        if (req.readyState === 4) {
          that.proxy_test_successful = false;

          if(req.status == 200) {
            if(!req.responseXML) {
              that.log(INFO, "Tor check failed: No XML returned by check service.");
              return;
            }

            var result = req.responseXML.getElementById('TorCheckResult');
            if(result===null) {
              that.log(INFO, "Tor check failed: Non-XML returned by check service.");
            } else if(typeof(result.target) == 'undefined' 
                    || result.target === null) {
              that.log(INFO, "Tor check failed: Busted XML returned by check service.");
            } else if(result.target === "success") {
              that.log(INFO, "Tor check succeeded.");
              that.proxy_test_successful = true;
            } else {
              that.log(INFO, "Tor check failed: "+result.target);
            }
          } else {
            that.log(INFO, "Tor check failed: HTTP Error "+req.status);
          }

          /* Notify the UI of the test result */
          if (that.proxy_test_callback) {
            that.proxy_test_callback(that.proxy_test_successful);
            that.proxy_test_callback = null;
          }
        }
      };
      req.send(null);
    } catch(e) {
      this.proxy_test_successful = false;
      if(e.result == 0x80004005) { // NS_ERROR_FAILURE
        this.log(INFO, "Tor check failed: Proxy not running.");
      }
      this.log(INFO, "Tor check failed: Internal error: "+e);
      if (this.proxy_test_callback) {
        this.proxy_test_callback(this.proxy_test_successful);
        this.proxy_test_callback = null;
      }
    }
  },

  getProxySettings: function() {
    var proxy_settings = ["direct", "", 0];
    this.log(INFO,"in getProxySettings()");
    if (this.torbutton_installed && this.myGetBoolPref("use_tor_proxy")) {
      this.log(INFO,"CASE: use_tor_proxy");
      // extract torbutton proxy settings
      proxy_settings[0] = "http";
      proxy_settings[1] = this.prefs.getCharPref("extensions.torbutton.https_proxy");
      proxy_settings[2] = this.prefs.getIntPref("extensions.torbutton.https_port");

      if (proxy_settings[2] == 0) {
        proxy_settings[0] = "socks";
        proxy_settings[1] = this.prefs.getCharPref("extensions.torbutton.socks_host");
        proxy_settings[2] = this.prefs.getIntPref("extensions.torbutton.socks_port");
      }
    } else if (this.myGetBoolPref("use_custom_proxy")) {
      /* XXX: Should we have a separate pref for use_direct? Or should "direct" be a subcase of custom
       * proxy hardcoded by the UI? Assuming the latter for now.
       */
<<<<<<< HEAD
=======
      this.log(INFO,"CASE: use_custom_proxy");
>>>>>>> cbb007f2
      proxy_settings[0] = this.prefs.getCharPref("extensions.https_everywhere._observatory.proxy_type");
      proxy_settings[1] = this.prefs.getCharPref("extensions.https_everywhere._observatory.proxy_host");
      proxy_settings[2] = this.prefs.getIntPref("extensions.https_everywhere._observatory.proxy_port");
    } else {
      /* Take a guess at default tor proxy settings */
<<<<<<< HEAD
=======
      this.log(INFO,"CASE: try localhost:9050");
>>>>>>> cbb007f2
      proxy_settings[0] = "socks";
      proxy_settings[1] = "localhost";
      proxy_settings[2] = 9050;
    }
    return proxy_settings;
  },

  applyFilter: function(aProxyService, inURI, aProxy) {

    try {
      if (inURI instanceof Ci.nsIURI) {
        var aURI = inURI.QueryInterface(Ci.nsIURI);
        if (!aURI) this.log(WARN, "Failed to QI to nsIURI!");
      } else {
        this.log(WARN, "applyFilter called without URI");
      }
    } catch (e) {
      this.log(WARN, "EXPLOSION: " + e);
    }

    if (aURI.spec.search("^"+this.submit_url) != -1 || aURI.spec.search(this.cto_search) != -1) {
      if (aURI.path.search(this.csrf_nonce+"$") != -1) {

        this.log(INFO, "Got observatory url + nonce: "+aURI.spec);
        var proxy_settings = null;
        var proxy = null;

        // Send it through tor by creating an nsIProxy instance
        // for the torbutton proxy settings.
        try {
          proxy_settings = this.getProxySettings();
          proxy = this.pps.newProxyInfo(proxy_settings[0], proxy_settings[1],
                    proxy_settings[2],
                    Ci.nsIProxyInfo.TRANSPARENT_PROXY_RESOLVES_HOST,
                    0xFFFFFFFF, null);
        } catch(e) {
          this.log(WARN, "Error specifying proxy for observatory: "+e);
        }

        this.log(INFO, "Specifying proxy: "+proxy);

        // TODO: Use new identity or socks u/p to ensure we get a unique
        // tor circuit for this request
        return proxy;
      }
    }
    return aProxy;
  },

  // [optional] an array of categories to register this component in.
  // Hack to cause us to get instantiate early
  _xpcom_categories: [ { category: "profile-after-change" }, ],

  encString: 'ABCDEFGHIJKLMNOPQRSTUVWXYZabcdefghijklmnopqrstuvwxyz0123456789+/',
  encStringS: 'ABCDEFGHIJKLMNOPQRSTUVWXYZabcdefghijklmnopqrstuvwxyz0123456789-_',
  
  log: function(level, str) {
    var econsole = CC["@mozilla.org/consoleservice;1"]
      .getService(CI.nsIConsoleService);
    try {
      var threshold = this.prefs.getIntPref(LLVAR);
    } catch (e) {
      econsole.logStringMessage( "SSL Observatory: Failed to read about:config LogLevel");
      threshold = WARN;
    }
    if (level >= threshold) {
      dump("SSL Observatory: "+str+"\n");
      econsole.logStringMessage("SSL Observatory: " +str);
    }
  }
};

/**
* XPCOMUtils.generateNSGetFactory was introduced in Mozilla 2 (Firefox 4).
* XPCOMUtils.generateNSGetModule is for Mozilla 1.9.2 (Firefox 3.6).
*/
if (XPCOMUtils.generateNSGetFactory)
    var NSGetFactory = XPCOMUtils.generateNSGetFactory([SSLObservatory]);
else
    var NSGetModule = XPCOMUtils.generateNSGetModule([SSLObservatory]);<|MERGE_RESOLUTION|>--- conflicted
+++ resolved
@@ -73,12 +73,9 @@
    * This is for UI notification purposes */
   this.proxy_test_successful = null;
   this.proxy_test_callback = null;
-<<<<<<< HEAD
-=======
   this.cto_url = "https://check.torproject.org/?TorButton=true";
   // a regexp to match the above URL
   this.cto_search = "^https://check.torproject.org/";
->>>>>>> cbb007f2
 
   this.public_roots = root_ca_hashes;
 
@@ -683,11 +680,7 @@
     try {
       var req = Components.classes["@mozilla.org/xmlextras/xmlhttprequest;1"]
                               .createInstance(Components.interfaces.nsIXMLHttpRequest);
-<<<<<<< HEAD
-      var url = "https://check.torproject.org/?TorButton=true"+this.csrf_nonce;
-=======
       var url = this.cto_url + this.csrf_nonce;
->>>>>>> cbb007f2
       req.open('GET', url, true);
       req.channel.loadFlags |= Ci.nsIRequest.LOAD_BYPASS_CACHE;
       req.overrideMimeType("text/xml");
@@ -758,19 +751,13 @@
       /* XXX: Should we have a separate pref for use_direct? Or should "direct" be a subcase of custom
        * proxy hardcoded by the UI? Assuming the latter for now.
        */
-<<<<<<< HEAD
-=======
       this.log(INFO,"CASE: use_custom_proxy");
->>>>>>> cbb007f2
       proxy_settings[0] = this.prefs.getCharPref("extensions.https_everywhere._observatory.proxy_type");
       proxy_settings[1] = this.prefs.getCharPref("extensions.https_everywhere._observatory.proxy_host");
       proxy_settings[2] = this.prefs.getIntPref("extensions.https_everywhere._observatory.proxy_port");
     } else {
       /* Take a guess at default tor proxy settings */
-<<<<<<< HEAD
-=======
       this.log(INFO,"CASE: try localhost:9050");
->>>>>>> cbb007f2
       proxy_settings[0] = "socks";
       proxy_settings[1] = "localhost";
       proxy_settings[2] = 9050;
