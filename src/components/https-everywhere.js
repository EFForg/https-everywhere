--- conflicted
+++ resolved
@@ -502,7 +502,6 @@
       }
     } else if (topic == "sessionstore-windows-restored") {
       this.log(DBUG,"Got sessionstore-windows-restored");
-<<<<<<< HEAD
       this.log(WARN, "Initializing Fennec UI");
       Cu.import("chrome://https-everywhere/content/code/FennecUI.jsm");
       FennecUI.init();
@@ -513,9 +512,6 @@
                 HTTPSRules.init();
                 break;
         }
-=======
-      this.maybeShowObservatoryPopup();
->>>>>>> 4fe21a53
     }
     return;
   },
