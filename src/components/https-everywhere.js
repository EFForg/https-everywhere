// LOG LEVELS
let VERB=1;
let DBUG=2;
let INFO=3;
let NOTE=4;
let WARN=5;

// PREFERENCE BRANCHES
let PREFBRANCH_ROOT=0;
let PREFBRANCH_RULE_TOGGLE=1;
let PREFBRANCH_NONE=2;

// maps domain patterns (with at most one  wildcard) to RuleSets
let https_domains = {};
// URLs we've given up on rewriting because of redirection loops
let https_everywhere_blacklist = {};
// domains for which there is at least one blacklisted URL
let https_blacklist_domains = {};

const CI = Components.interfaces;
const CC = Components.classes;
const Ci = Components.interfaces;
const Cc = Components.classes;
const Cu = Components.utils;

Cu.import("resource://gre/modules/Services.jsm");
Cu.import("resource://gre/modules/FileUtils.jsm");

const SERVICE_CTRID = "@eff.org/https-everywhere;1";
const SERVICE_ID=Components.ID("{32c165b4-fe5e-4964-9250-603c410631b4}");
const SERVICE_NAME = "Encrypts your communications with a number of major websites";

const LLVAR = "LogLevel";

const IOS = CC["@mozilla.org/network/io-service;1"].getService(CI.nsIIOService);
const OS = CC['@mozilla.org/observer-service;1'].getService(CI.nsIObserverService);
const LOADER = CC["@mozilla.org/moz/jssubscript-loader;1"].getService(CI.mozIJSSubScriptLoader);
const _INCLUDED = {};

// NoScript uses this blob to include js constructs that stored in the chrome/
// directory, but are not attached to the Firefox UI (normally, js located
// there is attached to an Overlay and therefore is part of the UI).

// Reasons for this: things in components/ directory cannot be split into
// separate files; things in chrome/ can be

const INCLUDE = function(name) {
  if (arguments.length > 1)
    for (var j = 0, len = arguments.length; j < len; j++)
      INCLUDE(arguments[j]);
  else if (!_INCLUDED[name]) {
    // we used to try/catch here, but that was less useful because it didn't
    // produce line numbers for syntax errors
    LOADER.loadSubScript("chrome://https-everywhere/content/code/"
            + name + ".js");
    _INCLUDED[name] = true;
  }
};

const WP_STATE_START = CI.nsIWebProgressListener.STATE_START;
const WP_STATE_STOP = CI.nsIWebProgressListener.STATE_STOP;
const WP_STATE_DOC = CI.nsIWebProgressListener.STATE_IS_DOCUMENT;
const WP_STATE_START_DOC = WP_STATE_START | WP_STATE_DOC;
const WP_STATE_RESTORING = CI.nsIWebProgressListener.STATE_RESTORING;

const LF_VALIDATE_ALWAYS = CI.nsIRequest.VALIDATE_ALWAYS;
const LF_LOAD_BYPASS_ALL_CACHES = CI.nsIRequest.LOAD_BYPASS_CACHE | CI.nsICachingChannel.LOAD_BYPASS_LOCAL_CACHE;

const NS_OK = 0;
const NS_BINDING_ABORTED = 0x804b0002;
const NS_BINDING_REDIRECTED = 0x804b0003;
const NS_ERROR_UNKNOWN_HOST = 0x804b001e;
const NS_ERROR_REDIRECT_LOOP = 0x804b001f;
const NS_ERROR_CONNECTION_REFUSED = 0x804b000e;
const NS_ERROR_NOT_AVAILABLE = 0x804b0111;

const LOG_CONTENT_BLOCK = 1;
const LOG_CONTENT_CALL = 2;
const LOG_CONTENT_INTERCEPT = 4;
const LOG_CHROME_WIN = 8;
const LOG_XSS_FILTER = 16;
const LOG_INJECTION_CHECK = 32;
const LOG_DOM = 64;
const LOG_JS = 128;
const LOG_LEAKS = 1024;
const LOG_SNIFF = 2048;
const LOG_CLEARCLICK = 4096;
const LOG_ABE = 8192;

const HTML_NS = "http://www.w3.org/1999/xhtml";

const WHERE_UNTRUSTED = 1;
const WHERE_TRUSTED = 2;
const ANYWHERE = 3;

const N_COHORTS = 1000; 

const DUMMY_OBJ = {};
DUMMY_OBJ.wrappedJSObject = DUMMY_OBJ;
const DUMMY_FUNC = function() {};
const DUMMY_ARRAY = [];

const EARLY_VERSION_CHECK = !("nsISessionStore" in CI && typeof(/ /) === "object");

// This is probably obsolete since the switch to the channel.redirectTo API
const OBSERVER_TOPIC_URI_REWRITE = "https-everywhere-uri-rewrite";

// XXX: Better plan for this?
// We need it to exist to make our updates of ChannelReplacement.js easier.
var ABE = {
  consoleDump: false,
  log: function(str) {
    https_everywhereLog(WARN, str);
  }
};

function xpcom_checkInterfaces(iid,iids,ex) {
  for (var j = iids.length; j-- >0;) {
    if (iid.equals(iids[j])) return true;
  }
  throw ex;
}

INCLUDE('ChannelReplacement', 'IOUtil', 'HTTPSRules', 'HTTPS', 'Thread', 'ApplicableList');

Components.utils.import("resource://gre/modules/XPCOMUtils.jsm");

function HTTPSEverywhere() {

  // Set up logging in each component:
  HTTPS.log = HTTPSRules.log = RuleWriter.log = this.log = https_everywhereLog;

  this.expandoMap = new WeakMap();

  this.log = https_everywhereLog;
  this.wrappedJSObject = this;
  this.https_rules = HTTPSRules;
  this.rw = RuleWriter;    // currently used for some file IO helpers, though that
                           // should probably be refactored
  this.INCLUDE=INCLUDE;
  this.ApplicableList = ApplicableList;
  this.browser_initialised = false; // the browser is completely loaded


  this.prefs = this.get_prefs();
  this.rule_toggle_prefs = this.get_prefs(PREFBRANCH_RULE_TOGGLE);

  this.httpNowhereEnabled = this.prefs.getBoolPref("http_nowhere.enabled");
  this.isMobile = this.doMobileCheck();

<<<<<<< HEAD
  // Disable SSLv3 to prevent POODLE attack.
  // https://www.imperialviolet.org/2014/10/14/poodle.html
  var root_prefs = this.get_prefs(PREFBRANCH_NONE);
  var TLS_MIN = "security.tls.version.min";
  if (root_prefs.getIntPref(TLS_MIN) < 1) {
    root_prefs.setIntPref(TLS_MIN, 1);
  }

=======
>>>>>>> bb983a9d
  // We need to use observers instead of categories for FF3.0 for these:
  // https://developer.mozilla.org/en/Observer_Notifications
  // https://developer.mozilla.org/en/nsIObserverService.
  // https://developer.mozilla.org/en/nsIObserver
  // We also use the observer service to let other extensions know about URIs
  // we rewrite.
  this.obsService = CC["@mozilla.org/observer-service;1"]
                    .getService(Components.interfaces.nsIObserverService);
                    
  if (this.prefs.getBoolPref("globalEnabled")) {
    this.obsService.addObserver(this, "profile-before-change", false);
    this.obsService.addObserver(this, "profile-after-change", false);
    this.obsService.addObserver(this, "sessionstore-windows-restored", false);
    this.obsService.addObserver(this, "browser:purge-session-history", false);
  } else {
    // Need this to initialize FF for Android UI even when HTTPS-E is off
    if (this.isMobile) {
      this.obsService.addObserver(this, "sessionstore-windows-restored", false);
    }
  }

  var pref_service = Components.classes["@mozilla.org/preferences-service;1"]
      .getService(Components.interfaces.nsIPrefBranchInternal);
  var branch = pref_service.QueryInterface(Components.interfaces.nsIPrefBranchInternal);

  branch.addObserver("extensions.https_everywhere.enable_mixed_rulesets",
                         this, false);
  branch.addObserver("security.mixed_content.block_active_content",
                         this, false);

  return;
}


/*
In recent versions of Firefox and HTTPS Everywhere, the call stack for performing an HTTP -> HTTPS rewrite looks like this:

1. HTTPSEverywhere.observe() gets a callback with the "http-on-modify-request" topic, and the channel as a subject

1. HTTPSEverywhere.shouldIgnoreURI() checks for very quick reasons to ignore a
request, such as redirection loops, non-HTTP[S] URIs, and OCSP

    2. HTTPS.replaceChannel() 

       3. HTTPSRules.rewrittenURI() 
            
           4. HTTPSRules.potentiallyApplicableRulesets uses <target host=""> elements to identify relevant rulesets

           foreach RuleSet:

               4. RuleSet.transformURI()

                   5. RuleSet.apply() does the tests and rewrites with RegExps, returning a string

               4. RuleSet.transformURI() makes a new uri object for the destination string, if required

    2. HTTPS.replaceChannel() calls channel.redirectTo() if a redirect is needed


In addition, the following other important tasks happen along the way:

HTTPSEverywhere.observe()    finds a reference to the ApplicableList or alist that represents the toolbar context menu

HTTPS.replaceChannel()       notices redirect loops (and used to do much more complex XPCOM API work in the NoScript-based past)

HTTPSRules.rewrittenURI()    works around weird URI types like about: and http://user:pass@example.com/
                             and notifies the alist of what it should display for each ruleset

*/

// This defines for Mozilla what stuff HTTPSEverywhere will implement.

// ChannelEventSink used to be necessary in order to handle redirects (eg
// HTTP redirects) correctly.  It may now be obsolete? XXX

HTTPSEverywhere.prototype = {
  prefs: null,
  // properties required for XPCOM registration:
  classDescription: SERVICE_NAME,
  classID:          SERVICE_ID,
  contractID:       SERVICE_CTRID,

  _xpcom_factory: {
    createInstance: function (outer, iid) {
      if (outer != null)
        throw Components.results.NS_ERROR_NO_AGGREGATION;
      if (!HTTPSEverywhere.instance)
        HTTPSEverywhere.instance = new HTTPSEverywhere();
      return HTTPSEverywhere.instance.QueryInterface(iid);
    },

    QueryInterface: XPCOMUtils.generateQI(
      [ Components.interfaces.nsISupports,
        Components.interfaces.nsIModule,
        Components.interfaces.nsIFactory ])
  },

  // [optional] an array of categories to register this component in.
  _xpcom_categories: [
    {
      category: "app-startup",
    }
  ],

  // QueryInterface implementation, e.g. using the generateQI helper
  QueryInterface: XPCOMUtils.generateQI(
    [ Components.interfaces.nsIObserver,
      Components.interfaces.nsISupports,
      Components.interfaces.nsISupportsWeakReference,
      Components.interfaces.nsIChannelEventSink ]),

  wrappedJSObject: null,  // Initialized by constructor

  getWeakReference: function () {
    return Components.utils.getWeakReference(this);
  },

  // An "expando" is an attribute glued onto something.  From NoScript.
  getExpando: function(browser, key) {
    let obj = this.expandoMap.get(browser);
    if (!obj) {
      this.log(NOTE, "No expando for " + browser.currentURI.spec);
      return null;
    }
    return obj[key];
  },

  setExpando: function(browser, key, value) {
    if (!this.expandoMap.has(browser)) {
      this.expandoMap.set(browser, {});
    }
    let obj = this.expandoMap.get(browser);
    obj[key] = value;
  },

  // We use resetApplicableList to make a fresh list of rulesets that could have
  // applied to the content in the current page (the "applicable list" is used
  // for the context menu in the UI).  This will be appended to as various
  // content is embedded / requested by JavaScript.
  resetApplicableList: function(browser) {
    if (!this.prefs.getBoolPref("globalEnabled")) {
      return;
    }
    try {
      this.newApplicableListForBrowser(browser);
    } catch (e) {
      this.log(WARN, "Couldn't make applicable list"+e);
    }
  },

  // Given an nsIChannel (essentially, a container for an HTTP or similar
  // resource request), try to find the relevant tab if there is one.
  // Specifically, find the XUL <browser> element for that tab. Note
  // there are multiple meanings for the word 'browser' in Firefox, described at:
  // https://developer.mozilla.org/en-US/Add-ons/Code_snippets/Tabbed_browser
  // We're looking for this one:
  // https://developer.mozilla.org/en-US/docs/Mozilla/Tech/XUL/browser
  // Also note some requests, like Safe Browsing requests, will have no
  // associated tab.
  getBrowserForChannel: function(channel) {
    let loadContext, topFrameElement, associatedWindow;
    let spec = channel.URI.spec;
    try {
      loadContext = channel.notificationCallbacks.getInterface(CI.nsILoadContext);
    } catch(e) {
    }

    if (!loadContext) {
      try {
        loadContext = channel.loadGroup.notificationCallbacks
          .getInterface(CI.nsILoadContext);
      } catch(e) {
        // Lots of requests have no notificationCallbacks, mostly background
        // ones like OCSP checks or smart browsing fetches.
        this.log(DBUG, "getBrowserForChannel: no loadContext for " + spec);
        return null;
      }
    }

    if (loadContext) {
      topFrameElement = loadContext.topFrameElement;
      try {
        // If loadContext is an nsDocShell, associatedWindow is present.
        // Otherwise, if it's just a LoadContext, accessing it will throw
        // NS_ERROR_UNEXPECTED.
        associatedWindow = loadContext.associatedWindow;
      } catch (e) {
      }
    }

    // On e10s (multiprocess, aka electrolysis) Firefox,
    // loadContext.topFrameElement gives us a reference to the XUL <browser>
    // element we need. However, on non-e10s Firefox, topFrameElement is null.
    if (topFrameElement) {
      return topFrameElement;
    } else if (associatedWindow) {
      // For non-e10s Firefox, get the XUL <browser> element using this rather
      // magical / opaque code cribbed from
      // https://developer.mozilla.org/en-US/Add-ons/Code_snippets/Tabbed_browser#Getting_the_browser_that_fires_the_http-on-modify-request_notification_(example_code_updated_for_loadContext)

      // this is the HTML DOM window of the page that just loaded
      var contentWindow = loadContext.associatedWindow;
      // aDOMWindow this is the firefox window holding the tab
      var aDOMWindow = contentWindow.top.QueryInterface(Ci.nsIInterfaceRequestor)
        .getInterface(Ci.nsIWebNavigation)
        .QueryInterface(Ci.nsIDocShellTreeItem)
        .rootTreeItem
        .QueryInterface(Ci.nsIInterfaceRequestor)
        .getInterface(Ci.nsIDOMWindow);
      // this is the gBrowser object of the firefox window this tab is in
      var gBrowser = aDOMWindow.gBrowser;
      if (gBrowser) {
        var aTab = gBrowser._getTabForContentWindow(contentWindow.top);
        // this is the clickable tab xul element, the one found in the tab strip
        // of the firefox window, aTab.linkedBrowser is same as browser var above
        // this is the browser within the tab
        if (aTab) {
          return aTab.linkedBrowser;
        } else {
          this.log(NOTE, "getBrowserForChannel: aTab was null for " + spec);
          return null;
        }
      } else if (aDOMWindow.BrowserApp) {
        // gBrowser is unavailable in Firefox for Android, and in some desktop
        // contexts, like the fetches for new tab tiles (which have an
        // associatedWindow, but no gBrowser)?
        // If available, try using the BrowserApp API:
        // https://developer.mozilla.org/en-US/Add-ons/Firefox_for_Android/API/BrowserApp
        // TODO: We don't get the toolbar icon on android. Probably need to fix
        // the gBrowser reference in toolbar_button.js.
        // Also TODO: Where are these log messages going? They don't show up in
        // remote debug console.
        var mTab = aDOMWindow.BrowserApp.getTabForWindow(contentWindow.top);
        if (mTab) {
          return mTab.browser;
        } else {
          this.log(WARN, "getBrowserForChannel: mTab was null for " + spec);
          return null;
        }
      } else {
        this.log(INFO, "getBrowserForChannel: No gBrowser and no BrowserApp for " + spec);
        return null;
      }
    } else {
      this.log(NOTE, "getBrowserForChannel: No loadContext for " + spec);
      return null;
    }
  },

  // the lists get made when the urlbar is loading something new, but they
  // need to be appended to with reference only to the channel
  getApplicableListForChannel: function(channel) {
    var browser = this.getBrowserForChannel(channel);
    return this.getApplicableListForBrowser(browser);
  },

  newApplicableListForBrowser: function(browser) {
    if (!browser) {
      this.log(WARN, "Get alist without browser");
      return null;
    }
    var alist = new ApplicableList(this.log, browser.currentURI);
    this.setExpando(browser,"applicable_rules",alist);
    return alist;
  },

  getApplicableListForBrowser: function(browser) {
    if (!browser) {
      //this.log(WARN, "Get alist without browser");
      return null;
    }
    var alist= this.getExpando(browser,"applicable_rules");
    if (alist) {
      return alist;
    } else {
      alist = new ApplicableList(this.log, browser.currentURI);
      this.setExpando(browser,"applicable_rules",alist);
    }
    return alist;
  },

  // These are the highest level heuristics for figuring out whether
  // we should consider rewriting a URI.  Everything here should be simple
  // and avoid dependence on the ruleset library
  shouldIgnoreURI: function(channel, alist) {
    var uri = channel.URI;
    // Ignore all non-http(s) requests?
    if (!(uri.schemeIs("http") || uri.schemeIs("https"))) { return true; }

    // If HTTP Nowhere is enabled, skip the rest of the shouldIgnoreURI checks
    if (this.httpNowhereEnabled) {
      return false;
    }

    // These are URIs we've seen redirecting back in loops after we redirect them
    if (uri.spec in https_everywhere_blacklist) {
        this.log(DBUG, "Avoiding blacklisted " + uri.spec);
        if (alist) {
          alist.breaking_rule(https_everywhere_blacklist[uri.spec]);
        } else {
          this.log(NOTE,"Failed to indicate breakage in content menu");
        }
        return true;
    }

    // OCSP (currently) needs to be HTTP to avoid cert validation loops
    // though someone should rev the spec to allow opportunistic encryption
    if ("allowSTS" in channel) {
      // Firefox 32+ lets us infer whether this is an OCSP request
      if (!channel.allowSTS) {
        this.log(INFO, "Channel with HTTPS rewrites forbidden, deeming OCSP, for " + channel.URI.spec);
        return true;
      }
    } else {
      // Firefox <32 requires a more hacky estimate
      // load the list opportunistically to speed startup & FF 32+
      if (this.ocspList == undefined) { this.loadOCSPList(); }
      if (this.ocspList.indexOf(uri.spec.replace(/\/$/,'')) !== -1) {
        this.log(INFO, "Known ocsp request "+uri.spec);
        return true;
      }
    }

    return false;
  },

  loadOCSPList: function() {
    try {
      var loc = "chrome://https-everywhere/content/code/commonOCSP.json";
      var file = CC["@mozilla.org/file/local;1"].createInstance(CI.nsILocalFile);
      file.initWithPath(this.rw.chromeToPath(loc));
      var data = this.rw.read(file);
      this.ocspList = JSON.parse(data);
    } catch(e) {
      this.log(WARN, "Failed to load OCSP list: " + e);
      this.ocspList = [];
    }
  },

  observe: function(subject, topic, data) {
    // Top level glue for the nsIObserver API
    var channel = subject;
    //this.log(VERB,"Got observer topic: "+topic);

    if (topic == "http-on-modify-request") {
      if (!(channel instanceof CI.nsIHttpChannel)) return;

      this.log(DBUG,"Got http-on-modify-request: "+channel.URI.spec);
      // lst is null if no window is associated (ex: some XHR)
      var lst = this.getApplicableListForChannel(channel);
      if (this.shouldIgnoreURI(channel, lst)) return;
      HTTPS.replaceChannel(lst, channel, this.httpNowhereEnabled);
    } else if (topic == "http-on-examine-response") {
         this.log(DBUG, "Got http-on-examine-response @ "+ (channel.URI ? channel.URI.spec : '') );
         HTTPS.handleSecureCookies(channel);
    } else if (topic == "http-on-examine-merged-response") {
         this.log(DBUG, "Got http-on-examine-merged-response ");
         HTTPS.handleSecureCookies(channel);
    } else if (topic == "cookie-changed") {
      // Javascript can add cookies via document.cookie that are insecure.
      if (data == "added" || data == "changed") {
        // subject can also be an nsIArray! bleh.
        try {
          subject.QueryInterface(CI.nsIArray);
          var elems = subject.enumerate();
          while (elems.hasMoreElements()) {
            var cookie = elems.getNext()
                            .QueryInterface(CI.nsICookie2);
            if (!cookie.isSecure) {
              HTTPS.handleInsecureCookie(cookie);
            }
          }
        } catch(e) {
          subject.QueryInterface(CI.nsICookie2);
          if(!subject.isSecure) {
            HTTPS.handleInsecureCookie(subject);
          }
        }
      }
    } else if (topic == "profile-before-change") {
      this.log(INFO, "Got profile-before-change");
      var catman = Components.classes["@mozilla.org/categorymanager;1"]
           .getService(Components.interfaces.nsICategoryManager);
      catman.deleteCategoryEntry("net-channel-event-sinks", SERVICE_CTRID, true);
      Thread.hostRunning = false;
    } else if (topic == "profile-after-change") {
      this.log(DBUG, "Got profile-after-change");

      if(this.prefs.getBoolPref("globalEnabled")){
        OS.addObserver(this, "cookie-changed", false);
        OS.addObserver(this, "http-on-modify-request", false);
        OS.addObserver(this, "http-on-examine-merged-response", false);
        OS.addObserver(this, "http-on-examine-response", false);

        this.log(INFO,"ChannelReplacement.supported = "+ChannelReplacement.supported);

        HTTPSRules.init();

        Thread.hostRunning = true;
        var catman = Components.classes["@mozilla.org/categorymanager;1"]
           .getService(Components.interfaces.nsICategoryManager);
        // hook on redirections (non persistent, otherwise crashes on 1.8.x)
        catman.addCategoryEntry("net-channel-event-sinks", SERVICE_CTRID,
            SERVICE_CTRID, false, true);
      }
    } else if (topic == "sessionstore-windows-restored") {
      this.log(DBUG,"Got sessionstore-windows-restored");
      if (!this.isMobile) {
        this.maybeShowObservatoryPopup();
      } else {
        this.log(WARN, "Initializing Firefox for Android UI");
        Cu.import("chrome://https-everywhere/content/code/AndroidUI.jsm");
        AndroidUI.init();
      }
      this.browser_initialised = true;
    } else if (topic == "nsPref:changed") {
        // If the user toggles the Mixed Content Blocker settings, reload the rulesets
        // to enable/disable the mixedcontent ones

        // this pref gets set to false and then true during FF 26 startup!
        // so do nothing if we're being notified during startup
        if (!this.browser_initialised)
            return;
        switch (data) {
            case "security.mixed_content.block_active_content":
            case "extensions.https_everywhere.enable_mixed_rulesets":
                var p = CC["@mozilla.org/preferences-service;1"].getService(CI.nsIPrefBranch);
                var val = p.getBoolPref("security.mixed_content.block_active_content");
                this.log(INFO,"nsPref:changed for "+data + " to " + val);
                HTTPSRules.init();
                break;
        }
    } else if (topic == "browser:purge-session-history") {
      // The list of rulesets that have been loaded from the sqlite DB
      // constitutes a parallel history store, so we have to clear it.
      this.log(DBUG, "History cleared, reloading HTTPSRules to avoid information leak.");
      HTTPSRules.init();
    }
    return;
  },

  maybeShowObservatoryPopup: function() {
    // Show the popup at most once.  Users who enabled the Observatory before
    // a version that would have shown it to them, don't need to see it
    // again.
    var ssl_observatory = CC["@eff.org/ssl-observatory;1"]
                      .getService(Components.interfaces.nsISupports)
                      .wrappedJSObject;
    var shown = ssl_observatory.myGetBoolPref("popup_shown");
    var enabled = ssl_observatory.myGetBoolPref("enabled");
    var that = this;
    var obs_popup_callback = function(result) {
      if (result) that.log(INFO, "Got positive proxy test.");
      else        that.log(INFO, "Got negative proxy text.");
      // We are now ready to show the popup in its most informative state
      that.chrome_opener("chrome://https-everywhere/content/observatory-popup.xul");
    };
    if (!shown && !enabled)
      ssl_observatory.registerProxyTestNotification(obs_popup_callback);

    if (shown && enabled)
      this.maybeCleanupObservatoryPrefs(ssl_observatory);
  },

  maybeCleanupObservatoryPrefs: function(ssl_observatory) {
    // Recover from a past UI processing bug that would leave the Obsevatory
    // accidentally disabled for some users
    // https://trac.torproject.org/projects/tor/ticket/10728
    var clean = ssl_observatory.myGetBoolPref("clean_config");
    if (clean) return;

    // unchanged: returns true if a pref has not been modified
    var unchanged = function(p){return !ssl_observatory.prefs.prefHasUserValue("extensions.https_everywhere._observatory."+p)};
    var cleanup_obsprefs_callback = function(tor_avail) {
      // we only run this once
      ssl_observatory.prefs.setBoolPref("extensions.https_everywhere._observatory.clean_config", true);
      if (!tor_avail) {
        // use_custom_proxy is the variable that is often false when it should be true;
        if (!ssl_observatory.myGetBoolPref("use_custom_proxy")) {
           // however don't do anything if any of the prefs have been set by the user
           if (unchanged("alt_roots") && unchanged("self_signed") && unchanged ("send_asn") && unchanged("priv_dns")) {
             ssl_observatory.prefs.setBoolPref("extensions.https_everywhere._observatory.use_custom_proxy", true);
           }
        }
      }
    }
    ssl_observatory.registerProxyTestNotification(cleanup_obsprefs_callback);
  },


  getExperimentalFeatureCohort: function() {
    // This variable is used for gradually turning on features for testing and
    // scalability purposes.  It is a random integer [0,N_COHORTS) generated
    // once and stored thereafter.
    // 
    // This is not currently used/called in the development branch
    var cohort;
    try {
      cohort = this.prefs.getIntPref("experimental_feature_cohort");
    } catch(e) {
      cohort = Math.round(Math.random() * N_COHORTS);
      this.prefs.setIntPref("experimental_feature_cohort", cohort);
    }
    return cohort;
  },

  // nsIChannelEventSink implementation
  // XXX This was here for rewrites in the past.  Do we still need it?
  onChannelRedirect: function(oldChannel, newChannel, flags) {  
    const uri = newChannel.URI;
    this.log(DBUG,"Got onChannelRedirect to "+uri.spec);
    if (!(newChannel instanceof CI.nsIHttpChannel)) {
      this.log(DBUG, newChannel + " is not an instance of nsIHttpChannel");
      return;
    }
    var alist = this.juggleApplicableListsDuringRedirection(oldChannel, newChannel);
    HTTPS.replaceChannel(alist, newChannel, this.httpNowhereEnabled);
  },

  juggleApplicableListsDuringRedirection: function(oldChannel, newChannel) {
    // If the new channel doesn't yet have a list of applicable rulesets, start
    // with the old one because that's probably a better representation of how
    // secure the load process was for this page
    var browser = this.getBrowserForChannel(oldChannel);
    var old_alist = null;
    if (browser) 
      old_alist = this.getExpando(browser,"applicable_rules");
    browser = this.getBrowserForChannel(newChannel);
    if (!browser) return null;
    var new_alist = this.getExpando(browser,"applicable_rules");
    if (old_alist && !new_alist) {
      new_alist = old_alist;
      this.setExpando(browser,"applicable_rules",new_alist);
    } else if (!new_alist) {
      new_alist = new ApplicableList(this.log, browser.currentURI);
      this.setExpando(browser,"applicable_rules",new_alist);
    }
    return new_alist;
  },

  asyncOnChannelRedirect: function(oldChannel, newChannel, flags, callback) {
        this.onChannelRedirect(oldChannel, newChannel, flags);
        callback.onRedirectVerifyCallback(0);
  },

  get_prefs: function(prefBranch) {
    if(!prefBranch) prefBranch = PREFBRANCH_ROOT;

    // get our preferences branch object
    // FIXME: Ugly hack stolen from https
    var branch_name;
    if(prefBranch === PREFBRANCH_RULE_TOGGLE)
      branch_name = "extensions.https_everywhere.rule_toggle.";
    else if (prefBranch === PREFBRANCH_NONE)
      branch_name = "";
    else
      branch_name = "extensions.https_everywhere.";
    var o_prefs = false;
    var o_branch = false;
    // this function needs to be called from inside https_everywhereLog, so
    // it needs to do its own logging...
    var econsole = Components.classes["@mozilla.org/consoleservice;1"]
      .getService(Components.interfaces.nsIConsoleService);

    o_prefs = Components.classes["@mozilla.org/preferences-service;1"]
                        .getService(Components.interfaces.nsIPrefService);

    if (!o_prefs)
    {
      econsole.logStringMessage("HTTPS Everywhere: Failed to get preferences-service!");
      return false;
    }

    o_branch = o_prefs.getBranch(branch_name);
    if (!o_branch)
    {
      econsole.logStringMessage("HTTPS Everywhere: Failed to get prefs branch!");
      return false;
    }

    if(prefBranch == PREFBRANCH_ROOT) {
      // make sure there's an entry for our log level
      try {
        o_branch.getIntPref(LLVAR);
      } catch (e) {
        econsole.logStringMessage("Creating new about:config https_everywhere.LogLevel variable");
        o_branch.setIntPref(LLVAR, WARN);
      }
    }

    return o_branch;
  },

  // Are we on Firefox for Android?
  doMobileCheck: function() {
    let appInfo = CC["@mozilla.org/xre/app-info;1"].getService(CI.nsIXULAppInfo);
    let ANDROID_ID = "{aa3c5121-dab2-40e2-81ca-7ea25febc110}";
    return (appInfo.ID === ANDROID_ID);
  },

  chrome_opener: function(uri, args) {
    // we don't use window.open, because we need to work around TorButton's 
    // state control
    args = args || 'chrome,centerscreen';
    return CC['@mozilla.org/appshell/window-mediator;1']
      .getService(CI.nsIWindowMediator) 
      .getMostRecentWindow('navigator:browser')
      .open(uri,'', args );
  },

  tab_opener: function(uri) {
    var gb = CC['@mozilla.org/appshell/window-mediator;1']
      .getService(CI.nsIWindowMediator) 
      .getMostRecentWindow('navigator:browser')
      .gBrowser;
    var tab = gb.addTab(uri);
    gb.selectedTab = tab;
    return tab;
  },

  toggleEnabledState: function() {
    if (this.prefs.getBoolPref("globalEnabled")) {
      try {
        this.obsService.removeObserver(this, "profile-before-change");
        this.obsService.removeObserver(this, "profile-after-change");
        this.obsService.removeObserver(this, "sessionstore-windows-restored");
        OS.removeObserver(this, "cookie-changed");
        OS.removeObserver(this, "http-on-modify-request");
        OS.removeObserver(this, "http-on-examine-merged-response");
        OS.removeObserver(this, "http-on-examine-response");

        var catman = CC["@mozilla.org/categorymanager;1"]
                       .getService(CI.nsICategoryManager);
        catman.deleteCategoryEntry("net-channel-event-sinks",
                                   SERVICE_CTRID, true);

        this.prefs.setBoolPref("globalEnabled", false);
      } catch(e) {
        this.log(WARN, "Couldn't remove observers: " + e);
      }
    } else {
      try {
        this.obsService.addObserver(this, "profile-before-change", false);
        this.obsService.addObserver(this, "profile-after-change", false);
        this.obsService.addObserver(this, "sessionstore-windows-restored", false);
        OS.addObserver(this, "cookie-changed", false);
        OS.addObserver(this, "http-on-modify-request", false);
        OS.addObserver(this, "http-on-examine-merged-response", false);
        OS.addObserver(this, "http-on-examine-response", false);

        this.log(INFO,
                 "ChannelReplacement.supported = "+ChannelReplacement.supported);

        if (!Thread.hostRunning) {
          Thread.hostRunning = true;
        }

        var catman = CC["@mozilla.org/categorymanager;1"]
                       .getService(CI.nsICategoryManager);
        // hook on redirections (non persistent, otherwise crashes on 1.8.x)
        catman.addCategoryEntry("net-channel-event-sinks", SERVICE_CTRID,
                                SERVICE_CTRID, false, true);

        HTTPSRules.init();
        this.prefs.setBoolPref("globalEnabled", true);
      } catch(e) {
        this.log(WARN, "Couldn't add observers: " + e);
      }
    }
  },

  toggleHttpNowhere: function() {
    let prefService = Services.prefs;
    let thisBranch =
      prefService.getBranch("extensions.https_everywhere.http_nowhere.");
    let securityBranch = prefService.getBranch("security.");

    // Whether cert is treated as invalid when OCSP connection fails
    let OCSP_REQUIRED = "OCSP.require";

    // Branch to save original settings
    let ORIG_OCSP_REQUIRED = "orig.ocsp.required";


    if (thisBranch.getBoolPref("enabled")) {
      // Restore original OCSP settings. TODO: What if user manually edits
      // these while HTTP Nowhere is enabled?
      let origOcspRequired = thisBranch.getBoolPref(ORIG_OCSP_REQUIRED);
      securityBranch.setBoolPref(OCSP_REQUIRED, origOcspRequired);

      thisBranch.setBoolPref("enabled", false);
      this.httpNowhereEnabled = false;
    } else {
      // Save original OCSP settings in HTTP Nowhere preferences branch.
      let origOcspRequired = securityBranch.getBoolPref(OCSP_REQUIRED);
      thisBranch.setBoolPref(ORIG_OCSP_REQUIRED, origOcspRequired);

      // Disable OCSP enforcement
      securityBranch.setBoolPref(OCSP_REQUIRED, false);

      thisBranch.setBoolPref("enabled", true);
      this.httpNowhereEnabled = true;
    }
  }
};

var prefs = 0;
var econsole = 0;
function https_everywhereLog(level, str) {
  if (prefs == 0) {
    prefs = HTTPSEverywhere.instance.get_prefs();
    econsole = Components.classes["@mozilla.org/consoleservice;1"]
               .getService(Components.interfaces.nsIConsoleService);
  } 
  try {
    var threshold = prefs.getIntPref(LLVAR);
  } catch (e) {
    econsole.logStringMessage( "HTTPS Everywhere: Failed to read about:config LogLevel");
    threshold = WARN;
  }
  if (level >= threshold) {
    var levelName = ["", "VERB", "DBUG", "INFO", "NOTE", "WARN"][level];
    var prefix = "HTTPS Everywhere " + levelName + ": ";
    // dump() prints to browser stdout. That's sometimes undesireable,
    // so only do it when a pref is set (running from test.sh enables
    // this pref).
    if (prefs.getBoolPref("log_to_stdout")) {
      dump(prefix + str + "\n");
    }
    econsole.logStringMessage(prefix + str);
  }
}

/**
* XPCOMUtils.generateNSGetFactory was introduced in Mozilla 2 (Firefox 4).
* XPCOMUtils.generateNSGetModule is for Mozilla 1.9.2 (Firefox 3.6).
*/
if (XPCOMUtils.generateNSGetFactory)
    var NSGetFactory = XPCOMUtils.generateNSGetFactory([HTTPSEverywhere]);
else
    var NSGetModule = XPCOMUtils.generateNSGetModule([HTTPSEverywhere]);

/* vim: set tabstop=4 expandtab: */<|MERGE_RESOLUTION|>--- conflicted
+++ resolved
@@ -148,17 +148,6 @@
   this.httpNowhereEnabled = this.prefs.getBoolPref("http_nowhere.enabled");
   this.isMobile = this.doMobileCheck();
 
-<<<<<<< HEAD
-  // Disable SSLv3 to prevent POODLE attack.
-  // https://www.imperialviolet.org/2014/10/14/poodle.html
-  var root_prefs = this.get_prefs(PREFBRANCH_NONE);
-  var TLS_MIN = "security.tls.version.min";
-  if (root_prefs.getIntPref(TLS_MIN) < 1) {
-    root_prefs.setIntPref(TLS_MIN, 1);
-  }
-
-=======
->>>>>>> bb983a9d
   // We need to use observers instead of categories for FF3.0 for these:
   // https://developer.mozilla.org/en/Observer_Notifications
   // https://developer.mozilla.org/en/nsIObserverService.
