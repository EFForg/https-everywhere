// LOG LEVELS ---

VERB=1;
DBUG=2;
INFO=3;
NOTE=4;
WARN=5;

// PREFERENCE BRANCHES
PREFBRANCH_ROOT=0;
PREFBRANCH_RULE_TOGGLE=1;

//---------------

https_domains = {};              // maps domain patterns (with at most one
                                 // wildcard) to RuleSets

https_everywhere_blacklist = {}; // URLs we've given up on rewriting because
                                 // of redirection loops

https_blacklist_domains = {};    // domains for which there is at least one
                                 // blacklisted URL

//
const CI = Components.interfaces;
const CC = Components.classes;
const CU = Components.utils;
const CR = Components.results;
const Ci = Components.interfaces;
const Cc = Components.classes;
const Cu = Components.utils;
const Cr = Components.results;

Cu.import("resource://gre/modules/Services.jsm");
Cu.import("resource://gre/modules/FileUtils.jsm");

const CP_SHOULDPROCESS = 4;

const SERVICE_CTRID = "@eff.org/https-everywhere;1";
const SERVICE_ID=Components.ID("{32c165b4-fe5e-4964-9250-603c410631b4}");
const SERVICE_NAME = "Encrypts your communications with a number of major websites";

const LLVAR = "LogLevel";

const IOS = CC["@mozilla.org/network/io-service;1"].getService(CI.nsIIOService);
const OS = CC['@mozilla.org/observer-service;1'].getService(CI.nsIObserverService);
const LOADER = CC["@mozilla.org/moz/jssubscript-loader;1"].getService(CI.mozIJSSubScriptLoader);
const _INCLUDED = {};

// NoScript uses this blob to include js constructs that stored in the chrome/
// directory, but are not attached to the Firefox UI (normally, js located
// there is attached to an Overlay and therefore is part of the UI).

// Reasons for this: things in components/ directory cannot be split into
// separate files; things in chrome/ can be

const INCLUDE = function(name) {
  if (arguments.length > 1)
    for (var j = 0, len = arguments.length; j < len; j++)
      INCLUDE(arguments[j]);
  else if (!_INCLUDED[name]) {
    // we used to try/catch here, but that was less useful because it didn't
    // produce line numbers for syntax errors
    LOADER.loadSubScript("chrome://https-everywhere/content/code/"
            + name + ".js");
    _INCLUDED[name] = true;
  }
};

const WP_STATE_START = CI.nsIWebProgressListener.STATE_START;
const WP_STATE_STOP = CI.nsIWebProgressListener.STATE_STOP;
const WP_STATE_DOC = CI.nsIWebProgressListener.STATE_IS_DOCUMENT;
const WP_STATE_START_DOC = WP_STATE_START | WP_STATE_DOC;
const WP_STATE_RESTORING = CI.nsIWebProgressListener.STATE_RESTORING;

const LF_VALIDATE_ALWAYS = CI.nsIRequest.VALIDATE_ALWAYS;
const LF_LOAD_BYPASS_ALL_CACHES = CI.nsIRequest.LOAD_BYPASS_CACHE | CI.nsICachingChannel.LOAD_BYPASS_LOCAL_CACHE;

const NS_OK = 0;
const NS_BINDING_ABORTED = 0x804b0002;
const NS_BINDING_REDIRECTED = 0x804b0003;
const NS_ERROR_UNKNOWN_HOST = 0x804b001e;
const NS_ERROR_REDIRECT_LOOP = 0x804b001f;
const NS_ERROR_CONNECTION_REFUSED = 0x804b000e;
const NS_ERROR_NOT_AVAILABLE = 0x804b0111;

const LOG_CONTENT_BLOCK = 1;
const LOG_CONTENT_CALL = 2;
const LOG_CONTENT_INTERCEPT = 4;
const LOG_CHROME_WIN = 8;
const LOG_XSS_FILTER = 16;
const LOG_INJECTION_CHECK = 32;
const LOG_DOM = 64;
const LOG_JS = 128;
const LOG_LEAKS = 1024;
const LOG_SNIFF = 2048;
const LOG_CLEARCLICK = 4096;
const LOG_ABE = 8192;

const HTML_NS = "http://www.w3.org/1999/xhtml";

const WHERE_UNTRUSTED = 1;
const WHERE_TRUSTED = 2;
const ANYWHERE = 3;

const N_COHORTS = 1000; 

const DUMMY_OBJ = {};
DUMMY_OBJ.wrappedJSObject = DUMMY_OBJ;
const DUMMY_FUNC = function() {};
const DUMMY_ARRAY = [];

const EARLY_VERSION_CHECK = !("nsISessionStore" in CI && typeof(/ /) === "object");

// This is probably obsolete since the switch to the channel.redirectTo API
const OBSERVER_TOPIC_URI_REWRITE = "https-everywhere-uri-rewrite";

// XXX: Better plan for this?
// We need it to exist to make our updates of ChannelReplacement.js easier.
var ABE = {
  consoleDump: false,
  log: function(str) {
    https_everywhereLog(WARN, str);
  }
};

function xpcom_generateQI(iids) {
  var checks = [];
  for each (var iid in iids) {
    checks.push("CI." + iid.name + ".equals(iid)");
  }
  var src = checks.length
    ? "if (" + checks.join(" || ") + ") return this;\n"
    : "";
  return new Function("iid", src + "throw Components.results.NS_ERROR_NO_INTERFACE;");
}

function xpcom_checkInterfaces(iid,iids,ex) {
  for (var j = iids.length; j-- >0;) {
    if (iid.equals(iids[j])) return true;
  }
  throw ex;
}

INCLUDE('ChannelReplacement', 'IOUtil', 'HTTPSRules', 'HTTPS', 'Thread', 'ApplicableList');

Components.utils.import("resource://gre/modules/XPCOMUtils.jsm");

// This is black magic for storing Expando data w/ an nsIDOMWindow 
// See http://pastebin.com/qY28Jwbv , 
// https://developer.mozilla.org/en/XPCOM_Interface_Reference/nsIControllers

StorageController.prototype = {
  QueryInterface: XPCOMUtils.generateQI(
    [ Components.interfaces.nsISupports,
      Components.interfaces.nsIController ]),
  wrappedJSObject: null,  // Initialized by constructor
  supportsCommand: function (cmd) {return (cmd == this.command);},
  isCommandEnabled: function (cmd) {return (cmd == this.command);},
  onEvent: function(eventName) {return true;},
  doCommand: function() {return true;}
};

function StorageController(command) {
  this.command = command;
  this.data = {};
  this.wrappedJSObject = this;
}

/*var Controller = Class("Controller", XPCOM(CI.nsIController), {
  init: function (command, data) {
      this.command = command;
      this.data = data;
  },
  supportsCommand: function (cmd) cmd === this.command
});*/

function HTTPSEverywhere() {

  // Set up logging in each component:
  HTTPS.log = HTTPSRules.log = RuleWriter.log = this.log = https_everywhereLog;

  this.log = https_everywhereLog;
  this.wrappedJSObject = this;
  this.https_rules = HTTPSRules;
  this.rw = RuleWriter;    // currently used for some file IO helpers, though that
                           // should probably be refactored
  this.INCLUDE=INCLUDE;
  this.ApplicableList = ApplicableList;
  this.browser_initialised = false; // the browser is completely loaded
  
  this.prefs = this.get_prefs();
  this.rule_toggle_prefs = this.get_prefs(PREFBRANCH_RULE_TOGGLE);

  this.httpNowhereEnabled = this.prefs.getBoolPref("http_nowhere.enabled");
  
  // We need to use observers instead of categories for FF3.0 for these:
  // https://developer.mozilla.org/en/Observer_Notifications
  // https://developer.mozilla.org/en/nsIObserverService.
  // https://developer.mozilla.org/en/nsIObserver
  // We also use the observer service to let other extensions know about URIs
  // we rewrite.
  this.obsService = CC["@mozilla.org/observer-service;1"]
                    .getService(Components.interfaces.nsIObserverService);
                    
  if(this.prefs.getBoolPref("globalEnabled")){
    this.obsService.addObserver(this, "profile-before-change", false);
    this.obsService.addObserver(this, "profile-after-change", false);
    this.obsService.addObserver(this, "sessionstore-windows-restored", false);
    this.obsService.addObserver(this, "browser:purge-session-history", false);
  }

  var pref_service = Components.classes["@mozilla.org/preferences-service;1"]
      .getService(Components.interfaces.nsIPrefBranchInternal);
  var branch = pref_service.QueryInterface(Components.interfaces.nsIPrefBranchInternal);

  branch.addObserver("extensions.https_everywhere.enable_mixed_rulesets",
                         this, false);
  branch.addObserver("security.mixed_content.block_active_content",
                         this, false);

  return;
}


// nsIContentPolicy interface
// we use numeric constants for performance sake: 
const TYPE_OTHER = 1;
const TYPE_SCRIPT = 2;
const TYPE_IMAGE = 3;
const TYPE_STYLESHEET = 4;
const TYPE_OBJECT = 5;
const TYPE_DOCUMENT = 6;
const TYPE_SUBDOCUMENT = 7;
const TYPE_REFRESH = 8;
const TYPE_XBL = 9;
const TYPE_PING = 10;
const TYPE_XMLHTTPREQUEST = 11;
const TYPE_OBJECT_SUBREQUEST = 12;
const TYPE_DTD  = 13;
const TYPE_FONT = 14;
const TYPE_MEDIA = 15;  
// --------------
// REJECT_SERVER = -3
// ACCEPT = 1


// Some of these types are known by arbitrary assertion at
// https://bugzilla.mozilla.org/show_bug.cgi?id=677643#c47
// TYPE_FONT was required to fix https://trac.torproject.org/projects/tor/ticket/4194
// TYPE_SUBDOCUMENT was required to fix https://trac.torproject.org/projects/tor/ticket/4149
// I have NO IDEA why JS won't let me use the constants above in defining this
const shouldLoadTargets = {
  1 : true,
  3 : true,
  5 : true,
  12 : true,
  14 : true,
  7 : true
};



/*
In recent versions of Firefox and HTTPS Everywhere, the call stack for performing an HTTP -> HTTPS rewrite looks like this:

1. HTTPSEverywhere.observe() gets a callback with the "http-on-modify-request" topic, and the channel as a subject

1. HTTPSEverywhere.shouldIgnoreURI() checks for very quick reasons to ignore a
request, such as redirection loops, non-HTTP[S] URIs, and OCSP

    2. HTTPS.replaceChannel() 

       3. HTTPSRules.rewrittenURI() 
            
           4. HTTPSRules.potentiallyApplicableRulesets uses <target host=""> elements to identify relevant rulesets

           foreach RuleSet:

               4. RuleSet.transformURI()

                   5. RuleSet.apply() does the tests and rewrites with RegExps, returning a string

               4. RuleSet.transformURI() makes a new uri object for the destination string, if required

    2. HTTPS.replaceChannel() calls channel.redirectTo() if a redirect is needed


In addition, the following other important tasks happen along the way:

HTTPSEverywhere.observe()    finds a reference to the ApplicableList or alist that represents the toolbar context menu

HTTPS.replaceChannel()       notices redirect loops (and used to do much more complex XPCOM API work in the NoScript-based past)

HTTPSRules.rewrittenURI()    works around weird URI types like about: and http://user:pass@example.com/
                             and notifies the alist of what it should display for each ruleset

*/

// This defines for Mozilla what stuff HTTPSEverywhere will implement.

// ChannelEventSink used to be necessary in order to handle redirects (eg
// HTTP redirects) correctly.  It may now be obsolete? XXX

HTTPSEverywhere.prototype = {
  prefs: null,
  // properties required for XPCOM registration:
  classDescription: SERVICE_NAME,
  classID:          SERVICE_ID,
  contractID:       SERVICE_CTRID,

  _xpcom_factory: {
    createInstance: function (outer, iid) {
      if (outer != null)
        throw Components.results.NS_ERROR_NO_AGGREGATION;
      if (!HTTPSEverywhere.instance)
        HTTPSEverywhere.instance = new HTTPSEverywhere();
      return HTTPSEverywhere.instance.QueryInterface(iid);
    },

    QueryInterface: XPCOMUtils.generateQI(
      [ Components.interfaces.nsISupports,
        Components.interfaces.nsIModule,
        Components.interfaces.nsIFactory ])
  },

  // [optional] an array of categories to register this component in.
  _xpcom_categories: [
    {
      category: "app-startup",
    },
  ],

  // QueryInterface implementation, e.g. using the generateQI helper
  QueryInterface: XPCOMUtils.generateQI(
    [ Components.interfaces.nsIObserver,
      Components.interfaces.nsISupports,
      Components.interfaces.nsISupportsWeakReference,
      Components.interfaces.nsIWebProgressListener,
      Components.interfaces.nsIWebProgressListener2,
      Components.interfaces.nsIChannelEventSink ]),

  wrappedJSObject: null,  // Initialized by constructor

  getWeakReference: function () {
    return Components.utils.getWeakReference(this);
  },

  // An "expando" is an attribute glued onto something.  From NoScript.
  getExpando: function(domWin, key) {
    var c = domWin.controllers.getControllerForCommand("https-everywhere-storage");
    try {
      if (c) {
        c = c.wrappedJSObject;
        //this.log(DBUG, "Found a controller, returning data");
        return c.data[key];
      } else {
        this.log(INFO, "No controller attached to " + domWin);
        return null;
      }
    } catch(e) {
      // Firefox 3.5
      this.log(WARN,"exception in getExpando");
      this.getExpando = this.getExpando_old;
      this.setExpando = this.setExpando_old;
      return this.getExpando_old(domWin, key, null);
    }
  },
  setExpando: function(domWin, key, value) {
    var c = domWin.controllers.getControllerForCommand("https-everywhere-storage");
    try {
      if (!c) {
        this.log(DBUG, "Appending new StorageController for " + domWin);
        c = new StorageController("https-everywhere-storage");
        domWin.controllers.appendController(c);
      } else {
        c = c.wrappedJSObject;
      }
      c.data[key] = value;
    } catch(e) {
      this.log(WARN,"exception in setExpando");
      this.getExpando = this.getExpando_old;
      this.setExpando = this.setExpando_old;
      this.setExpando_old(domWin, key, value);
    }
  },

  // This method is straight out of NoScript... we fall back to it in FF 3.*?
  getExpando_old: function(domWin, key, defValue) {
    var domObject = domWin.document;
    return domObject && domObject.__httpsEStorage && domObject.__httpsEStorage[key] || 
           (defValue ? this.setExpando(domObject, key, defValue) : null);
  },
  setExpando_old: function(domWin, key, value) {
    var domObject = domWin.document;
    if (!domObject) return null;
    if (!domObject.__httpsEStorage) domObject.__httpsEStorage = {};
    if (domObject.__httpsEStorage) domObject.__httpsEStorage[key] = value;
    else this.log(WARN, "Warning: cannot set expando " + key + " to value " + value);
    return value;
  },

  // We use onLocationChange to make a fresh list of rulesets that could have
  // applied to the content in the current page (the "applicable list" is used
  // for the context menu in the UI).  This will be appended to as various
  // content is embedded / requested by JavaScript.
  onLocationChange: function(wp, req, uri) {
    if (wp instanceof CI.nsIWebProgress) {
      if (!this.newApplicableListForDOMWin(wp.DOMWindow)) 
        this.log(WARN,"Something went wrong in onLocationChange");
    } else {
      this.log(WARN,"onLocationChange: no nsIWebProgress");
    }
  },

  getWindowForChannel: function(channel) {
    // Obtain an nsIDOMWindow from a channel
    let loadContext;
    try {
      loadContext = channel.notificationCallbacks.getInterface(CI.nsILoadContext);
    } catch(e) {
      try {
        loadContext = channel.loadGroup.notificationCallbacks.getInterface(CI.nsILoadContext);
      } catch(e) {
        this.log(NOTE, "No loadContext for " + channel.URI.spec);
        return null;
      }
    }

    let domWin = loadContext.associatedWindow;
    if (!domWin) {
      this.log(NOTE, "failed to get DOMWin for " + channel.URI.spec);
      return null;
    }

    domWin = domWin.top;
    return domWin;
  },

  // the lists get made when the urlbar is loading something new, but they
  // need to be appended to with reference only to the channel
  getApplicableListForChannel: function(channel) {
    var domWin = this.getWindowForChannel(channel);
    return this.getApplicableListForDOMWin(domWin, "on-modify-request w " + domWin);
  },

  newApplicableListForDOMWin: function(domWin) {
    if (!domWin || !(domWin instanceof CI.nsIDOMWindow)) {
      this.log(WARN, "Get alist without domWin");
      return null;
    }
    var dw = domWin.top;
    var alist = new ApplicableList(this.log,dw.document,dw);
    this.setExpando(dw,"applicable_rules",alist);
    return alist;
  },

  getApplicableListForDOMWin: function(domWin, where) {
    if (!domWin || !(domWin instanceof CI.nsIDOMWindow)) {
      //this.log(WARN, "Get alist without domWin");
      return null;
    }
    var dw = domWin.top;
    var alist= this.getExpando(dw,"applicable_rules",null);
    if (alist) {
      //this.log(DBUG,"get AL success in " + where);
      return alist;
    } else {
      //this.log(DBUG, "Making new AL in getApplicableListForDOMWin in " + where);
      alist = new ApplicableList(this.log,dw.document,dw);
      this.setExpando(dw,"applicable_rules",alist);
    }
    return alist;
  },

  // These are the highest level heuristics for figuring out whether
  // we should consider rewriting a URI.  Everything here should be simple
  // and avoid dependence on the ruleset library
  shouldIgnoreURI: function(channel, alist) {
    var uri = channel.URI;
    // Ignore all non-http(s) requests?
    if (!(uri.schemeIs("http") || uri.schemeIs("https"))) { return true; }

    // These are URIs we've seen redirecting back in loops after we redirect them
    if (uri.spec in https_everywhere_blacklist) {
        this.log(DBUG, "Avoiding blacklisted " + uri.spec);
        if (alist) {
          alist.breaking_rule(https_everywhere_blacklist[uri.spec]);
        } else {
          this.log(NOTE,"Failed to indicate breakage in content menu");
        }
        return true;
    }

    // OCSP (currently) needs to be HTTP to avoid cert validation loops
    // though someone should rev the spec to allow opportunistic encryption
    if ("allowSTS" in channel) {
      // Firefox 32+ lets us infer whether this is an OCSP request
      if (!channel.allowSTS) {
        this.log(INFO, "Channel with HTTPS rewrites forbidden, deeming OCSP, for " + channel.URI.spec);
        return true;
      }
    } else {
      // Firefox <32 requires a more hacky estimate
      // load the list opportunistically to speed startup & FF 32+
      if (this.ocspList == undefined) { this.loadOCSPList(); }
      if (this.ocspList.indexOf(uri.spec.replace(/\/$/,'')) !== -1) {
        this.log(INFO, "Known ocsp request "+uri.spec);
        return true;
      }
    }

    return false;
  },

  loadOCSPList: function() {
    try {
      var loc = "chrome://https-everywhere/content/code/commonOCSP.json";
      var file = CC["@mozilla.org/file/local;1"].createInstance(CI.nsILocalFile);
      file.initWithPath(this.rw.chromeToPath(loc));
      var data = this.rw.read(file);
      this.ocspList = JSON.parse(data);
    } catch(e) {
      this.log(WARN, "Failed to load OCSP list: " + e);
      this.ocspList = [];
    }
  },

  observe: function(subject, topic, data) {
    // Top level glue for the nsIObserver API
    var channel = subject;
    //this.log(VERB,"Got observer topic: "+topic);

    if (topic == "http-on-modify-request") {
      if (!(channel instanceof CI.nsIHttpChannel)) return;
<<<<<<< HEAD

      this.log(DBUG,"Got http-on-modify-request: "+channel.URI.spec);
      // lst is null if no window is associated (ex: some XHR)
      var lst = this.getApplicableListForChannel(channel);
      if (channel.URI.spec in https_everywhere_blacklist) {
        this.log(DBUG, "Avoiding blacklisted " + channel.URI.spec);
        if (lst) {
           lst.breaking_rule(https_everywhere_blacklist[channel.URI.spec]);
        }
        else {
          this.log(NOTE,"Failed to indicate breakage in content menu");
        }
        return;
      }
      HTTPS.replaceChannel(lst, channel, this.httpNowhereEnabled);
=======
      this.log(DBUG,"Got http-on-modify-request: "+channel.URI.spec);

      var lst = this.getApplicableListForChannel(channel); // null if no window is associated (ex: xhr)
      if (this.shouldIgnoreURI(channel, lst)) return;
      HTTPS.replaceChannel(lst, channel);

>>>>>>> a57be184
    } else if (topic == "http-on-examine-response") {
         this.log(DBUG, "Got http-on-examine-response @ "+ (channel.URI ? channel.URI.spec : '') );
         HTTPS.handleSecureCookies(channel);
    } else if (topic == "http-on-examine-merged-response") {
         this.log(DBUG, "Got http-on-examine-merged-response ");
         HTTPS.handleSecureCookies(channel);
    } else if (topic == "cookie-changed") {
      // Javascript can add cookies via document.cookie that are insecure.
      if (data == "added" || data == "changed") {
        // subject can also be an nsIArray! bleh.
        try {
          subject.QueryInterface(CI.nsIArray);
          var elems = subject.enumerate();
          while (elems.hasMoreElements()) {
            var cookie = elems.getNext()
                            .QueryInterface(CI.nsICookie2);
            if (!cookie.isSecure) {
              HTTPS.handleInsecureCookie(cookie);
            }
          }
        } catch(e) {
          subject.QueryInterface(CI.nsICookie2);
          if(!subject.isSecure) {
            HTTPS.handleInsecureCookie(subject);
          }
        }
      }
    } else if (topic == "profile-before-change") {
      this.log(INFO, "Got profile-before-change");
      var catman = Components.classes["@mozilla.org/categorymanager;1"]
           .getService(Components.interfaces.nsICategoryManager);
      catman.deleteCategoryEntry("net-channel-event-sinks", SERVICE_CTRID, true);
      Thread.hostRunning = false;
    } else if (topic == "profile-after-change") {
      this.log(DBUG, "Got profile-after-change");

      if(this.prefs.getBoolPref("globalEnabled")){
        OS.addObserver(this, "cookie-changed", false);
        OS.addObserver(this, "http-on-modify-request", false);
        OS.addObserver(this, "http-on-examine-merged-response", false);
        OS.addObserver(this, "http-on-examine-response", false);

        var dls = CC['@mozilla.org/docloaderservice;1']
            .getService(CI.nsIWebProgress);
        dls.addProgressListener(this, CI.nsIWebProgress.NOTIFY_LOCATION);
        this.log(INFO,"ChannelReplacement.supported = "+ChannelReplacement.supported);

        HTTPSRules.init();

        Thread.hostRunning = true;
        var catman = Components.classes["@mozilla.org/categorymanager;1"]
           .getService(Components.interfaces.nsICategoryManager);
        // hook on redirections (non persistent, otherwise crashes on 1.8.x)
        catman.addCategoryEntry("net-channel-event-sinks", SERVICE_CTRID,
            SERVICE_CTRID, false, true);
      }
    } else if (topic == "sessionstore-windows-restored") {
      this.log(DBUG,"Got sessionstore-windows-restored");
      this.maybeShowObservatoryPopup();
      this.browser_initialised = true;
    } else if (topic == "nsPref:changed") {
        // If the user toggles the Mixed Content Blocker settings, reload the rulesets
        // to enable/disable the mixedcontent ones

        // this pref gets set to false and then true during FF 26 startup!
        // so do nothing if we're being notified during startup
        if (!this.browser_initialised)
            return;
        switch (data) {
            case "security.mixed_content.block_active_content":
            case "extensions.https_everywhere.enable_mixed_rulesets":
                var p = CC["@mozilla.org/preferences-service;1"].getService(CI.nsIPrefBranch);
                var val = p.getBoolPref("security.mixed_content.block_active_content");
                this.log(INFO,"nsPref:changed for "+data + " to " + val);
                HTTPSRules.init();
                break;
        }
    } else if (topic == "browser:purge-session-history") {
      // The list of rulesets that have been loaded from the sqlite DB
      // constitutes a parallel history store, so we have to clear it.
      this.log(DBUG, "History cleared, reloading HTTPSRules to avoid information leak.");
      HTTPSRules.init();
    }
    return;
  },

  maybeShowObservatoryPopup: function() {
    // Show the popup at most once.  Users who enabled the Observatory before
    // a version that would have shown it to them, don't need to see it
    // again.
    var ssl_observatory = CC["@eff.org/ssl-observatory;1"]
                      .getService(Components.interfaces.nsISupports)
                      .wrappedJSObject;
    var shown = ssl_observatory.myGetBoolPref("popup_shown");
    var enabled = ssl_observatory.myGetBoolPref("enabled");
    var that = this;
    var obs_popup_callback = function(result) {
      if (result) that.log(INFO, "Got positive proxy test.");
      else        that.log(INFO, "Got negative proxy text.");
      // We are now ready to show the popup in its most informative state
      that.chrome_opener("chrome://https-everywhere/content/observatory-popup.xul");
    };
    if (!shown && !enabled)
      ssl_observatory.registerProxyTestNotification(obs_popup_callback);

    if (shown && enabled)
      this.maybeCleanupObservatoryPrefs(ssl_observatory);
  },

  maybeCleanupObservatoryPrefs: function(ssl_observatory) {
    // Recover from a past UI processing bug that would leave the Obsevatory
    // accidentally disabled for some users
    // https://trac.torproject.org/projects/tor/ticket/10728
    var clean = ssl_observatory.myGetBoolPref("clean_config");
    if (clean) return;

    // unchanged: returns true if a pref has not been modified
    var unchanged = function(p){return !ssl_observatory.prefs.prefHasUserValue("extensions.https_everywhere._observatory."+p)};
    var cleanup_obsprefs_callback = function(tor_avail) {
      // we only run this once
      ssl_observatory.prefs.setBoolPref("extensions.https_everywhere._observatory.clean_config", true);
      if (!tor_avail) {
        // use_custom_proxy is the variable that is often false when it should be true;
        if (!ssl_observatory.myGetBoolPref("use_custom_proxy")) {
           // however don't do anything if any of the prefs have been set by the user
           if (unchanged("alt_roots") && unchanged("self_signed") && unchanged ("send_asn") && unchanged("priv_dns")) {
             ssl_observatory.prefs.setBoolPref("extensions.https_everywhere._observatory.use_custom_proxy", true);
           }
        }
      }
    }
    ssl_observatory.registerProxyTestNotification(cleanup_obsprefs_callback);
  },


  getExperimentalFeatureCohort: function() {
    // This variable is used for gradually turning on features for testing and
    // scalability purposes.  It is a random integer [0,N_COHORTS) generated
    // once and stored thereafter.
    // 
    // This is not currently used/called in the development branch
    var cohort;
    try {
      cohort = this.prefs.getIntPref("experimental_feature_cohort");
    } catch(e) {
      cohort = Math.round(Math.random() * N_COHORTS);
      this.prefs.setIntPref("experimental_feature_cohort", cohort);
    }
    return cohort;
  },

  // nsIChannelEventSink implementation
  // XXX This was here for rewrites in the past.  Do we still need it?
  onChannelRedirect: function(oldChannel, newChannel, flags) {  
    const uri = newChannel.URI;
    this.log(DBUG,"Got onChannelRedirect to "+uri.spec);
    if (!(newChannel instanceof CI.nsIHttpChannel)) {
      this.log(DBUG, newChannel + " is not an instance of nsIHttpChannel");
      return;
    }
    var alist = this.juggleApplicableListsDuringRedirection(oldChannel, newChannel);
    HTTPS.replaceChannel(alist,newChannel);
  },

  juggleApplicableListsDuringRedirection: function(oldChannel, newChannel) {
    // If the new channel doesn't yet have a list of applicable rulesets, start
    // with the old one because that's probably a better representation of how
    // secure the load process was for this page
    var domWin = this.getWindowForChannel(oldChannel);
    var old_alist = null;
    if (domWin) 
      old_alist = this.getExpando(domWin,"applicable_rules", null);
    domWin = this.getWindowForChannel(newChannel);
    if (!domWin) return null;
    var new_alist = this.getExpando(domWin,"applicable_rules", null);
    if (old_alist && !new_alist) {
      new_alist = old_alist;
      this.setExpando(domWin,"applicable_rules",new_alist);
    } else if (!new_alist) {
      new_alist = new ApplicableList(this.log, domWin.document, domWin);
      this.setExpando(domWin,"applicable_rules",new_alist);
    }
    return new_alist;
  },

  asyncOnChannelRedirect: function(oldChannel, newChannel, flags, callback) {
        this.onChannelRedirect(oldChannel, newChannel, flags);
        callback.onRedirectVerifyCallback(0);
  },

  get_prefs: function(prefBranch) {
    if(!prefBranch) prefBranch = PREFBRANCH_ROOT;

    // get our preferences branch object
    // FIXME: Ugly hack stolen from https
    var branch_name;
    if(prefBranch == PREFBRANCH_RULE_TOGGLE)
      branch_name = "extensions.https_everywhere.rule_toggle.";
    else
      branch_name = "extensions.https_everywhere.";
    var o_prefs = false;
    var o_branch = false;
    // this function needs to be called from inside https_everywhereLog, so
    // it needs to do its own logging...
    var econsole = Components.classes["@mozilla.org/consoleservice;1"]
      .getService(Components.interfaces.nsIConsoleService);

    o_prefs = Components.classes["@mozilla.org/preferences-service;1"]
                        .getService(Components.interfaces.nsIPrefService);

    if (!o_prefs)
    {
      econsole.logStringMessage("HTTPS Everywhere: Failed to get preferences-service!");
      return false;
    }

    o_branch = o_prefs.getBranch(branch_name);
    if (!o_branch)
    {
      econsole.logStringMessage("HTTPS Everywhere: Failed to get prefs branch!");
      return false;
    }

    if(prefBranch == PREFBRANCH_ROOT) {
      // make sure there's an entry for our log level
      try {
        o_branch.getIntPref(LLVAR);
      } catch (e) {
        econsole.logStringMessage("Creating new about:config https_everywhere.LogLevel variable");
        o_branch.setIntPref(LLVAR, WARN);
      }
    }

    return o_branch;
  },

  chrome_opener: function(uri, args) {
    // we don't use window.open, because we need to work around TorButton's 
    // state control
    args = args || 'chrome,centerscreen';
    return CC['@mozilla.org/appshell/window-mediator;1']
      .getService(CI.nsIWindowMediator) 
      .getMostRecentWindow('navigator:browser')
      .open(uri,'', args );
  },

  tab_opener: function(uri) {
    var gb = CC['@mozilla.org/appshell/window-mediator;1']
      .getService(CI.nsIWindowMediator) 
      .getMostRecentWindow('navigator:browser')
      .gBrowser;
    var tab = gb.addTab(uri);
    gb.selectedTab = tab;
    return tab;
  },

  toggleEnabledState: function() {
    if (this.prefs.getBoolPref("globalEnabled")) {
      try {
        this.obsService.removeObserver(this, "profile-before-change");
        this.obsService.removeObserver(this, "profile-after-change");
        this.obsService.removeObserver(this, "sessionstore-windows-restored");
        OS.removeObserver(this, "cookie-changed");
        OS.removeObserver(this, "http-on-modify-request");
        OS.removeObserver(this, "http-on-examine-merged-response");
        OS.removeObserver(this, "http-on-examine-response");

        var catman = CC["@mozilla.org/categorymanager;1"]
                       .getService(CI.nsICategoryManager);
        catman.deleteCategoryEntry("net-channel-event-sinks",
                                   SERVICE_CTRID, true);

        var dls = CC['@mozilla.org/docloaderservice;1']
                    .getService(CI.nsIWebProgress);
        dls.removeProgressListener(this);

        this.prefs.setBoolPref("globalEnabled", false);
      } catch(e) {
        this.log(WARN, "Couldn't remove observers: " + e);
      }
    } else {
      try {
        this.obsService.addObserver(this, "profile-before-change", false);
        this.obsService.addObserver(this, "profile-after-change", false);
        this.obsService.addObserver(this, "sessionstore-windows-restored", false);
        OS.addObserver(this, "cookie-changed", false);
        OS.addObserver(this, "http-on-modify-request", false);
        OS.addObserver(this, "http-on-examine-merged-response", false);
        OS.addObserver(this, "http-on-examine-response", false);

        var dls = CC['@mozilla.org/docloaderservice;1']
                    .getService(CI.nsIWebProgress);
        dls.addProgressListener(this, CI.nsIWebProgress.NOTIFY_LOCATION);

        this.log(INFO,
                 "ChannelReplacement.supported = "+ChannelReplacement.supported);

        if (!Thread.hostRunning) {
          Thread.hostRunning = true;
        }

        var catman = CC["@mozilla.org/categorymanager;1"]
                       .getService(CI.nsICategoryManager);
        // hook on redirections (non persistent, otherwise crashes on 1.8.x)
        catman.addCategoryEntry("net-channel-event-sinks", SERVICE_CTRID,
                                SERVICE_CTRID, false, true);

        HTTPSRules.init();
        this.prefs.setBoolPref("globalEnabled", true);
      } catch(e) {
        this.log(WARN, "Couldn't add observers: " + e);
      }
    }
  },

  toggleHttpNowhere: function() {
    let prefService = Services.prefs;
    let thisBranch =
      prefService.getBranch("extensions.https_everywhere.http_nowhere.");
    let securityBranch = prefService.getBranch("security.");

    // Whether cert is treated as invalid when OCSP connection fails
    let OCSP_REQUIRED = "OCSP.require";

    // Branch to save original settings
    let ORIG_OCSP_REQUIRED = "orig.ocsp.required";


    if (thisBranch.getBoolPref("enabled")) {
      // Restore original OCSP settings. TODO: What if user manually edits
      // these while HTTP Nowhere is enabled?
      let origOcspRequired = thisBranch.getBoolPref(ORIG_OCSP_REQUIRED);
      securityBranch.setBoolPref(OCSP_REQUIRED, origOcspRequired);

      thisBranch.setBoolPref("enabled", false);
      this.httpNowhereEnabled = false;
    } else {
      // Save original OCSP settings in HTTP Nowhere preferences branch.
      let origOcspRequired = securityBranch.getBoolPref(OCSP_REQUIRED);
      thisBranch.setBoolPref(ORIG_OCSP_REQUIRED, origOcspRequired);

      // Disable OCSP enforcement
      securityBranch.setBoolPref(OCSP_REQUIRED, false);

      thisBranch.setBoolPref("enabled", true);
      this.httpNowhereEnabled = true;
    }
  }
};

var prefs = 0;
var econsole = 0;
function https_everywhereLog(level, str) {
  if (prefs == 0) {
    prefs = HTTPSEverywhere.instance.get_prefs();
    econsole = Components.classes["@mozilla.org/consoleservice;1"]
               .getService(Components.interfaces.nsIConsoleService);
  } 
  try {
    var threshold = prefs.getIntPref(LLVAR);
  } catch (e) {
    econsole.logStringMessage( "HTTPS Everywhere: Failed to read about:config LogLevel");
    threshold = WARN;
  }
  if (level >= threshold) {
    dump("HTTPS Everywhere: "+str+"\n");
    econsole.logStringMessage("HTTPS Everywhere: " +str);
  }
}

/**
* XPCOMUtils.generateNSGetFactory was introduced in Mozilla 2 (Firefox 4).
* XPCOMUtils.generateNSGetModule is for Mozilla 1.9.2 (Firefox 3.6).
*/
if (XPCOMUtils.generateNSGetFactory)
    var NSGetFactory = XPCOMUtils.generateNSGetFactory([HTTPSEverywhere]);
else
    var NSGetModule = XPCOMUtils.generateNSGetModule([HTTPSEverywhere]);

/* vim: set tabstop=4 expandtab: */<|MERGE_RESOLUTION|>--- conflicted
+++ resolved
@@ -481,6 +481,11 @@
     // Ignore all non-http(s) requests?
     if (!(uri.schemeIs("http") || uri.schemeIs("https"))) { return true; }
 
+    // If HTTP Nowhere is enabled, skip the rest of the shouldIgnoreURI checks
+    if (this.httpNowhereEnabled) {
+      return false;
+    }
+
     // These are URIs we've seen redirecting back in loops after we redirect them
     if (uri.spec in https_everywhere_blacklist) {
         this.log(DBUG, "Avoiding blacklisted " + uri.spec);
@@ -533,30 +538,12 @@
 
     if (topic == "http-on-modify-request") {
       if (!(channel instanceof CI.nsIHttpChannel)) return;
-<<<<<<< HEAD
 
       this.log(DBUG,"Got http-on-modify-request: "+channel.URI.spec);
       // lst is null if no window is associated (ex: some XHR)
       var lst = this.getApplicableListForChannel(channel);
-      if (channel.URI.spec in https_everywhere_blacklist) {
-        this.log(DBUG, "Avoiding blacklisted " + channel.URI.spec);
-        if (lst) {
-           lst.breaking_rule(https_everywhere_blacklist[channel.URI.spec]);
-        }
-        else {
-          this.log(NOTE,"Failed to indicate breakage in content menu");
-        }
-        return;
-      }
+      if (this.shouldIgnoreURI(channel, lst)) return;
       HTTPS.replaceChannel(lst, channel, this.httpNowhereEnabled);
-=======
-      this.log(DBUG,"Got http-on-modify-request: "+channel.URI.spec);
-
-      var lst = this.getApplicableListForChannel(channel); // null if no window is associated (ex: xhr)
-      if (this.shouldIgnoreURI(channel, lst)) return;
-      HTTPS.replaceChannel(lst, channel);
-
->>>>>>> a57be184
     } else if (topic == "http-on-examine-response") {
          this.log(DBUG, "Got http-on-examine-response @ "+ (channel.URI ? channel.URI.spec : '') );
          HTTPS.handleSecureCookies(channel);
