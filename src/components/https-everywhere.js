--- conflicted
+++ resolved
@@ -33,11 +33,6 @@
 
 Cu.import("resource://gre/modules/Services.jsm");
 Cu.import("resource://gre/modules/FileUtils.jsm");
-<<<<<<< HEAD
-=======
-Cu.import("resource://gre/modules/Downloads.jsm");
-Cu.import("resource://gre/modules/Task.jsm");
->>>>>>> 1e730ac9
 Cu.import("resource://gre/modules/osfile.jsm");
 
 const CP_SHOULDPROCESS = 4;
@@ -45,14 +40,6 @@
 const SERVICE_CTRID = "@eff.org/https-everywhere;1";
 const SERVICE_ID=Components.ID("{32c165b4-fe5e-4964-9250-603c410631b4}");
 const SERVICE_NAME = "Encrypts your communications with a number of major websites";
-
-<<<<<<< HEAD
-const RULESET_DATABASE_FILE = "chrome://https-everywhere/content/rulesets.sqlite";
-=======
-// We can't overwrite files in the XPI's basedir, so we need to store the ruleset library
-// somewhere else where it will always be accessible from.
-const RULESET_DATABASE_FILE = OS.Path.join(OS.Constants.Path.profileDir, 'https_everywhere_rulesets.sqlite');
->>>>>>> 1e730ac9
 
 const LLVAR = "LogLevel";
 
@@ -192,37 +179,6 @@
   supportsCommand: function (cmd) cmd === this.command
 });*/
 
-/* To be able to actually replace the rulesets database file, it has to be stored
- * in a location not in the extension's own XPI basepath.  This function moves the
- * original database file created when the extension was compiled into the user's
- * profile directory. Called before HTTPSRules.init in observe method.
- */
-function initVolatileDB() {
-  // The original rulesets.sqlite file created when the addon is built
-  var dbFile = Cc['@mozilla.org/file/local;1'].createInstance(Ci.nsILocalFile);
-  dbFile.initWithPath(
-    HTTPSEverywhere.instance.rw.chromeToPath(
-      'chrome://https-everywhere/content/rulesets.sqlite'));
-  HTTPSEverywhere.log(INFO, 'Initialized original database file');
-  // The volatile copy of the rulesets file
-  var dbFileVol = Cc['@mozilla.org/file/local;1'].createInstance(Ci.nsILocalFile);
-  dbFileVol.initWithPath(
-    HTTPSEverywhere.instance.RULESET_DATABASE_FILE());
-  HTTPSEverywhere.log(INFO, 'Initialized volatile database file');
-  if (dbFile.exists()) {
-    if (!dbFileVol.exists()) {
-      dbFile.copyTo(
-        dbFileVol.parent, 
-        OS.Path.basename(HTTPSEVerywhere.instance.RULESET_DATABASE_FILE()));
-      HTTPSEverywhere.log(INFO, 'Copied original db file into volatile db file');
-    }
-    // TODO
-    // Might not want to delete the original rulesets database here 
-    dbFile.remove();
-    HTTPSEverywhere.log(INFO, 'Removed original database file');
-  }
-}
-
 function HTTPSEverywhere() {
 
   // Set up logging in each component:
@@ -246,8 +202,7 @@
   // Wrap useful constants in a method so that they can be accessed from any component
   // with a reference to the HTTPSEverywhere object without directly exposing the variables.
   this.MIN_REATTEMPT_REQ_INTERVAL = function() { return MIN_REATTEMPT_REQ_INTERVAL; };
-  this.RULESET_UPDATE_CHECK_INTERVAL = function() { return RULESET_UPDATE_CHECK_INTERVAL; };
-  this.RULESET_DATABASE_FILE = function() { return RULESET_DATABASE_FILE; };
+  this.RULESET_UPDATE_CHECK_INTERVAL = function() { return this.prefs.getIntPref(RULESET_FETCH_INTERVAL_PREF); };
 
   this.httpNowhereEnabled = this.prefs.getBoolPref("http_nowhere.enabled");
   
@@ -648,7 +603,6 @@
         dls.addProgressListener(this, CI.nsIWebProgress.NOTIFY_LOCATION);
         this.log(INFO,"ChannelReplacement.supported = "+ChannelReplacement.supported);
 
-        initVolatileDB();
         HTTPSRules.init();
 
         Thread.hostRunning = true;
