--- conflicted
+++ resolved
@@ -9,12 +9,8 @@
         <em:id>https-everywhere@eff.org</em:id>
         <em:type>2</em:type> <!-- type: Extension -->
         <em:description>Encrypt the Web! Automatically use HTTPS security on many sites.</em:description>
-<<<<<<< HEAD
         <em:version>5.0development.2</em:version>
         <em:multiprocessCompatible>true</em:multiprocessCompatible>
-=======
-        <em:version>4.0.3</em:version>
->>>>>>> bb983a9d
         <em:homepageURL>https://www.eff.org/https-everywhere</em:homepageURL>
         <em:optionsURL>chrome://https-everywhere/content/meta-preferences.xul</em:optionsURL>
         <em:iconURL>chrome://https-everywhere/skin/https-everywhere.png</em:iconURL>
