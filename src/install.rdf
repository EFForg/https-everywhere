--- conflicted
+++ resolved
@@ -7,11 +7,7 @@
         <em:creator>Mike Perry &amp; Peter Eckersley</em:creator>
         <em:id>https-everywhere@eff.org</em:id>
         <em:description>Encrypt the Web! Automatically use HTTPS security on many sites.</em:description>
-<<<<<<< HEAD
-        <em:version>0.9.9.development.3</em:version>
-=======
-        <em:version>0.9.9.treeview.2</em:version>
->>>>>>> 36b94c49
+        <em:version>0.9.9.treeview.3</em:version>
         <em:homepageURL>https://www.eff.org/https-everywhere</em:homepageURL>
         <em:optionsURL>chrome://https-everywhere/content/preferences.xul</em:optionsURL>
         <em:iconURL>chrome://https-everywhere/skin/https-everywhere.png</em:iconURL>
