<?xml version="1.0"?>
<RDF xmlns="http://www.w3.org/1999/02/22-rdf-syntax-ns#"
     xmlns:em="http://www.mozilla.org/2004/em-rdf#">

    <Description about="urn:mozilla:install-manifest">
        <em:name>HTTPS-Everywhere</em:name>
        <em:creator>Mike Perry, Peter Eckersley, &amp; Yan Zhu</em:creator>
        <em:aboutURL>chrome://https-everywhere/content/about.xul</em:aboutURL>
        <em:id>https-everywhere@eff.org</em:id>
        <em:type>2</em:type> <!-- type: Extension -->
        <em:description>Encrypt the Web! Automatically use HTTPS security on many sites.</em:description>
<<<<<<< HEAD
        <em:version>5.0development.2</em:version>
        <em:multiprocessCompatible>true</em:multiprocessCompatible>
=======
        <em:version>4.0.2</em:version>
>>>>>>> d2cec867
        <em:homepageURL>https://www.eff.org/https-everywhere</em:homepageURL>
        <em:optionsURL>chrome://https-everywhere/content/meta-preferences.xul</em:optionsURL>
        <em:iconURL>chrome://https-everywhere/skin/https-everywhere.png</em:iconURL>
        <em:updateURL>https://www.eff.org/files/https-everywhere-update-2048.rdf</em:updateURL>
		<em:unpack>true</em:unpack> <!-- Required for Firefox 4 -->
        <em:updateKey>MIIBIjANBgkqhkiG9w0BAQEFAAOCAQ8AMIIBCgKCAQEA6MR8W/galdxnpGqBsYbqOzQb2eyW15YFjDDEMI0ZOzt8f504obNs920lDnpPD2/KqgsfjOgw2K7xWDJIj/18xUvWPk3LDkrnokNiRkA3KOx3W6fHycKL+zID7zy+xZYBuh2fLyQtWV1VGQ45iNRp9+Zo7rH86cdfgkdnWTlNSHyTLW9NbXvyv/E12bppPcEvgCTAQXgnDVJ0/sqmeiijn9tTFh03aM+R2V/21h8aTraAS24qiPCz6gkmYGC8yr6mglcnNoYbsLNYZ69zF1XHcXPduCPdPdfLlzVlKK1/U7hkA28eG3BIAMh6uJYBRJTpiGgaGdPd7YekUB8S6cy+CQIDAQAB</em:updateKey>
        <!-- firefox -->
        <!-- firefox -->
        <em:targetApplication>
            <Description>
                <em:id>{ec8030f7-c20a-464f-9b0e-13a3a9e97384}</em:id>
                <em:minVersion>20.0</em:minVersion>
                <em:maxVersion>37.0</em:maxVersion>
            </Description>
        </em:targetApplication>
        <!-- Seamonkey -->
        <em:targetApplication>
            <Description>
                <em:id>{92650c4d-4b8e-4d2a-b7eb-24ecf4f6b63a}</em:id>
                <em:minVersion>2.17</em:minVersion>
                <em:maxVersion>2.32</em:maxVersion>
            </Description>
        </em:targetApplication>
        <!-- thunderbird -->
        <em:targetApplication>
            <Description>
                <em:id>{3550f703-e582-4d05-9a08-453d09bdfdc6}</em:id> 
                <em:minVersion>17.*</em:minVersion>
                <em:maxVersion>35.*</em:maxVersion>
            </Description> 
        </em:targetApplication> 
        <!-- Conkeror -->
        <em:targetApplication>
          <Description>
            <em:id>{a79fe89b-6662-4ff4-8e88-09950ad4dfde}</em:id>
            <em:minVersion>0.1</em:minVersion>
            <em:maxVersion>99.*</em:maxVersion>
          </Description>
        </em:targetApplication>
        <!-- Firefox Mobile for Android -->
        <em:targetApplication>
          <Description>
            <em:id>{aa3c5121-dab2-40e2-81ca-7ea25febc110}</em:id>
            <em:minVersion>21.0</em:minVersion>
<<<<<<< HEAD
            <em:maxVersion>99.*</em:maxVersion>
=======
            <em:maxVersion>35.0</em:maxVersion>
>>>>>>> d2cec867
          </Description>
        </em:targetApplication>
    </Description>
</RDF><|MERGE_RESOLUTION|>--- conflicted
+++ resolved
@@ -9,12 +9,8 @@
         <em:id>https-everywhere@eff.org</em:id>
         <em:type>2</em:type> <!-- type: Extension -->
         <em:description>Encrypt the Web! Automatically use HTTPS security on many sites.</em:description>
-<<<<<<< HEAD
         <em:version>5.0development.2</em:version>
         <em:multiprocessCompatible>true</em:multiprocessCompatible>
-=======
-        <em:version>4.0.2</em:version>
->>>>>>> d2cec867
         <em:homepageURL>https://www.eff.org/https-everywhere</em:homepageURL>
         <em:optionsURL>chrome://https-everywhere/content/meta-preferences.xul</em:optionsURL>
         <em:iconURL>chrome://https-everywhere/skin/https-everywhere.png</em:iconURL>
@@ -59,11 +55,7 @@
           <Description>
             <em:id>{aa3c5121-dab2-40e2-81ca-7ea25febc110}</em:id>
             <em:minVersion>21.0</em:minVersion>
-<<<<<<< HEAD
             <em:maxVersion>99.*</em:maxVersion>
-=======
-            <em:maxVersion>35.0</em:maxVersion>
->>>>>>> d2cec867
           </Description>
         </em:targetApplication>
     </Description>
