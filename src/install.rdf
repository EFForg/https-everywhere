<?xml version="1.0"?>
<RDF xmlns="http://www.w3.org/1999/02/22-rdf-syntax-ns#"
     xmlns:em="http://www.mozilla.org/2004/em-rdf#">

    <Description about="urn:mozilla:install-manifest">
        <em:name>HTTPS-Everywhere</em:name>
        <em:creator>EFF Technologists</em:creator>
        <em:aboutURL>chrome://https-everywhere/content/about.xul</em:aboutURL>
        <em:id>https-everywhere-eff@eff.org</em:id>
        <em:type>2</em:type> <!-- type: Extension -->
        <em:description>Encrypt the Web! Automatically use HTTPS security on many sites.</em:description>
        <em:version>5.1.10</em:version>
        <em:multiprocessCompatible>true</em:multiprocessCompatible>
        <em:homepageURL>https://www.eff.org/https-everywhere</em:homepageURL>
<<<<<<< HEAD
        <em:iconURL>chrome://https-everywhere/skin/https-everywhere.png</em:iconURL>
        <em:unpack>false</em:unpack> <!-- Required for Firefox 4 -->
=======
        <em:optionsURL>chrome://https-everywhere/content/observatory-preferences.xul</em:optionsURL>
        <em:iconURL>chrome://https-everywhere/skin/icon-active-48.png</em:iconURL>
        <em:unpack>true</em:unpack> <!-- Required for Firefox 4 -->
>>>>>>> 0822f0a7
        <em:updateURL>https://www.eff.org/files/https-everywhere-eff-update-2048.rdf</em:updateURL> <!-- 2015-08-14: New update URL to go with new id (https-everywhere-eff@ef.org) -->
        <em:updateKey>MIIBIjANBgkqhkiG9w0BAQEFAAOCAQ8AMIIBCgKCAQEA6MR8W/galdxnpGqBsYbqOzQb2eyW15YFjDDEMI0ZOzt8f504obNs920lDnpPD2/KqgsfjOgw2K7xWDJIj/18xUvWPk3LDkrnokNiRkA3KOx3W6fHycKL+zID7zy+xZYBuh2fLyQtWV1VGQ45iNRp9+Zo7rH86cdfgkdnWTlNSHyTLW9NbXvyv/E12bppPcEvgCTAQXgnDVJ0/sqmeiijn9tTFh03aM+R2V/21h8aTraAS24qiPCz6gkmYGC8yr6mglcnNoYbsLNYZ69zF1XHcXPduCPdPdfLlzVlKK1/U7hkA28eG3BIAMh6uJYBRJTpiGgaGdPd7YekUB8S6cy+CQIDAQAB</em:updateKey>
        <!-- Firefox -->
        <em:targetApplication>
            <Description>
                <em:id>{ec8030f7-c20a-464f-9b0e-13a3a9e97384}</em:id>
                <em:minVersion>26.0</em:minVersion>
                <em:maxVersion>40.0</em:maxVersion>
            </Description>
        </em:targetApplication>
        <!-- Seamonkey -->
        <em:targetApplication>
            <Description>
                <em:id>{92650c4d-4b8e-4d2a-b7eb-24ecf4f6b63a}</em:id>
                <em:minVersion>2.17</em:minVersion>
                <em:maxVersion>2.32</em:maxVersion>
            </Description>
        </em:targetApplication>
        <!-- thunderbird -->
        <em:targetApplication>
            <Description>
                <em:id>{3550f703-e582-4d05-9a08-453d09bdfdc6}</em:id> 
                <em:minVersion>17.*</em:minVersion>
                <em:maxVersion>35.*</em:maxVersion>
            </Description> 
        </em:targetApplication> 
        <!-- Conkeror -->
        <em:targetApplication>
          <Description>
            <em:id>{a79fe89b-6662-4ff4-8e88-09950ad4dfde}</em:id>
            <em:minVersion>0.1</em:minVersion>
            <em:maxVersion>40.0</em:maxVersion>
          </Description>
        </em:targetApplication>
        <!-- Firefox Mobile for Android -->
        <em:targetApplication>
          <Description>
            <em:id>{aa3c5121-dab2-40e2-81ca-7ea25febc110}</em:id>
            <em:minVersion>26.0</em:minVersion>
            <em:maxVersion>40.0</em:maxVersion>
          </Description>
        </em:targetApplication>
    </Description>
</RDF><|MERGE_RESOLUTION|>--- conflicted
+++ resolved
@@ -12,14 +12,8 @@
         <em:version>5.1.10</em:version>
         <em:multiprocessCompatible>true</em:multiprocessCompatible>
         <em:homepageURL>https://www.eff.org/https-everywhere</em:homepageURL>
-<<<<<<< HEAD
-        <em:iconURL>chrome://https-everywhere/skin/https-everywhere.png</em:iconURL>
+        <em:iconURL>chrome://https-everywhere/skin/icon-active-48.png</em:iconURL>
         <em:unpack>false</em:unpack> <!-- Required for Firefox 4 -->
-=======
-        <em:optionsURL>chrome://https-everywhere/content/observatory-preferences.xul</em:optionsURL>
-        <em:iconURL>chrome://https-everywhere/skin/icon-active-48.png</em:iconURL>
-        <em:unpack>true</em:unpack> <!-- Required for Firefox 4 -->
->>>>>>> 0822f0a7
         <em:updateURL>https://www.eff.org/files/https-everywhere-eff-update-2048.rdf</em:updateURL> <!-- 2015-08-14: New update URL to go with new id (https-everywhere-eff@ef.org) -->
         <em:updateKey>MIIBIjANBgkqhkiG9w0BAQEFAAOCAQ8AMIIBCgKCAQEA6MR8W/galdxnpGqBsYbqOzQb2eyW15YFjDDEMI0ZOzt8f504obNs920lDnpPD2/KqgsfjOgw2K7xWDJIj/18xUvWPk3LDkrnokNiRkA3KOx3W6fHycKL+zID7zy+xZYBuh2fLyQtWV1VGQ45iNRp9+Zo7rH86cdfgkdnWTlNSHyTLW9NbXvyv/E12bppPcEvgCTAQXgnDVJ0/sqmeiijn9tTFh03aM+R2V/21h8aTraAS24qiPCz6gkmYGC8yr6mglcnNoYbsLNYZ69zF1XHcXPduCPdPdfLlzVlKK1/U7hkA28eG3BIAMh6uJYBRJTpiGgaGdPd7YekUB8S6cy+CQIDAQAB</em:updateKey>
         <!-- Firefox -->
@@ -41,11 +35,11 @@
         <!-- thunderbird -->
         <em:targetApplication>
             <Description>
-                <em:id>{3550f703-e582-4d05-9a08-453d09bdfdc6}</em:id> 
+                <em:id>{3550f703-e582-4d05-9a08-453d09bdfdc6}</em:id>
                 <em:minVersion>17.*</em:minVersion>
                 <em:maxVersion>35.*</em:maxVersion>
-            </Description> 
-        </em:targetApplication> 
+            </Description>
+        </em:targetApplication>
         <!-- Conkeror -->
         <em:targetApplication>
           <Description>
