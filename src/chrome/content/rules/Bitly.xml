<ruleset name="bit.ly">
  <target host="bit.ly" />
  <target host="www.bit.ly" />
  <target host="bit.ly.pro" />
  <target host="www.bit.ly.pro" />
  <target host="j.mp" />
  <target host="www.j.mp" />

<<<<<<< HEAD
  <securecookie host="*.\.bit\.ly$" name=".*"/>
=======
  <securecookie host="^(.*\.)?bit\.ly$" name=".*">
>>>>>>> 2f53796f
  <rule from="^http://(?:www\.)?bit\.ly/" to="https://bit.ly/"/>
  <rule from="^http://(?:www\.)?bit\.ly\.pro/" to="https://bit.ly/pro/"/>
  <!--
  j.mp is part of bit.ly but fires a cert warning
  <rule from="^http://(?:www\.)?j\.mp/" to="https://j.mp/"/>
  -->

</ruleset><|MERGE_RESOLUTION|>--- conflicted
+++ resolved
@@ -6,11 +6,7 @@
   <target host="j.mp" />
   <target host="www.j.mp" />
 
-<<<<<<< HEAD
-  <securecookie host="*.\.bit\.ly$" name=".*"/>
-=======
-  <securecookie host="^(.*\.)?bit\.ly$" name=".*">
->>>>>>> 2f53796f
+  <securecookie host="^(.*\.)?bit\.ly$" name=".*"/>
   <rule from="^http://(?:www\.)?bit\.ly/" to="https://bit.ly/"/>
   <rule from="^http://(?:www\.)?bit\.ly\.pro/" to="https://bit.ly/pro/"/>
   <!--
