--- conflicted
+++ resolved
@@ -1,8 +1,5 @@
 
 <!--
-Disabled by https-everywhere-checker because:
-Fetch error: http://content.adriver.ru/ => https://content.adriver.ru/: None
-
 	Problematic subdomains:
 
 		- ^	(cert only matches www)
@@ -31,11 +28,7 @@
 	* Secured by us
 
 -->
-<<<<<<< HEAD
-<ruleset name="AdRiver.ru" default_off='failed ruleset test'>
-=======
 <ruleset name="AdRiver.ru (partial)">
->>>>>>> a90dd7f3
 
 	<target host="adriver.ru" />
 	<target host="ad.adriver.ru" />
