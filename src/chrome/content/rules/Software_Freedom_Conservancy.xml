<!--
<<<<<<< HEAD
	Nonfunctional subdomains:
		- npoacct
		- oak


	Problematic hosts:
		- lists		- Expired cert (2015-04-26)


	Fully covered hosts:
		- (www.)?
		- vote

-->
<ruleset name="Software Freedom Conservancy" default_off='failed ruleset test'>

	<!--	Direct rewrites:
				-->
=======
	Expired:
		- lists
-->
<ruleset name="Software Freedom Conservancy">
>>>>>>> 81df4239
	<target host="sfconservancy.org" />
	<target host="vote.sfconservancy.org" />
	<target host="www.sfconservancy.org" />
<<<<<<< HEAD


	<rule from="^http:"
		to="https:" />
=======
>>>>>>> 81df4239

	<rule from="^http:"
		to="https:" />
</ruleset><|MERGE_RESOLUTION|>--- conflicted
+++ resolved
@@ -1,5 +1,4 @@
 <!--
-<<<<<<< HEAD
 	Nonfunctional subdomains:
 		- npoacct
 		- oak
@@ -14,26 +13,13 @@
 		- vote
 
 -->
-<ruleset name="Software Freedom Conservancy" default_off='failed ruleset test'>
+<ruleset name="Software Freedom Conservancy">
 
 	<!--	Direct rewrites:
 				-->
-=======
-	Expired:
-		- lists
--->
-<ruleset name="Software Freedom Conservancy">
->>>>>>> 81df4239
 	<target host="sfconservancy.org" />
 	<target host="vote.sfconservancy.org" />
 	<target host="www.sfconservancy.org" />
-<<<<<<< HEAD
-
-
-	<rule from="^http:"
-		to="https:" />
-=======
->>>>>>> 81df4239
 
 	<rule from="^http:"
 		to="https:" />
