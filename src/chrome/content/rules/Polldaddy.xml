--- conflicted
+++ resolved
@@ -3,14 +3,8 @@
   <target host="*.polldaddy.com" />
   <target host="i0.poll.fm" />
 
-<<<<<<< HEAD
   <exclusion pattern="^http://(i|static)\.polldaddy\.com/"/>
-
 	<securecookie host="^polls\.polldaddy\.com$" name=".*"/>
-=======
-  <exclusion pattern="^http://i\.polldaddy\.com/"/>
-  <exclusion pattern="^http://static\.polldaddy\.com/"/>
->>>>>>> 000c13a8
 
   <rule from="^http://(?:www\.)?polldaddy\.com/"
           to="https://polldaddy.com/"/>
