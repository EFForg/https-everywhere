--- conflicted
+++ resolved
@@ -1,12 +1,8 @@
-<<<<<<< HEAD
 <!--
 	For other United Internet coverage, see United-Internet.xml.
 
 -->
-<ruleset name="GMX" match_rule="http:.*gmx\.">
-=======
 <ruleset name="GMX">
->>>>>>> 53abb7a2
 
 	<target host="www.gmx.*"/>
 	<target host="gmx.*"/>
