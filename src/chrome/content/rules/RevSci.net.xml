<!--
	For other AudienceScience coverage, see AudienceScience.xml.

-->
<ruleset name="RevSci.net">

	<!--	Direct rewrites:
				-->
	<target host="js.revsci.net" />
	<target host="pix.revsci.net" />
<<<<<<< HEAD
	<target host="pix1.revsci.net" />
	<target host="pix4.revsci.net" />
	<target host="pq-direct.revsci.net" />
=======
>>>>>>> aa143357


	<securecookie host="^\.revsci\.net$" name=".*" />


	<rule from="^http:"
		to="https:" />

	<test url="http://pix04.revsci.net/F12350/b3/Z/3/120814/336012699.js" />
	<test url="http://pq-direct.revsci.net/pql" />
		
</ruleset><|MERGE_RESOLUTION|>--- conflicted
+++ resolved
@@ -8,12 +8,6 @@
 				-->
 	<target host="js.revsci.net" />
 	<target host="pix.revsci.net" />
-<<<<<<< HEAD
-	<target host="pix1.revsci.net" />
-	<target host="pix4.revsci.net" />
-	<target host="pq-direct.revsci.net" />
-=======
->>>>>>> aa143357
 
 
 	<securecookie host="^\.revsci\.net$" name=".*" />
@@ -22,7 +16,4 @@
 	<rule from="^http:"
 		to="https:" />
 
-	<test url="http://pix04.revsci.net/F12350/b3/Z/3/120814/336012699.js" />
-	<test url="http://pq-direct.revsci.net/pql" />
-		
 </ruleset>