--- conflicted
+++ resolved
@@ -1,16 +1,10 @@
-<<<<<<< HEAD
 <!--
 	Not rewritten:
 
 		* frontend.argonit.cz	-	tracking code to check how many people block ads (NoScript solves this)
 
 -->
-<ruleset name="AbcLinuxu">
-=======
 <ruleset name="AbcLinuxu" platform="mixedcontent">
-  <target host="www.abclinuxu.cz" />
-  <target host="abclinuxu.cz" />
->>>>>>> 3397e460
 
 	<target host="abclinuxu.cz" />
 	<target host="www.abclinuxu.cz" />
