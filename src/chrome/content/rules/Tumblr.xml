--- conflicted
+++ resolved
@@ -27,10 +27,7 @@
 
 	<!--	These paths 302 to http:
 
-<<<<<<< HEAD
-=======
 			- audio_file/
->>>>>>> c9f09f4b
 			- dashboard$
 			- dashboard/iframe
 			- like/
