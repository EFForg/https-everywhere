--- conflicted
+++ resolved
@@ -31,11 +31,6 @@
 
 	<!--	Direct rewrites:
 				-->
-<<<<<<< HEAD
-	<target host="nextinpact.com" />
-	<target host="cdn.nextinpact.com" />
-=======
->>>>>>> e89af112
 	<target host="compte.nextinpact.com" />
 
 		<!--	Redirects to http:
