--- conflicted
+++ resolved
@@ -11,30 +11,6 @@
 
 	<securecookie host=".+" name=".+" />
 
-<<<<<<< HEAD
-	<securecookie host="^dictionaryblog\.cambridge\.org$" name=".*" />
+	<rule from="^http:" to="https:" />
 
-
-	<!--	ID: cambridgewords	-->
-	<rule from="^http://dictionaryblog\.cambridge\.org/"
-		to="https://dictionaryblog.cambridge.org/" />
-
-	<rule from="^http://news\.efinancialcareers\.com/"
-		to="https://news.efinancialcareers.com/" />
-
-	<rule from="^http://(?:www\.)?emubrightfutures\.org/"
-		to="https://emubrightfutures.org/" />
-
-	<rule from="^http://blog\.nanigans\.com/"
-		to="https://blog.nanigans.com/" />
-
-	<rule from="^http://blog\.opengroup\.org/"
-		to="https://blog.opengroup.org/" />
-
-	<rule from="^http://blog\.suitabletech\.com/"
-		to="https://blog.suitabletech.com/" />
-
-=======
-	<rule from="^http:" to="https:" />
->>>>>>> b711d1cd
 </ruleset>