--- conflicted
+++ resolved
@@ -3,8 +3,6 @@
 	If we are to download their content, at least do it by https.
 
 
-<<<<<<< HEAD
-=======
 	CDN buckets:
 
 		- denvua8xbp3vs.cloudfront.net
@@ -12,7 +10,6 @@
 			- e2550.b.akamaiedge.net/.../
 
 
->>>>>>> c9f09f4b
 	Nonfunctional webtrends.com subdomains:
 
 		- blog		(cert: pweb2.wt.redux; shows CentOS Apache 2 test page)
@@ -39,18 +36,10 @@
 	<rule from="^https?://(?:www\.)?qsstats\.com/"
 		to="https://www.qsstats.com/" />
 
-<<<<<<< HEAD
-	<!--	- include: cloudfront.net
-		- include bucket unknown
-						-->
-	<rule from="^https?://(?:include|track)\.reinvigorate\.net/"
-		to="https://track.reinvigorate.net/" />
-=======
 	<!--	data are also on track.
 						-->
 	<rule from="^https?://include\.reinvigorate\.net/"
 		to="https://denvua8xbp3vs.cloudfront.net/" />
->>>>>>> c9f09f4b
 
 	<rule from="^http://(report\.|track\.|www\.)?reinvigorate\.net/"
 		to="https://$1reinvigorate.net/" />
