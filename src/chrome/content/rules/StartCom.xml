--- conflicted
+++ resolved
@@ -9,6 +9,7 @@
   <target host="*.startssl.eu" />
   <target host="startssl.us" />
   <target host="*.startssl.us" />
+  <!-- host startcom.org responds neither on 80 nor on 443 -->>
   <target host="*.startcom.org" />
 
   <!-- since these resources are required for establishing HTTPS connections,
@@ -44,17 +45,11 @@
   <test url="http://forum.startcom.org/" />
   
   <test url="http://www.startssl.com/" />
-  <test url="http://auth.startssl.com/" />
+  <!-- url="http://auth.startssl.com/" host doesn't respond -->
   <test url="http://www.startssl.net/" />
   <test url="http://www.startssl.org/" />
   <test url="http://www.startssl.eu/" />
   <test url="http://www.startssl.us/" />
 
-<<<<<<< HEAD
   <rule from="^http:" to="https:" />
-=======
-  <rule from="^http://startcom\.org/" to="https://www.startcom.org/" />
-  <rule from="^http://([^/:@\.]*\.)?startssl\.(com|net|org|eu|us)/" to="https://$1startssl.$2/"/>
-  <rule from="^http://([^/:@\.]*\.)?startcom\.org/" to="https://$1startcom.org/"/>
->>>>>>> 7e6ad031
 </ruleset>