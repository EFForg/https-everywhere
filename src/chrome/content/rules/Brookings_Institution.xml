--- conflicted
+++ resolved
@@ -15,14 +15,6 @@
 	<target host="brookings.edu" />
 	<target host="www.brookings.edu" />
 	<target host="support.brookings.edu" />
-<<<<<<< HEAD
-=======
-	<target host="xteam.brookings.edu" />
-
-
-	<securecookie host="^\w" name=".+" />
-
->>>>>>> 10449c3f
 
 	<securecookie host=".+" name=".+" />
 
