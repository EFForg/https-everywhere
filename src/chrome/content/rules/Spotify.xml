--- conflicted
+++ resolved
@@ -41,10 +41,7 @@
 			- download	(→ d1clcicqv97n4s.cloudfront.net)
 			- embed
 			- open
-<<<<<<< HEAD
-=======
 			- play
->>>>>>> 3b0777fa
 			- support
 
 
@@ -77,11 +74,7 @@
 	<rule from="^http://cf\.scdn\.co/"
 		to="https://d2c87l0yth4zbw.cloudfront.net/" />
 
-<<<<<<< HEAD
-	<rule from="^http://((?:community|developer|embed|open|support|www)\.)?spotify\.com/"
-=======
 	<rule from="^http://((?:community|developer|embed|news|labs|open|play|press|support|www)\.)?spotify\.com/"
->>>>>>> 3b0777fa
 		to="https://$1spotify.com/" />
 
 	<rule from="^http://download\.spotify\.com/"
