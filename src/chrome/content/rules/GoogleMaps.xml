<<<<<<< HEAD

<!--
Disabled by https-everywhere-checker because:
Non-2xx HTTP code: http://maps-api-ssl.google.com/ (200) => https://maps-api-ssl.google.com/ (404)

	Problematic domains:

		- khms *
		- khms[0-3] *

	* $ 404s


	Fully covered domains:

		- google.com subdomains:

			- khms
			- khms[0-3]

-->
<ruleset name="Google Maps" default_off='failed ruleset test'>

=======

<ruleset name="Google Maps">
>>>>>>> 2cd25738
	<target host="maps.google.*" />
		<!--
			https://trac.torproject.org/projects/tor/ticket/8627
										-->
		<exclusion pattern="^http://maps\.google\.com/local_url" />
			<test url="http://maps.google.com/local_url" />
		<exclusion pattern="^http://maps\.google\.gr/transitathens" />
			<test url="http://maps.google.gr/transitathens" />
	<target host="maps.google.co.*" />
	<target host="khms.google.com" />
	<target host="khms0.google.com" />
	<target host="khms1.google.com" />
	<target host="khms2.google.com" />
	<target host="khms3.google.com" />
	<target host="maps-api-ssl.google.com" />
    <!-- This domain doesn't host anything at the root, and will give a 404 if
         you fetch / vis HTTPS. However, there are resources elsewhere on the
         domain that can be rewritten. We exclude the root so
         https-everywhere-checker doesn't generate an error based on the implicit
         test URL for the domain. -->
		<exclusion pattern="^http://maps-api-ssl\.google\.com/$" />
		<test url="http://maps-api-ssl.google.com/maps/api/js?sensor=false" />
	<target host="mw2.google.com" />
	<target host="maps.google.com.*" />
	<target host="maps.googleapis.com" />
		<!--
			https://mail1.eff.org/pipermail/https-everywhere-rules/2012-September/001317.html
			These now 404
		<exclusion pattern="^http://maps\.googleapis\.com/mapfiles/lib/map_\d+_\d+\.swf" />
			<test url="http://maps.googleapis.com/mapfiles/lib/map_1_20.swf" />
		<exclusion pattern="^http://maps\.googleapis\.com/mapsapi/publicapi\?file=flashapi" />
			<test url="http://maps.googleapis.com/mapsapi/publicapi?file=flashapi" />
		-->
	<target host="maps.gstatic.com" />


	<!--securecookie host="^maps\.google\.(com?\.)?(au|ca|gh|ie|in|jm|ke|lk|my|n[agz]|pk|rw|sl|sg|ug|uk|za|zw)$" name=".+" /-->
	<securecookie host="^maps\.google\.[\w.]{2,6}$" name=".+" />
	<securecookie host="^maps\.g(?:oogle|oogleapis|static)\.com$" name=".+" />
	<securecookie host="^maps-api-ssl\.google\.com$" name=".+" />


	<rule from="^http://maps\.google\.((?:com?\.)?\w{2,3})/"
		to="https://maps.google.$1/" />
		<test url="http://maps.google.ca/" />
		<test url="http://maps.google.com/" />
		<test url="http://maps.google.com.au/" />

	<!--	https://khms1.google.com/ 404s but http://khms1.google.com/ does not.
					-->
	<rule from="^http://khms\d?\.google\.com/+\??$"
		to="https://www.google.com/" />

	<!--  It might not be obvious but khms\d? is not duplicated here, the above rule is very specific.
		  Covering the root only /,//,/? etc
		  Whereas the below rule covers the rest /foo for example
	-->

	<rule from="^http://(khms\d?|maps-api-ssl|mw2)\.google\.com/"
		to="https://$1.google.com/" />
		<test url="http://khms0.google.com/kh/v=157&amp;src=app&amp;x=5&amp;y=0&amp;z=3" />
		<test url="http://khms1.google.com/kh/v=157&amp;src=app&amp;x=5&amp;y=0&amp;z=3" />
		<!-- test url 404s but I couldn't find any that still worked -->

	<rule from="^http://maps\.googleapis\.com/"
		to="https://maps.googleapis.com/" />

	<rule from="^http://maps\.gstatic\.com/"
		to="https://maps.gstatic.com/" />
	<!-- covered in exclusion rule, there should be no need to downgrade -->
	<!--rule from="^https://maps\.googleapis\.com/map(?=files/lib/map_\d+_\d+\.swf|sapi/publicapi\?file=flashapi)"
		to="http://maps.googleapis.com/map" downgrade="1" /-->
</ruleset><|MERGE_RESOLUTION|>--- conflicted
+++ resolved
@@ -1,31 +1,5 @@
-<<<<<<< HEAD
-
-<!--
-Disabled by https-everywhere-checker because:
-Non-2xx HTTP code: http://maps-api-ssl.google.com/ (200) => https://maps-api-ssl.google.com/ (404)
-
-	Problematic domains:
-
-		- khms *
-		- khms[0-3] *
-
-	* $ 404s
-
-
-	Fully covered domains:
-
-		- google.com subdomains:
-
-			- khms
-			- khms[0-3]
-
--->
-<ruleset name="Google Maps" default_off='failed ruleset test'>
-
-=======
 
 <ruleset name="Google Maps">
->>>>>>> 2cd25738
 	<target host="maps.google.*" />
 		<!--
 			https://trac.torproject.org/projects/tor/ticket/8627
