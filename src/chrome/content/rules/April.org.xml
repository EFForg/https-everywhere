--- conflicted
+++ resolved
@@ -1,4 +1,3 @@
-<<<<<<< HEAD
 <!--
 	Observed subdomains:
 
@@ -7,10 +6,7 @@
 		- www
 
 -->
-<ruleset name="April.org">
-=======
 <ruleset name="April.org" platform="mixedcontent">
->>>>>>> 3397e460
 
 	<target host="april.org" />
 	<target host="*.april.org" />
