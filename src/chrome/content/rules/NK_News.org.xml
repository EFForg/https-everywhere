<!--
	NB: Tor users cannot view* this website due to CloudFlare settings.

	See:

		- https://blog.torproject.org/blog/call-arms-helping-internet-services-accept-anonymous-users
		- https://support.cloudflare.com/hc/en-us/articles/203306930-Does-CloudFlare-block-Tor-
		- https://support.cloudflare.com/hc/en-us/articles/200170206-How-do-I-turn-I-m-Under-Attack-mode-on-

	* without enabling javascript, for security and privacy implications see e.g.:

		- https://www.mozilla.org/security/known-vulnerabilities/firefox.html
		- https://trac.torproject.org/projects/tor/query?status=!closed&keywords=~tbb-fingerprinting
		- https://panopticlick.eff.org


	Nonfunctional subdomains:

		- kcnawatch *

	* Shows www


	Problematic subdomains:

		signup *

	* Unbounce


	Fully covered subdomains:

		- (www.)
		- shop


	Insecure cookies are set for these domains:

		- nknews.org
		- .nknews.org
		- shop.nknews.org
		- www.nknews.org


	Mixed content:

		- iframe on www from kcnawatch *

	* Unsecurable

-->
<<<<<<< HEAD
<ruleset name="NK News.org (partial)" default_off="Breaks site">

	<!--	Direct rewrites:
				-->
  <target host="nknews.org" />
  <target host="shop.nknews.org" />
  <target host="www.nknews.org" />
=======
<ruleset name="NK News.org (partial)" default_off="mixed content">
	<target host="nknews.org" />
	<target host="www.nknews.org" />
	<target host="shop.nknews.org" />
>>>>>>> 8e83c806

	<!--	Not secured by server:
					-->
	<!--securecookie host="^\.nknews\.org$" name="^(__cfduid|ubvt|wordpress_test_cookie)$" /-->
	<!--securecookie host="^(www\.)?nknews\.org$" name="^PHPSESSID$" /-->
	<!--securecookie host="^signup\.nknews\.org$" name="^(ubpv|ubvs$)" /-->

	<securecookie host="^(?:\.|www\.)?nknews\.org$" name="^PHPSESSID$" />
	<securecookie host="^shop\.nknews\.org$" name=".+" />

<<<<<<< HEAD
  <securecookie host="^shop\.nknews\.org$" name=".+" />

=======
>>>>>>> 8e83c806
	<rule from="^http:"
		to="https:" />
</ruleset><|MERGE_RESOLUTION|>--- conflicted
+++ resolved
@@ -49,20 +49,13 @@
 	* Unsecurable
 
 -->
-<<<<<<< HEAD
-<ruleset name="NK News.org (partial)" default_off="Breaks site">
+<ruleset name="NK News.org (partial)" default_off="mixed content">
 
 	<!--	Direct rewrites:
 				-->
-  <target host="nknews.org" />
-  <target host="shop.nknews.org" />
-  <target host="www.nknews.org" />
-=======
-<ruleset name="NK News.org (partial)" default_off="mixed content">
 	<target host="nknews.org" />
 	<target host="www.nknews.org" />
 	<target host="shop.nknews.org" />
->>>>>>> 8e83c806
 
 	<!--	Not secured by server:
 					-->
@@ -73,11 +66,8 @@
 	<securecookie host="^(?:\.|www\.)?nknews\.org$" name="^PHPSESSID$" />
 	<securecookie host="^shop\.nknews\.org$" name=".+" />
 
-<<<<<<< HEAD
   <securecookie host="^shop\.nknews\.org$" name=".+" />
 
-=======
->>>>>>> 8e83c806
 	<rule from="^http:"
 		to="https:" />
 </ruleset>