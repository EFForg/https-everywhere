--- conflicted
+++ resolved
@@ -27,9 +27,6 @@
 	<target host="m.static.newsvine.com" />
 
 
-<<<<<<< HEAD
-	<!--	Since both are invalid, be nice and point to CDN.	-->
-=======
 	<!--	www moved from Akamai to pantherssl and so stopped working.
 
 		These paths don't 301 to http:
@@ -40,28 +37,9 @@
 
 			- id/
 					-->
->>>>>>> c9f09f4b
 	<rule from="^https?://(?:www\.)?msnbc\.msn\.com/"
 		to="https://msnbc.msn.com/" />
 
-<<<<<<< HEAD
-	<!--	- Akamai
-		- All appear to be the same, so minimize exclusions needed
-				-->
-	<rule from="^https?://assets(?:\dd)?\.msnbc\.msn\.com/"
-		to="https://assets.msnbc.msn.com/" />
-
-	<!--	Akamai	-->
-	<rule from="^http://(assets(?:2c)?|behindthewall|bodyodd|bottomline|cartoonblog|cosmiclog|ed|dailynightly|entertainment|firstread|hardballblog|insidedateline|itineraries|maddowblog|mojoe|openchannel|overheadbin|photoblog|presspass|redtape|scoop|thelastword|(?:animaltracks|bites|celebrate|digitallife|lifeinc|moms|rockcenter|scoop|theclicker|thelook|today(?:entertainment|health|hiringourheroes|onthetrail|travel)|windsorknot)\.today|travelkit|usnews(?:first)?|vitals|world(?:blog|news|newsfirst))\.msnbc\.msn\.com/"
-		to="https://$1.msnbc.msn.com/" />
-
-	<!--	- foo.today.msnbc.msn.com cert: *.newsvine.com
-		- foo.today 302s to foo
-			-->
-	<rule from="^https?://(economywatch|marketday|nbcpolitics)(?:\.today)?\.msnbc\.msn\.com/"
-		to="https://$1.msnbc.msn.com/" />
-
-=======
 	<!--	- assets\d\w: Akamai
 		- assets$: pantherssl (doesn't work)
 		- All appear to be the same, so minimize exclusions needed
@@ -79,7 +57,6 @@
 	<rule from="^https?://(economywatch|marketday|nbcpolitics)(?:\.today)?\.msnbc\.msn\.com/"
 		to="https://$1.msnbc.msn.com/" />
 
->>>>>>> c9f09f4b
 	<!--	- Akamai
 		- 302s like so
 			-->
