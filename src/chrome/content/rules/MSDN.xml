--- conflicted
+++ resolved
@@ -51,11 +51,8 @@
 	* Secured by us
 
 -->
-<<<<<<< HEAD
+
 <ruleset name="MSDN.com (partial)">
-=======
-<ruleset name="MSDN.com (partial)" default_off="failed ruleset test">
->>>>>>> 97b08061
 
 	<!--	Direct rewrites:
 				-->
