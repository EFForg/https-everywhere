--- conflicted
+++ resolved
@@ -1,19 +1,8 @@
-<<<<<<< HEAD
-
-<!--
-Disabled by https-everywhere-checker because:
-Fetch error: http://cambs.police.uk/ => https://www.cambs.police.uk/: (6, 'Could not resolve host: cambs.police.uk')
-
--->
-<ruleset name="Cambs.police.uk" default_off='failed ruleset test'>
-  <target host="cambs.police.uk" />
-=======
 <!--
 	^cambs.police.uk doesn't exist.
 
 -->
 <ruleset name="Cambs.police.uk">
->>>>>>> a90dd7f3
   <target host="www.cambs.police.uk" />
 
   <rule from="^http:" to="https:" />
