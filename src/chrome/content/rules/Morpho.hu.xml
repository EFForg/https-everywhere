--- conflicted
+++ resolved
@@ -1,20 +1,7 @@
 <ruleset name="Morpho.hu">
-<<<<<<< HEAD
 
 	<target host="morpho.hu" />
-=======
-    <target host="morpho.hu" />
->>>>>>> 23d3a1be
-
 
 	<securecookie host="^morpho\.hu$" name=".+" />
-<<<<<<< HEAD
-
-
-	<rule from="^http://morpho\.hu/"
-		to="https://morpho.hu/" />
-
-=======
-    <rule from="^http://morpho\.hu/" to="https://morpho.hu/" />
->>>>>>> 23d3a1be
+  <rule from="^http://morpho\.hu/" to="https://morpho.hu/" />
 </ruleset>