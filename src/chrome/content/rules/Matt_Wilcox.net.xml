--- conflicted
+++ resolved
@@ -1,19 +1,4 @@
-<<<<<<< HEAD
-
-<!--
-Disabled by https-everywhere-checker because:
-Fetch error: http://mattwilcox.net/ => https://mattwilcox.net/: (60, 'SSL certificate problem: self signed certificate in certificate chain')
-Fetch error: http://www.mattwilcox.net/ => https://www.mattwilcox.net/: (60, 'SSL certificate problem: self signed certificate in certificate chain')
-
-	Insecure cookies are set for these hosts:
-
-		- www.mattwilcox.net
-
--->
-<ruleset name="Matt Wilcox.net" default_off='failed ruleset test'>
-=======
 <ruleset name="Matt Wilcox.net">
->>>>>>> a90dd7f3
 
 	<target host="mattwilcox.net" />
 	<target host="www.mattwilcox.net" />
