<!-- Wikipedia and other Wikimedia Foundation wikis previously had no real HTTPS support, and
     URLs had to be rewritten to https://secure.wikimedia.org/$wikitype/$language/ . This is no
     longer the case, see https://blog.wikimedia.org/2011/10/03/native-https-support-enabled-for-all-wikimedia-foundation-wikis/ ,
     so this file is a lot simpler these days. -->

<ruleset name="Wikipedia">
  <target host="*.wikipedia.org" />
  <target host="*.wikinews.org" />
  <target host="*.wikisource.org" />
  <target host="*.wikibooks.org" />
  <target host="*.wikiquote.org" />
  <target host="*.wikiversity.org" />
  <target host="*.wiktionary.org" />
  <target host="*.wikimedia.org" />
  <target host="wikipedia.org" />
  <target host="wikinews.org" />
  <target host="wikisource.org" />
  <target host="wikibooks.org" />
  <target host="wikiquote.org" />
  <target host="wikiversity.org" />
  <target host="wiktionary.org" />
  <target host="wikimedia.org" />
  <target host="mediawiki.org" />
  <target host="www.mediawiki.org" />
  <target host="wikimediafoundation.org" />
  <target host="www.wikimediafoundation.org" />
  <target host="enwp.org" />
  <target host="frwp.org" />

<!-- TODO: What exclusions do we need for mobile sites, if any? -->
  <exclusion pattern="^http://(dumps|download|svn|noc)\.wikimedia\.org/"/>
  <exclusion pattern="^http://(static|download|m)\.wikipedia\.org/"/>


  <rule from="^http://([^@:/]+\.)?wik(ipedia|inews|isource|ibooks|iquote|iversity|tionary|imedia)\.org/"
          to="https://$1wik$2.org/" />

  <rule from="^http://(www\.)?mediawiki\.org/"
	  to="https://$1mediawiki.org/" />
  <rule from="^http://(www\.)?wikimediafoundation\.org/"
	  to="https://$1wikimediafoundation.org/" />

<<<<<<< HEAD
  <rule from="^http://(?:www\.)?mediawiki\.org/$" 
          to="https://secure.wikimedia.org/wikipedia/mediawiki/wiki/" />
  <rule from="^http://(?:www\.)?mediawiki\.org/(w|wiki)/" 
          to="https://secure.wikimedia.org/wikipedia/mediawiki/$1/" />
  <rule from="^http://(?:www\.)?wikimediafoundation\.org/$" 
          to="https://secure.wikimedia.org/wikipedia/foundation/wiki/" />
  <rule from="^http://(?:www\.)?wikimediafoundation\.org/(w|wiki)/" 
          to="https://secure.wikimedia.org/wikipedia/foundation/$1/" />

<!-- portal containing links to the English versions of all projects -->
  <rule from="^http://(?:www\.)?wikimedia\.org/$"
          to="https://secure.wikimedia.org/" />
	
  <rule from="^http://(?:www\.)?(bits|upload)\.wikimedia\.org/"
   	  to="https://$1.wikimedia.org/"/>
  <rule from="^http://geoiplookup\.wikimedia\.org/"
	  to="https://geoiplookup.wikimedia.org/"/>
  <rule from="^http://survey\.wikimedia\.org/"
	  to="https://survey.wikimedia.org/" />
=======
>>>>>>> c011e765
  <rule from="^http://enwp\.org/"
	  to="https://en.wikipedia.org/wiki/" />

  <rule from="^http://frwp\.org/"
	  to="https://fr.wikipedia.org/wiki/" />
</ruleset><|MERGE_RESOLUTION|>--- conflicted
+++ resolved
@@ -40,28 +40,6 @@
   <rule from="^http://(www\.)?wikimediafoundation\.org/"
 	  to="https://$1wikimediafoundation.org/" />
 
-<<<<<<< HEAD
-  <rule from="^http://(?:www\.)?mediawiki\.org/$" 
-          to="https://secure.wikimedia.org/wikipedia/mediawiki/wiki/" />
-  <rule from="^http://(?:www\.)?mediawiki\.org/(w|wiki)/" 
-          to="https://secure.wikimedia.org/wikipedia/mediawiki/$1/" />
-  <rule from="^http://(?:www\.)?wikimediafoundation\.org/$" 
-          to="https://secure.wikimedia.org/wikipedia/foundation/wiki/" />
-  <rule from="^http://(?:www\.)?wikimediafoundation\.org/(w|wiki)/" 
-          to="https://secure.wikimedia.org/wikipedia/foundation/$1/" />
-
-<!-- portal containing links to the English versions of all projects -->
-  <rule from="^http://(?:www\.)?wikimedia\.org/$"
-          to="https://secure.wikimedia.org/" />
-	
-  <rule from="^http://(?:www\.)?(bits|upload)\.wikimedia\.org/"
-   	  to="https://$1.wikimedia.org/"/>
-  <rule from="^http://geoiplookup\.wikimedia\.org/"
-	  to="https://geoiplookup.wikimedia.org/"/>
-  <rule from="^http://survey\.wikimedia\.org/"
-	  to="https://survey.wikimedia.org/" />
-=======
->>>>>>> c011e765
   <rule from="^http://enwp\.org/"
 	  to="https://en.wikipedia.org/wiki/" />
 
