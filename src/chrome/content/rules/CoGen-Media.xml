<<<<<<< HEAD
<!--
	Fully covered subdomains:

		- *-cart	(per-client carts)

-->
<ruleset name="Cogen Media (partial)">
=======
<ruleset name="Cogen Media (partial)" platform="mixedcontent">
>>>>>>> 3397e460

	<target host="degica.com"/>
	<target host="*.degica.com"/>


	<securecookie host="^\.?[\w-]+-cart\.degica\.com$" name=".+" />


	<rule from="^http://degica\.com/"
		to="https://degica.com/"/>

	<rule from="^http://([\w-]+-cart|dl)\.degica\.com/"
		to="https://$1.degica.com/"/>

</ruleset><|MERGE_RESOLUTION|>--- conflicted
+++ resolved
@@ -1,14 +1,10 @@
-<<<<<<< HEAD
 <!--
 	Fully covered subdomains:
 
 		- *-cart	(per-client carts)
 
 -->
-<ruleset name="Cogen Media (partial)">
-=======
 <ruleset name="Cogen Media (partial)" platform="mixedcontent">
->>>>>>> 3397e460
 
 	<target host="degica.com"/>
 	<target host="*.degica.com"/>
