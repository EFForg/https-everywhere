<!--
	For problematic rules, see Qubes-OS.org-problematic.xml.


	Nonfunctional subdomains:

		- files		(shows keys)
		- git		(refused)


	Problematic subdomains:

<<<<<<< HEAD
		- www ²

	² Mismatched, CN: wiki.qubes-os.org
=======
		- keys ¹
		- www ²
>>>>>>> afc09ce5

	¹ Expired 2011-04-06, self-signed
	² Mismatched, CN: wiki.qubes-os.org


	Mixed content:

		- Images on www from files

-->
<ruleset name="Qubes-OS.org (partial)">

	<target host="qubes-os.org" />
	<target host="*.qubes-os.org" />


	<securecookie host="^qubes-os\.org$" name=".+" />
<<<<<<< HEAD


	<rule from="^http://(?:www\.)?qubes-os\.org/"
		to="https://qubes-os.org/" />
=======

>>>>>>> afc09ce5

	<rule from="^http://(?:(wiki\.)|www\.)?qubes-os\.org/"
		to="https://$1qubes-os.org/" />

</ruleset><|MERGE_RESOLUTION|>--- conflicted
+++ resolved
@@ -10,14 +10,8 @@
 
 	Problematic subdomains:
 
-<<<<<<< HEAD
-		- www ²
-
-	² Mismatched, CN: wiki.qubes-os.org
-=======
 		- keys ¹
 		- www ²
->>>>>>> afc09ce5
 
 	¹ Expired 2011-04-06, self-signed
 	² Mismatched, CN: wiki.qubes-os.org
@@ -35,14 +29,7 @@
 
 
 	<securecookie host="^qubes-os\.org$" name=".+" />
-<<<<<<< HEAD
 
-
-	<rule from="^http://(?:www\.)?qubes-os\.org/"
-		to="https://qubes-os.org/" />
-=======
-
->>>>>>> afc09ce5
 
 	<rule from="^http://(?:(wiki\.)|www\.)?qubes-os\.org/"
 		to="https://$1qubes-os.org/" />
