<!--
	See ImageShack.us-mismatches.xml for problematic rules.

-->
<ruleset name="ImageShack (partial)">

	<target host="imageshack.us" />
	<target host="*.imageshack.us" />
		<exclusion pattern="^http://img\d{1,3}\." />
<<<<<<< HEAD
		<exclusion pattern="^http://iload\d\.imageshack\.us/$" />
=======
        <exclusion pattern="^http://imageshack\.us/f/.*" />
>>>>>>> 1e646592


	<securecookie host="^\.?imageshack\.us$" name=".*" />


	<rule from="^http://stream\.imageshack\.us/favicon\.ico$"
		to="https://imageshack.us/favicon.ico" />

	<rule from="^http://(?:www\.)?([c-r]\w+\.)?imageshack\.us/"
		to="https://$1imageshack.us/" />

	<!--	https://trac.torproject.org/projects/tor/ticket/5727	-->
	<rule from="^https://iload(\d)\.imageshack\.us/"
		to="http://iload$1.imageshack.us/" downgrade="1" />

</ruleset><|MERGE_RESOLUTION|>--- conflicted
+++ resolved
@@ -6,13 +6,10 @@
 
 	<target host="imageshack.us" />
 	<target host="*.imageshack.us" />
-		<exclusion pattern="^http://img\d{1,3}\." />
-<<<<<<< HEAD
-		<exclusion pattern="^http://iload\d\.imageshack\.us/$" />
-=======
-        <exclusion pattern="^http://imageshack\.us/f/.*" />
->>>>>>> 1e646592
 
+    <exclusion pattern="^http://img\d{1,3}\." />
+    <exclusion pattern="^http://iload\d\.imageshack\.us/$" />
+    <exclusion pattern="^http://imageshack\.us/f/.*" />
 
 	<securecookie host="^\.?imageshack\.us$" name=".*" />
 
