--- conflicted
+++ resolved
@@ -1,15 +1,12 @@
 <!--
 	For rules that are on by default, see Apple.xml.
 
-<<<<<<< HEAD
-=======
 
 	CDN buckets:
 
 		- a([1-5]).mzstatic.com.edgesuite.net/.../
 			- a$1.da1.akamai.net/.../
 
->>>>>>> c9f09f4b
 -->
 <ruleset name="Apple (mismatches)" default_off="Akamai certificate">
 
@@ -19,17 +16,10 @@
 
 	<rule from="^https?://a1721\.phobos\.apple\.com/"
 		to="https://a1.mzstatic.com/" />
-<<<<<<< HEAD
 
 	<rule from="^https?://a\d\.mzstatic\.com/"
 		to="https://a1.mzstatic.com/" />
 
-=======
-
-	<rule from="^https?://a\d\.mzstatic\.com/"
-		to="https://a1.mzstatic.com/" />
-
->>>>>>> c9f09f4b
 	<rule from="^http://r\.mzstatic\.com/"
 		to="https://r.mzstatic.com/" />
 
