<<<<<<< HEAD
<!--
		- vodafonegroup.122.2o7.net
		- vodafone.ivwbox.de

		- vodafonede.i.lithium.com

			- forum.vodafone.de

		- vodafone01.secure.lithium.com


	Problematic domains:

		- www.dsl.vodafone.de		(refused)
		- www.dslshop.vodafone.de	(cert only matches ^dslshop)


	Fully covered domains:

		- vodafone.de subdomains:

			- (www.)dsl	(www → ^)
			- (www.)dslshop	(www → ^)
			- forum
			- hilfe
			- media
			- vfd2dyn
			- was

-->
<ruleset name="Vodafone">
=======
<ruleset name="Vodafone" platform="mixedcontent">
>>>>>>> 3397e460
  <target host="vodafone.ie" />
  <target host="www.vodafone.ie" />
  <target host="vodafone.co.uk" />
  <target host="www.vodafone.co.uk" />
  <target host="online.vodafone.co.uk" />
  <target host="shop.vodafone.co.uk" />
  <target host="vodafone.de" />
  <target host="*.vodafone.de" />
  <target host="shop.vodafone.de" />
  <target host="vodafone.co.nz" />
  <target host="www.vodafone.co.nz" />


	<securecookie host="^\.vodafone\.de$" name="^(?:DYN_USER_(?:CONFIRM|ID)|oshop|s_vi)$" />
	<securecookie host="^(?:dsl|dslshop|forum|hilfe|shop|www)\.vodafone\.de$" name=".+" />


  <rule from="^http://(?:www\.)?vodafone\.(co\.nz|co\.uk|de|ie)/" to="https://www.vodafone.$1/"/>
  <rule from="^http://online\.vodafone\.co\.uk/" to="https://online.vodafone.co.uk/"/>
  <rule from="^http://shop\.vodafone\.(co\.uk|de)/" to="https://shop.vodafone.$1/"/>

	<rule from="^http://(?:www\.)?dsl(shop)?\.vodafone\.de/"
		to="https://dsl$1.vodafone.de/" />

	<rule from="^http://(forum|hilfe|media|vfd2dyn|was)\.vodafone\.de/"
		to="https://$1.vodafone.de/" />

</ruleset><|MERGE_RESOLUTION|>--- conflicted
+++ resolved
@@ -1,4 +1,3 @@
-<<<<<<< HEAD
 <!--
 		- vodafonegroup.122.2o7.net
 		- vodafone.ivwbox.de
@@ -29,10 +28,7 @@
 			- was
 
 -->
-<ruleset name="Vodafone">
-=======
 <ruleset name="Vodafone" platform="mixedcontent">
->>>>>>> 3397e460
   <target host="vodafone.ie" />
   <target host="www.vodafone.ie" />
   <target host="vodafone.co.uk" />
