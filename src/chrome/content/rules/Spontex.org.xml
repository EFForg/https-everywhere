<ruleset name="Spontex.org">
	<target host="spontex.org" />
	<target host="www.spontex.org" />
	<target host="fr.spontex.org" />
	<target host="en.spontex.org" />
	<target host="media.spontex.org" />
	<target host="stats.spontex.org" />
	<target host="m.spontex.org" />
	<target host="adminmedia.spontex.org" />
<<<<<<< HEAD
	<securecookie host="^((adminmedia|m|www|fr|en|stats|media)?\.)?spontex\.org$" name=".+" />
=======
	<securecookie host="^((adminmedia|m|www|fr|en|stats|media)?\.)?spontex\.org$" 
                name=".+" />
>>>>>>> 4f1f9483
	<securecookie host="^spontex\.org$" name=".+" />
  <rule from="^http://spontex\.org/" to="https://spontex.org/" />
	<rule from="^http://(adminmedia|m|www|fr|en|stats|media)\.spontex\.org/"
          to="https://$1.spontex.org/" />
</ruleset><|MERGE_RESOLUTION|>--- conflicted
+++ resolved
@@ -7,12 +7,8 @@
 	<target host="stats.spontex.org" />
 	<target host="m.spontex.org" />
 	<target host="adminmedia.spontex.org" />
-<<<<<<< HEAD
-	<securecookie host="^((adminmedia|m|www|fr|en|stats|media)?\.)?spontex\.org$" name=".+" />
-=======
 	<securecookie host="^((adminmedia|m|www|fr|en|stats|media)?\.)?spontex\.org$" 
                 name=".+" />
->>>>>>> 4f1f9483
 	<securecookie host="^spontex\.org$" name=".+" />
   <rule from="^http://spontex\.org/" to="https://spontex.org/" />
 	<rule from="^http://(adminmedia|m|www|fr|en|stats|media)\.spontex\.org/"
