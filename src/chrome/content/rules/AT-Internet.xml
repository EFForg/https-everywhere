<<<<<<< HEAD
<!--	Nonfunctional:
		www.atinternet.com	(timeout)
		(www.)xiti.com		(!www times out)
		log(c22|c180|i242).xiti.com	(tracking cookies)
=======
<!--
	Nonfunctional domains:

		- www.atinternet.com			(timeout)
		- (www.)xiti.com			(!www times out)
		- log(c22|c180|c210|i242).xiti.com	(tracking cookies)

>>>>>>> c9f09f4b
-->
<ruleset name="AT Internet">

	<target host="v75.xiti.com" />


	<securecookie host="^v75\.xiti\.com$" name=".*" />


	<rule from="^http://v75\.xiti\.com/"
		to="https://v75.xiti.com/" />

</ruleset><|MERGE_RESOLUTION|>--- conflicted
+++ resolved
@@ -1,9 +1,3 @@
-<<<<<<< HEAD
-<!--	Nonfunctional:
-		www.atinternet.com	(timeout)
-		(www.)xiti.com		(!www times out)
-		log(c22|c180|i242).xiti.com	(tracking cookies)
-=======
 <!--
 	Nonfunctional domains:
 
@@ -11,7 +5,6 @@
 		- (www.)xiti.com			(!www times out)
 		- log(c22|c180|c210|i242).xiti.com	(tracking cookies)
 
->>>>>>> c9f09f4b
 -->
 <ruleset name="AT Internet">
 
