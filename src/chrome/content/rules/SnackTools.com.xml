--- conflicted
+++ resolved
@@ -5,10 +5,7 @@
 	Other SnackTools rulesets:
 
 		- BannerSnack.com.xml
-<<<<<<< HEAD
-=======
 		- SnackTools.net.xml
->>>>>>> 337d9075
 
 
 	Problematic subdomains:
