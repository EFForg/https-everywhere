--- conflicted
+++ resolved
@@ -7,10 +7,7 @@
 <ruleset name="California State Board of Equalization">
 	<target host="efile.boe.ca.gov" />
 
-<<<<<<< HEAD
 	<securecookie host="^(?:efile|www)\.boe\.ca\.gov$" name=".+" />
 
-=======
->>>>>>> 8971463a
 	<rule from="^http:" to="https:" />
 </ruleset>