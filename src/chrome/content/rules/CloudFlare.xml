--- conflicted
+++ resolved
@@ -13,10 +13,6 @@
         <rule from="^http://blog\.cloudflare\.com/"
                 to="https://blog.cloudflare.com/"/-->
 
-<<<<<<< HEAD
-	<rule from="^http://((?:ajax|blog|cdnjs|cfdnscheck|support|www)\.)?cloudflare\.com/"
-=======
 	<rule from="^http://((?:ajax|cdnjs|cfdnscheck|support|www)\.)?cloudflare\.com/"
->>>>>>> c9f09f4b
 		to="https://$1cloudflare.com/" />
 </ruleset>