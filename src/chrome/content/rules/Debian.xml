--- conflicted
+++ resolved
@@ -15,7 +15,6 @@
 
 			- arch ¹
 			- backports ²
-<<<<<<< HEAD
 			- ca ³
 			- clang ⁴
 			- openstack.bm ⁵
@@ -24,7 +23,6 @@
 			- incoming ⁷
 			- manpages ⁶
 			- popcon ⁶
-			- search ²
 			- security ⁶
 			- security-team ²
 			- sip-ws ⁸
@@ -34,27 +32,6 @@
 		- buildd.debian-ports.org ⁹
 
 	¹ Shows default page
-=======
-			- ca		(shows db; mismatched, CN: db.debian.org)
-			- clang		(Shows webmail.ecranbleu.org)
-			- openstack.bm ***
-			- ftp.de ¹
-			- deb ¹
-			- incoming	(shows ftp-master; mismatched, CN: ftp-master.debian.org)
-			- manpages ¹
-			- popcon ¹
-			- security ¹
-			- security-team	(shows www; mismatched, CN: debian.org)
-			- sip-ws ****
-			- snapshot ¹
-			- ftp.us ¹
-
-		- buildd.debian-ports.org	(Dropped)
-
-	** Shows default page
-	¹ Refused
-	* Shows andrew.net.au
->>>>>>> db381d56
 	² Shows www
 	³ Shows db; mismatched, CN: db.debian.org
 	⁴ Shows webmail.ecranbleu.org
@@ -182,11 +159,7 @@
 	<target host="release.debian.org" />
 	<target host="rt.debian.org" />
 	<target host="rtc.debian.org" />
-<<<<<<< HEAD
-=======
 	<target host="search.debian.org" />
-	<target host="security.debian.org" />
->>>>>>> db381d56
 	<!--target host="security-master.debian.org" /-->
 	<target host="security-tracker.debian.org" />
 	<!--target host="sip-ws.debian.org" /-->
