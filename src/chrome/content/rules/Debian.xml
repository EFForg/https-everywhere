--- conflicted
+++ resolved
@@ -1,11 +1,3 @@
-
-<!--
-Disabled by https-everywhere-checker because:
-Fetch error: http://git.debian.org/ => https://git.debian.org/: (28, 'Operation timed out after 15000 milliseconds with 5515198 bytes received')
-Fetch error: http://search.debian.org/ => https://search.debian.org/: (60, 'SSL certificate problem: unable to get local issuer certificate')
-
--->
-
 <!--
 	For problematic rules, see Debian.org-problematic.xml.
 
@@ -131,11 +123,7 @@
 		- nm.debian.org
 
 -->
-<<<<<<< HEAD
-<ruleset name="Debian (partial)" default_off='failed ruleset test'>
-=======
 <ruleset name="Debian.org (partial)">
->>>>>>> d2db6250
 
 	<!--	Direct rewrites:
 				-->
