<!--
	For problematic rules, see Debian-self-signed.xml.


	Other Debian rulesets:

		- DebConf.org.xml


	Nonfunctional domains:

		- debian.org subdomains:

			- ca		(shows db; mismatched, CN: db.debian.org)
<<<<<<< HEAD
			- cvs ²
			- ftp.de ¹
=======
>>>>>>> 36866fb7
			- incoming	(shows ftp-master; mismatched, CN: ftp-master.debian.org)
			- people	(reset; people.debian.org/~joerg/ is displayed
					after fetching gpg.ganneff.de over http...)
			- popcon ¹
			- qa ¹
			- packages.qa ¹
			- search	(shows www; mismatched, CN: debian.org)

	¹ Refused


	Problematic domains:

		- mentors.debian.net ¹
		- paste.debian.net ¹

		- debian.org subdomains:

			- cdimage	(refused)

	¹ Works, self-signed


	Partially covered domains:

		- cdimage.debian.org	(→ www)


	Fully covered debian.org subdomains:

		- (www.)
		- bugs
		- buildd
		- db
		- ftp-master
		- lists
		- nagios
		- nm
		- packages
		- wiki
                - ...


	altnames that don't exist:

		- www.bugs.debian.org
		- www.buildd.debian.org
		- www.db.debian.org
		- www.ftp-master.debian.org
		- www.lists.debian.org
		- www.nagios.debian.org
		- www.nm.debian.org
		- www.packages.debian.org
		- www.wiki.debian.org


	Observed cookie domains:

		- nm.debian.org

-->
<ruleset name="Debian (partial)">

	<target host="debian.org" />
	<target host="*.debian.org" />
	<target host="*.debian.net" />


	<securecookie host="^nm\.debian\.org$" name=".+" />


	<rule from="^http://((?:anonscm|(?:[^/:@]+\.)?alioth|arch|bugs(?:-master)?|buildd|bzr|contributors|cvs|darcs|db|dsa|ftp-master|git|hg|lists|munin|nagios|nm|openstack\.bm|packages|piuparts|puppet-dashboard|release|rt|rtc|security-(?:tracker|master)|sip-ws|sso|svn|udd|vote|wiki|www)\.)?debian\.org/"
		to="https://$1debian.org/" />

	<rule from="^http://(france|screenshots)\.debian\.net/"
		to="https://$1.debian.net/" />
</ruleset><|MERGE_RESOLUTION|>--- conflicted
+++ resolved
@@ -12,11 +12,7 @@
 		- debian.org subdomains:
 
 			- ca		(shows db; mismatched, CN: db.debian.org)
-<<<<<<< HEAD
-			- cvs ²
 			- ftp.de ¹
-=======
->>>>>>> 36866fb7
 			- incoming	(shows ftp-master; mismatched, CN: ftp-master.debian.org)
 			- people	(reset; people.debian.org/~joerg/ is displayed
 					after fetching gpg.ganneff.de over http...)
