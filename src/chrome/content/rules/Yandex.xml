--- conflicted
+++ resolved
@@ -24,7 +24,6 @@
 
 -->
 <ruleset name="Yandex">
-<<<<<<< HEAD
 
 	<target host="moikrug.ru" />
 	<target host="*.moikrug.ru" />
@@ -91,6 +90,7 @@
 	<!--	8. Various click counters and content storages.
 								-->
 	<exclusion pattern="^http://(awaps|clck|copy|hghltd|kiks|print|market-click\d+|mc|mdata|wrz)\.yandex\.ru/" />
+	<exclusion pattern="^http://mdata\.yandex\.(ru|net)/" />
 
 	<!--	9. Data clusters for Maps and Video
 							-->
@@ -118,161 +118,6 @@
 
 	<rule from="^http://(?:www\.)?yandex\.(net|st)/"
 		to="https://yandex.$1/" />
-=======
-    <target host="yandex.ru" />
-    <target host="yandex.net" />
-    <target host="yandex.st" />
-    <target host="ya.ru" />
-    <target host="*.yandex.ru" />
-    <target host="*.yandex.net" />
-    <target host="*.yandex.st" />
-    <target host="*.ya.ru" />
-    <target host="*.friends.yandex.net" />
-    <target host="*.maps.yandex.ru" />
-    <target host="*.video.yandex.ru" />
-    <target host="moikrug.ru" />
-    <target host="*.moikrug.ru" />
-
-
-	<securecookie host="\.video\.yandex\.ru$" name=".*"/>
-
-    <!--
-        Rather than enumerating domains that support SSL,
-        we enable SSL for all services and then exclude those
-        which become broken:
-    -->
-
-    <!-- 1. Public services without HTTPS support (or with broken one) -->
-    <exclusion pattern="^http://api-maps\.yandex\.ru/" />
-    <exclusion pattern="^http://bar-widgets\.yandex\.ru/" />
-    <exclusion pattern="^http://blogs\.yandex\.ru/" />
-    <exclusion pattern="^http://cs-ellpic\.yandex\.net/" />
-    <exclusion pattern="^http://cs-thumb\.yandex\.net/" />
-    <exclusion pattern="^http://dict\.yandex\.ru/" />
-    <exclusion pattern="^http://cards\.yandex\.ru/"/>
-    <exclusion pattern="^http://dzen\.yandex\.ru/" />
-    <exclusion pattern="^http://encyclopedia\.yandex\.ru/" />
-    <exclusion pattern="^http://feedback\.yandex\.ru/" />
-    <exclusion pattern="^http://fotki\.yandex\.ru/" />
-    <exclusion pattern="^http://images\.yandex\.ru/" />
-    <exclusion pattern="^http://lingvo\.yandex\.ru/" />
-    <exclusion pattern="^http://maps\.yandex\.ru/" />
-    <exclusion pattern="^http://static-maps\.yandex\.ru/"/>
-    <exclusion pattern="^http://metro\.yandex\.ru/" />
-    <exclusion pattern="^http://music\.yandex\.ru/" />
-    <exclusion pattern="^http://news\.yandex\.ru/" />
-    <exclusion pattern="^http://pogoda\.yandex\.ru/" />
-    <exclusion pattern="^http://presocial\.yandex\.net/" />
-    <exclusion pattern="^http://rasp\.yandex\.ru/" />
-    <exclusion pattern="^http://sprav\.yandex\.ru/" />
-    <exclusion pattern="^http://slovari\.yandex\.ru/" />
-    <exclusion pattern="^http://tv\.yandex\.ru/" />
-    <exclusion pattern="^http://wdgt\.yandex\.ru/" />
-    <exclusion pattern="^http://weather\.yandex\.ru/" />
-    <exclusion pattern="^http://wordstat\.yandex\.ru/" />
-    <exclusion pattern="^http://www\.yandex\.ru/" />
-    <exclusion pattern="^http://openid\.yandex\.ru/" />
-    <exclusion pattern="^http://xml\.yandex\.ru/" />
-    <!-- Remove this if you do never post entries or comments on my.ya.ru -->
-    <exclusion pattern="^http://(www\.)?[^.]+\.ya\.ru/" />
-    <!--  for example: http://mirror.yandex.ru/ubuntu-cdimage/releases/ -->
-    <exclusion pattern="^http://mirror.yandex.ru/" />
-
-
-    <!-- 2. Simple redirections -->
-    <exclusion pattern="^http://probki\.yandex\.ru/" />
-    <exclusion pattern="^http://blogs\.ya\.ru" />
-    <exclusion pattern="^http://fotki\.ya\.ru" />
-    <exclusion pattern="^http://images\.ya\.ru" />
-    <exclusion pattern="^http://music\.ya\.ru" />
-    <exclusion pattern="^http://probki\.ya\.ru" />
-    <exclusion pattern="^http://video\.ya\.ru" />
-    <exclusion pattern="^http://wdgt\.ya\.ru" />
-    <exclusion pattern="^http://www\.ya\.ru" />
-
-    <!--
-        3. Narod.ru.
-
-        Narod.ru doesn't use auth data from Yandex,
-        so we don't need to encrypt its pages.
-        The only exception is Narod.Disk, but it doesn't provide HTTPS
-    -->
-    <exclusion pattern="^http://narod[0-9]*\.yandex\.ru/" />
-
-    <!-- 4. Search suggestions -->
-    <exclusion pattern="^http://suggest\.yandex\.ru/" />
-    <exclusion pattern="^http://suggest-[a-z]+\.yandex\.(ru|net)/" />
-
-    <!-- 5. Webmaster -->
-    <exclusion pattern="^http://content\.webmaster\.yandex\.ru/" />
-
-    <!-- 6. Mobile services -->
-    <exclusion pattern="^http://m\.yandex\.ru/" />
-    <exclusion pattern="^http://mobile\.yandex\.ru/" />
-
-    <!-- 7. Internet.Yandex.Ru (connection rate detection breaks with HTTPS) -->
-    <exclusion pattern="^http://internet.yandex.ru/" />
-
-    <!-- 8. Various click counters and content storages -->
-    <exclusion pattern="^http://awaps\.yandex\.ru/" />
-    <exclusion pattern="^http://clck\.yandex\.ru/" />
-    <exclusion pattern="^http://copy\.yandex\.net/" />
-    <exclusion pattern="^http://hghltd\.yandex\.net/" />
-    <exclusion pattern="^http://kiks\.yandex\.ru/" />
-    <exclusion pattern="^http://print\.maps\.yandex\.ru/" />
-    <exclusion pattern="^http://market-click[0-9]+\.yandex\.ru/" />
-    <exclusion pattern="^http://mc\.yandex\.net/" />
-    <exclusion pattern="^http://mdata\.yandex\.(ru|net)/" />
-    <exclusion pattern="^http://wrz\.yandex\.ru/" />
-
-    <!-- 9. Data clusters for Maps and Video -->
-    <exclusion pattern="^http://vec[0-9]+\.maps\.yandex\.(ru|net)/" />
-    <exclusion pattern="^http://jgo\.maps\.yandex\.(ru|net)/" />
-    <exclusion pattern="^http://[^.]+-tub\.yandex\.net/" />
-    <exclusion pattern="^http://[^.]+-tub\.yandex\.ru/" />
-    <exclusion pattern="^http://[^.]+-tub-[^.]+\.yandex\.net/" />
-    <exclusion pattern="^http://[^.]+-tub-[^.]+\.yandex\.ru/" />
-
-    <!-- 10. More subdomains without SSL from Aleksey Kosterin -->
-
-    <exclusion pattern="^http://yaca\.yandex\.ru/" />
-    <exclusion pattern="^http://afisha\.yandex\.ru/" />
-    <exclusion pattern="^http://time\.yandex\.ru/" />
-    <exclusion pattern="^http://help\.yandex\.ru/" />
-    <exclusion pattern="^http://large\.yandex\.ru/" />
-    <exclusion pattern="^http://nahodki\.yandex\.ru/" />
-    <exclusion pattern="^http://zakladki\.yandex\.ru/" />
-    <exclusion pattern="^http://site\.yandex\.ru/" />
-    <exclusion pattern="^http://business\.yandex\.ru/" />
-    <exclusion pattern="^http://keyboard\.yandex\.ru/" />
-    <exclusion pattern="^http://api\.yandex\.ru/" />
-    <exclusion pattern="^http://advertising\.yandex\.ru/" />
-    <exclusion pattern="^http://fx\.yandex\.ru/" />
-    <exclusion pattern="^http://opera\.yandex\.ru/" />
-    <exclusion pattern="^http://browser\.yandex\.ru/" />
-    <exclusion pattern="^http://kaspersky\.yandex\.ru/" />
-    <exclusion pattern="^http://skype\.yandex\.ru/" />
-    <exclusion pattern="^http://punto\.yandex\.ru/" />
-    <exclusion pattern="^http://online\.yandex\.ru/" />
-    <exclusion pattern="^http://collection\.yandex\.ru/" />
-
-    <!-- 11. Some cert warnings. -->
-
-    <exclusion pattern="^http://widgets\.yandex\.ru/" />
-    <exclusion pattern="^http://soft\.yandex\.ru/" />
-    <exclusion pattern="^http://ie\.yandex\.ru/" />
-
-    <!-- Drop down menu UI bugs -->
-
-    <exclusion pattern="^http://tune\.yandex\.ru/" />
-
-    <!--
-        Rewriting rules
-    -->
-    <rule from="^http://(?:www\.)?([^.]+)\.yandex\.(ru|net|st)/" to="https://$1.yandex.$2/" />
-
-    <rule from="^http://(?:www\.)?yandex\.(net|st)/" to="https://yandex.$1/" />
->>>>>>> 7276576d
 
 	<!--	Redirects to www for pages.
 			In particular, this catches counters.
