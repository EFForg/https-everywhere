--- conflicted
+++ resolved
@@ -249,7 +249,6 @@
 -->
 <ruleset name="MIT.edu (partial)">
 
-<<<<<<< HEAD
 	<!--	Direct rewrites:
 				-->
 	<target host="mit.edu" />
@@ -348,10 +347,6 @@
 	<target host="ideabank.mit.edu" />
 	<target host="www.mitpress.mit.edu" />
 	<target host="media.mit.edu" />
-=======
-	<target host="pgp.mit.edu" />
-	<target host="zyan.scripts.mit.edu" />
->>>>>>> dd1e3525
 
 
 	<!--	Not secured by server:
@@ -361,16 +356,14 @@
 	<!--securecookie host="^techtv\.mit\.edu$" name="^_TechTV_session$" /-->
 	<!--securecookie host="^webmail\.mit\.edu$" name="^BIGipServerwebmail$" /-->
 
-	<!--	
 	<securecookie host="^(?:alum|alumsso|athena10|ca|debathena|giving|gsc|idp|kb|lids|mitpress|scripts|stellar|techtv|wayf|webmail|webpub|wikis).mit\.edu$" name=".+" />
 
 
 	<rule from="^http://csail\.mit\.edu/"
 		to="https://www.csail.mit.edu/" />
-	-->
 
 	<!--	Redirect drops path and args:
-						
+						-->
 	<rule from="^http://eecscal\.mit\.edu/.*"
 		to="https://calendars.mit.edu/eecs" />
 
@@ -393,20 +386,7 @@
 
 		<test url="http://scripts.mit.edu:444/" />
 
-<<<<<<< HEAD
 	<rule from="^http:"
 		to="https:" />
-=======
-	-->
-
-	<!--	Domains for which both !www and www
-		exist, and both work without caveat:
-							
-	<rule from="^http://(www\.)?eecs\.mit\.edu/"
-		to="https://$1eecs.mit.edu/" />
-	-->
-
-	<rule from="^http:" to="https:" />
->>>>>>> dd1e3525
 
 </ruleset>