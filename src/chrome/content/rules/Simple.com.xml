--- conflicted
+++ resolved
@@ -1,30 +1,16 @@
-<<<<<<< HEAD
-<!-- This rule was automatically generated based on an HSTS
-     preload rule in the Chromium browser.  See
-     https://src.chromium.org/viewvc/chrome/trunk/src/net/http/transport_security_state_static.h
-     for the list of preloads.  Sites are added to the Chromium HSTS
-     preload list on request from their administrators, so HTTPS should
-     work properly everywhere on this site.
-
-
--->
 <ruleset name="Simple.com">
 
 	<!--	Direct rewrites:
 				-->
 	<target host="simple.com" />
 	<target host="bank.simple.com" />
-	<target host="status.simple.com" />
-=======
-<ruleset name="Simple.com">
-	<target host="simple.com" />
->>>>>>> 78a9a43e
-	<target host="www.simple.com" />
-	<target host="bank.simple.com" />
 	<target host="fj.simple.com" />
 	<target host="status.simple.com" />
+	<target host="www.simple.com" />
+
 
 	<securecookie host="^bank\.simple\.com$" name=".+" />
+
 
 	<rule from="^http:"
 		to="https:" />
