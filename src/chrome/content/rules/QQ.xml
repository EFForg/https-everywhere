<!--
	For rules causing MCB, see QQ.com-mixedcontent.xml.
	For only avaiable in China : Tencent_CN.xml

	CDN buckets:
		- qzone.qq.com.edgesuite.net
			- imgcache.qq.com

	Nonfunctional domains:
		- qq.com subdomains:
			- 1 *
			- misc.3g ²
			- softfile.3g *
			- 3gqq ³
			- adver *
			- baobao *
			- browser	Plaintext reply
			- chuangshi *
			- city ⁴
			- crm2 *
			- cul ⁴
			- daoju *
			- data		500
			- daxue *
			- developer *
			- discuz *
			- cp.discuz *
			- djt *
			- dldir1	⁴
			- dldir3 *
			- dlied6	504
			- appupdate.elife *
			- finance	504
			- fm *
			- bbs.g	 ²
			- gad *
			- games		⁴
			- gongyi	⁴
			- guanjia	Redirects to 3gqq.qq.com
			- bbs.guanjia *
			- heat *
			- im *
			- iwan		403
			- jq *
			- lbs *
			- m	 ²
			- bbs.m *
			- yun.m	 ²

			- open.mail	**
			- ptlogin2.mail *
			- qzs
			- service.mail		(502)
			- stockweb.mail **

			- map		Redirects to 3gqq.qq.com

			- bbs.map *
			- pr.map	Redirects to 3gqq.qq.com
			- shangjia.map *
			- ugc.map *

			- mat1 ⁴
			- mil ⁴
			- radio.cloud.music *
			- cp.music *
			- news ⁴
			- roll.news *
			- om	 ²
			- open		504

			- bbs.open *
			- iot.open	504
			- wiki.mg.open ²
			- op.open *
			- wiki.open	504
			- zc.open *
			- passport.pengyou *
			- piao *
			- pushdata	500
			- qqmusic *
			- admin.qun *
			- user.qzone	504
			- os.qzs	504
			- service *
			- shang *
			- soft *
			- t		Shows another domain

			- ad.t		⁴
			- c.t		Shows another domain
			- dev.t		502
			- e.t		Shows another domain
			- k.t		Shows another domain
			- dev.open.t	502
			- p.t		Shows another domain
			- reg.t		Shows another domain
			- search.t	Shows another domain
			- follow.v.t *
			- vip.t		Shows another domain

			- bbs.vip *
			- web		502
			- weixiao *
			- wetest *
			- wpa *
			- xg *
			- yanchu *
			- cgi.yanchu *
			- www		⁴
			- zc		(Handshake fails)
		- mat1.gtimg.com **
	* Times out
	² Refused
	³ Redirects to http
	⁴ 404
	** 503, akamai

	Problematic domains:
		- api.pay.qplus.com	(expired 2012-08-27)
		- in *qq.com:

			- ^ ²
			- 3gimg ²
			- ac ³
			- buy ³
			- cb ³
			- img1.chuangshi ²
			- sta1.chuangshi ²
			- act.daoju ² ³
			- js01.daoju ²
			- js02.daoju ²
			- dldir2 ²
			- cnc.exmail ²
			- service.exmail ²
			- tel.exmail ²
			- film ³
			- g ²
			- gaauth ²
			- gamevip ³
			- gameweb-img ²
			- qqgameplatcdn ²
			- img1 ²
			- kg ³
			- mx ²
			- mxm ²
			- mxv ²
			- nr ³
			- qqgame ²
			- open.qqgame ²
			- dl.stream.qqmusic²
			- cdn.tencentgroup ²
			- cache.tv ³
			- v ³
			- cache.v ³
			- m.v ³
			- cdn.wetest ²
			- img1.write ²
			- y ³
			- y.3g ²
			- i.y ²
			- m.y ² ³
			- p.y ³

	² Mismatched
	³ Mixed css


	Insecure cookies are set for these domains and hosts:

		- .qq.com
		- .aq.qq.com
		- .exmail.qq.com
		- .list.qq.com
		- .ptlogin2.qq.com
		- .ui.ptlogin2.qq.com
		- .r.qq.com
		- .reader.qq.com
		- mp.weixin.qq.com
		- .wx.qq.com
		- .login.wx.qq.com
		- .wx1.qq.com
		- .wx2.qq.com
		- .login.wx2.qq.com


	Mixed content:
		- iframe on igame from ui.ptlogin2.qq.com
		- css, on:
			- ac from ac.gtimg.com
			- act.daoju from ossweb-img.qq.com
			- cb, cache.tv, v from imgcache.qq.com *
			- film, kg, m.v, y, m.y from imgcache.gtimg.cn
			- igame from i.igcdn.cn
<<<<<<< HEAD
			- p.y from qzonestyle.gtimg.cn

=======
			- pay from imgcache.qq.com
			- nr, p.y from qzonestyle.gtimg.cn
>>>>>>> 6674fa36
		- Images, on:
			- ac from ac.gtimg.com
			- cb, kf from imgcache.qq.com *
			- kf from file.service.qq.com *
			- act.daoju, igame from ossweb-img.qq.com
			- m.exmail from mail.qq.com
			- film, kg, v, m.v, y, m.y from imgcache.gtimg.cn *
			- film, cache.tv, v, y from i.gtimg.cn *
			- film, v from mat1.gtimg.com
			- film, v from puui.qpic.cn *
			- cache.tv, v from img1.gtimg.com
			- v from vpic.video.qq.com *
			- mp.weixin from res.wx.qq.com *
<<<<<<< HEAD
			- y from wspeed.qq.com *

=======
>>>>>>> 6674fa36
		- favicons, on:
			- exmail from $self *
			- edu.exmail, tel.exmail from exmail.qq.com *
	* Secured by us
-->
<<<<<<< HEAD
<ruleset name="QQ.com (partial)">
	<!-- Complications -->
	<target host="kf.qq.com" />
	<target host="service.qq.com" />
		<!-- Redirect to http -->
		<rule from="^http://(kf|service)\.qq\.com/$"
			to="https://kf.qq.com/index.html" />
		<!-- `service` timeout in https -->
		<rule from="^http://(kf|service)\.qq\.com/"
			to="https://kf.qq.com/" />
		<test url="http://kf.qq.com/product/aq.html" />
		<test url="http://service.qq.com/product/aq.html" />
		<test url="http://kf.qq.com/product/QQ.html" />
		<test url="http://service.qq.com/product/QQ.html" />

	<target host="img1.sj.qq.com" />
	<target host="img2.sj.qq.com" />
	<target host="img3.sj.qq.com" />
	<target host="img4.sj.qq.com" />
	<target host="img5.sj.qq.com" />
	<target host="img6.sj.qq.com" />
		<!-- Only img1.sj has a vaild cert -->
		<rule from="^http://img\d\.sj\.qq\.com/"
			to="https://img1.sj.qq.com/" />
		<test url="http://img1.sj.qq.com/api/styles/sjqqapi.css" />
		<test url="http://img2.sj.qq.com/api/scripts/sjqqapi.js" />
=======
>>>>>>> 6674fa36

<ruleset name="QQ.com (partial)">
	<!--target host="ac.qq.com" /-->
	<target host="aq.qq.com" />
	<target host="js.aq.qq.com" />
	<target host="combo.b.qq.com" />
		<!-- Get from http://www.geetest.com/ -->
		<test url="http://combo.b.qq.com/da/id.html" />
	<target host="byod.qq.com" />
	<target host="connect.qq.com" />
	<target host="pcbrowser.dd.qq.com" />
	<target host="exmail.qq.com" />
		<!--target host="cnc.exmail.qq.com" /-->
		<!-- May stop the auto check : https://travis-ci.org/EFForg/https-everywhere/jobs/157928826#L257
		target host="edu.exmail.qq.com" />
			<test url="http://edu.exmail.qq.com/cgi-bin/sellonlinestatic" /-->
		<target host="en.exmail.qq.com" />
		<target host="m.exmail.qq.com" />
		<target host="open.exmail.qq.com" />
		<!--target host="tel.exmail.qq.com" /-->
	<!--target host="film.qq.com" /-->
	<!--target host="gaauth.qq.com" /-->
	<target host="hao.qq.com" />
	<target host="igame.qq.com" />
	<target host="imgcache.qq.com" />
<<<<<<< HEAD
	<target host="jsqmt.qq.com" />
		<test url="http://jsqmt.qq.com/cdn_djl.js" />
=======
	<target host="isdspeed.qq.com" />
>>>>>>> 6674fa36
	<target host="ke.qq.com" />
	<target host="kg.qq.com" />
	<target host="x.l.qq.com" />
		<test url="http://x.l.qq.com/unique.swf" />
		<test url="http://x.l.qq.com/web/jsproxy/uuser.html" />
	<target host="list.qq.com" />
	<target host="live.qq.com" />
	<target host="mail.qq.com" />
	<target host="en.mail.qq.com" />
	<target host="i.mail.qq.com" />
	<target host="res.mail.qq.com" />
	<target host="rl.mail.qq.com" />
	<target host="open.map.qq.com" />
	<target host="s.map.qq.com" />
	<target host="sv.map.qq.com" />
	<target host="wp.mail.qq.com" />
	<target host="ws.mail.qq.com" />
	<target host="music.qq.com" />
	<target host="ossweb-img.qq.com" />
		<!--	MCB:	-->
		<exclusion pattern="^http://ossweb-img\.qq\.com/images/js/share/share\.shtml" />
		<test url="http://ossweb-img.qq.com/images/js/share/share.shtml" />
	<target host="pay.qq.com" />
<<<<<<< HEAD
	<target host="my.pay.qq.com" />
=======
	<target host="s.pc.qq.com" />
		<test url="http://s.pc.qq.com/discuz/css/style.css" />
>>>>>>> 6674fa36
	<target host="pingfore.qq.com" />
		<exclusion pattern="^http://pingfore\.qq\.com/$" />
		<test url="http://pingfore.qq.com/pingd?dm=ent.qq.com&#x26;url=/a/20070713/000109.htm" />
	<target host="pingjs.qq.com" />
	<target host="ssl.ptlogin2.qq.com" />
	<target host="ui.ptlogin2.qq.com" />
	<target host="xui.ptlogin2.qq.com" />
	<target host="ssl.xui.ptlogin2.qq.com" />
	<target host="cgi.pub.qq.com" />
	<target host="qzs.qq.com" />
	<target host="r.qq.com" />
	<target host="reader.qq.com" />
	<target host="file.service.qq.com" />
	<target host="qlogo1.store.qq.com" />
		<test url="http://qlogo1.store.qq.com/qzone/11111111/11111111/100" />
	<target host="qlogo2.store.qq.com" />
	<target host="qlogo3.store.qq.com" />
	<target host="qlogo4.store.qq.com" />
	<target host="support.qq.com" />
	<target host="open.t.qq.com" />
	<target host="tajs.qq.com" />
	<!--target host="cache.tv.qq.com" /-->
	<target host="v.qq.com" />
		<!--	Mixedcontent but break nothing.	-->
		<exclusion pattern="^http://v\.qq\.com/(?!x/)" />
		<test url="http://v.qq.com/x/cover/jj0y3okpdfg82b3/z0021zgdwqa.html" />
		<test url="http://v.qq.com/x/cover/zf2z0xpqcculhcz/t001688s8yi.html" />
		<test url="http://v.qq.com/movie/" />
		<!--target host="m.v.qq.com" /-->
	<target host="sec.video.qq.com" />
	<target host="vpic.video.qq.com" />
	<target host="weixin.qq.com" />
		<target host="api.weixin.qq.com" />
		<target host="login.weixin.qq.com" />
		<target host="mp.weixin.qq.com" />
		<target host="open.weixin.qq.com" />
		<target host="support.weixin.qq.com" />
		<target host="web.weixin.qq.com" />
		<target host="webpush.weixin.qq.com" />
	<target host="weixin110.qq.com" />
	<target host="wspeed.qq.com" />
	<target host="wx.qq.com" />
		<target host="file.wx.qq.com" />
		<target host="login.wx.qq.com" />
		<target host="res.wx.qq.com" />
	<target host="wx1.qq.com" />
	<target host="wx2.qq.com" />
		<target host="file.wx2.qq.com" />
		<target host="login.wx2.qq.com" />
	<target host="y.qq.com" />
		<exclusion pattern="^http://y\.qq\.com/yanchu/" />
		<test url="http://y.qq.com/yanchu/" />

	<securecookie host="^\w" name="." />

	<rule from="^http:" to="https:" />
</ruleset><|MERGE_RESOLUTION|>--- conflicted
+++ resolved
@@ -192,13 +192,8 @@
 			- cb, cache.tv, v from imgcache.qq.com *
 			- film, kg, m.v, y, m.y from imgcache.gtimg.cn
 			- igame from i.igcdn.cn
-<<<<<<< HEAD
 			- p.y from qzonestyle.gtimg.cn
 
-=======
-			- pay from imgcache.qq.com
-			- nr, p.y from qzonestyle.gtimg.cn
->>>>>>> 6674fa36
 		- Images, on:
 			- ac from ac.gtimg.com
 			- cb, kf from imgcache.qq.com *
@@ -212,17 +207,14 @@
 			- cache.tv, v from img1.gtimg.com
 			- v from vpic.video.qq.com *
 			- mp.weixin from res.wx.qq.com *
-<<<<<<< HEAD
 			- y from wspeed.qq.com *
 
-=======
->>>>>>> 6674fa36
 		- favicons, on:
 			- exmail from $self *
 			- edu.exmail, tel.exmail from exmail.qq.com *
 	* Secured by us
 -->
-<<<<<<< HEAD
+
 <ruleset name="QQ.com (partial)">
 	<!-- Complications -->
 	<target host="kf.qq.com" />
@@ -249,10 +241,7 @@
 			to="https://img1.sj.qq.com/" />
 		<test url="http://img1.sj.qq.com/api/styles/sjqqapi.css" />
 		<test url="http://img2.sj.qq.com/api/scripts/sjqqapi.js" />
-=======
->>>>>>> 6674fa36
-
-<ruleset name="QQ.com (partial)">
+
 	<!--target host="ac.qq.com" /-->
 	<target host="aq.qq.com" />
 	<target host="js.aq.qq.com" />
@@ -276,12 +265,9 @@
 	<target host="hao.qq.com" />
 	<target host="igame.qq.com" />
 	<target host="imgcache.qq.com" />
-<<<<<<< HEAD
+	<target host="isdspeed.qq.com" />
 	<target host="jsqmt.qq.com" />
 		<test url="http://jsqmt.qq.com/cdn_djl.js" />
-=======
-	<target host="isdspeed.qq.com" />
->>>>>>> 6674fa36
 	<target host="ke.qq.com" />
 	<target host="kg.qq.com" />
 	<target host="x.l.qq.com" />
@@ -305,12 +291,9 @@
 		<exclusion pattern="^http://ossweb-img\.qq\.com/images/js/share/share\.shtml" />
 		<test url="http://ossweb-img.qq.com/images/js/share/share.shtml" />
 	<target host="pay.qq.com" />
-<<<<<<< HEAD
 	<target host="my.pay.qq.com" />
-=======
 	<target host="s.pc.qq.com" />
 		<test url="http://s.pc.qq.com/discuz/css/style.css" />
->>>>>>> 6674fa36
 	<target host="pingfore.qq.com" />
 		<exclusion pattern="^http://pingfore\.qq\.com/$" />
 		<test url="http://pingfore.qq.com/pingd?dm=ent.qq.com&#x26;url=/a/20070713/000109.htm" />
