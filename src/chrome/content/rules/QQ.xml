--- conflicted
+++ resolved
@@ -102,12 +102,6 @@
 			- www		404
 			- zc		(Handshake fails)
 
-<<<<<<< HEAD
-=======
-		- i.gtimg.cn
-		- imgcache.gtimg.cn
-		- img1.gtimg.com *
->>>>>>> ed965703
 		- mat1.gtimg.com **
 
 	* Times out
@@ -261,11 +255,8 @@
 
 	<target host="mail.qq.com" />
 	<target host="en.mail.qq.com" />
-<<<<<<< HEAD
 	<target host="i.mail.qq.com" />
-=======
 	<target host="qzs.qq.com" />
->>>>>>> ed965703
 	<target host="res.mail.qq.com" />
 	<target host="rl.mail.qq.com" />
 	<target host="wp.mail.qq.com" />
@@ -305,16 +296,10 @@
 	<target host="weixin110.qq.com" />
 	<target host="wx.qq.com" />
 	<target host="res.wx.qq.com" />
-<<<<<<< HEAD
 	<!--target host="y.qq.com" /-->
 	<!--target host="p.y.qq.com" /-->
 
 
-=======
-	
-        <target host="i.gtimg.cn" />
-        <target host="imgcache.gtimg.cn" />
->>>>>>> ed965703
 	<!--	Not secured by server:
 					-->
 	<!--securecookie host="^\.qq\.com$" name="^(device|mm_lang|pt_clientip|pt_serverip)$" /-->
