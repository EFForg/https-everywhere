<!--
	For rules causing MCB: QQ.com-mixedcontent.xml.
	For only avaiable in China: Tencent_CN.xml
	For rules causing test fails: QQ.com-Problematic.xml

	CDN buckets:
		- qzone.qq.com.edgesuite.net
			- imgcache.qq.com

	Nonfunctional domains:
		- qq.com subdomains:
			- misc.3g           500
			- softfile.3g       *
			- adver             *
			- baobao            *
			- chuangshi         *
			- crm2              *
			- daxue             *
			- developer         *
			- discuz            *
			- cp.discuz         *
			- djt               *
			- dp3               *
			- appupdate.elife   *
			- gad               *
			- bbs.guanjia       *
			- jq                *
			- live              *
			- bbs.m             *
			- ptlogin2.mail     *
			- stockweb.mail     **
			- bbs.map           *
			- radio.cloud.music *
			- roll.news         *
			- bbs.open          *
			- op.open           *
			- zc.open           *
			- passport.pengyou  *
			- piao              *
			- pushdata          500
			- qqmusic           *
			- shang             *
			- dev.open.t        *
			- follow.v.t        *
			- bbs.vip           *
			- ncgi.video        ²
			- weixiao           *
			- wpa               *
			- xg                *
			- yanchu            *
			- cgi.yanchu        *
	* Times out
	² Refused

	Problematic domains:
		- api.pay.qplus.com	(expired 2012-08-27)
		- in *qq.com:
<<<<<<< HEAD
			- ^              ᴹ
			- www            ᴹ Akamai
			- 1              ᴹ
			- 3gqq           ᴹ
			- ac             ᴵ ᶜ
			- m.ac           ᴹ
			- browser        ᴹ
			- buy            ᶜ
			- cb             ᶜ
			- img1.chuangshi ᴹ
			- sta1.chuangshi ᴹ
			- city           ᴹ
			- cul            ᴹ
			- act.daoju      ᴹ ᶜ
			- js01.daoju     ᴹ
			- js02.daoju     ᴹ
			- daoju          ᶜ ʲ
			- data           ᴹ
			- dldir1         ᴹ
			- dldir2         ᴹ
			- dldir3         ᴹ
			- dlied6         ᴹ
			- cnc.exmail     ᴹ
			- service.exmail ᴹ
			- tel.exmail     ᴹ
			- film           ᶜ
			- finance        ᴹ Akamai
			- g              ᴹ
			- bbs.g          ᴹ
			- gaauth         ᴹ
			- games          ᴹ
			- gamevip        ᶜ
			- gameweb-img    ᴹ
			- gongyi         ᴹ Akamai
			- guanjia        ᴹ
			- heat           ᴹ
			- lbs            ᴹ
			- qqgameplatcdn  ᴹ
			- im             ᴵ
			- img1           ᴹ
			- iwan           ᴹ
			- kg             ᶜ
			- m              ᴹ
			- yun.m          ᴹ
			- open.mail      ᴹ
			- qzs.mail       ᴹ
			- service.mail   ᴹ
			- shangjia.map   ᴹ
			- mat1           ᴹ
			- mil            ᴹ
			- mx             ᴹ
			- mxm            ᴹ
			- mxv            ᴹ
			- news           ᴹ Akamai
			- nr             ᶜ
			- open           ᴹ Akamai
			- wiki.mg.open   ᴹ
			- wiki.open	     ᴹ Akamai
			- qian           ᴹ
			- qqgame         ᴹ
			- open.qqgame    ᴹ
			- user.qzone     ᴹ Akamai
			- qzs            ᶜʲ
			- os.qzs         ᴹ Akamai
			- service        ᴹ
			- soft           ᴹ
			- t              ᴹ Akamai
			- ad.t           ᴹ Akamai
			- c.t            ᴹ Akamai
			- dev.t          ᴹ
			- e.t            ᴹ Akamai
			- k.t            ᴹ Akamai
			- p.t            ᴹ Akamai
			- reg.t          ᴹ Akamai
			- search.t       ᴹ Akamai
			- vip.t          ᴹ Akamai
			- cdn.tencentgroup ᴹ
			- cache.tv       ᶜ
			- v              ᶜ
			- cache.v        ᶜ
			- m.v            ᶜ
			- growth.video   ᴹ
			- web            ᴹ
			- wetest         ᶜ ʲ
			- cdn.wetest     ᴹ
			- xx             ᴹ
			- y              ᶜ
			- y.3g           ᴹ
			- i.y            ᴹ
			- m.y            ᴹ ᶜ
			- p.y            ᶜ
			- zc             ᴹ Akamai
	ᴹ Mismatched
	ᴵ Incomplete certificate chain
	ᶜ Mixed css
	ʲ Mixed js
=======

			- ^ ²
			- 3gimg ²
			- ac ³
			- buy ³
			- cb ³
			- img1.chuangshi ²
			- sta1.chuangshi ²
			- act.daoju ² ³
			- js01.daoju ²
			- js02.daoju ²
			- dldir2 ²
			- cnc.exmail ²
			- service.exmail ²
			- tel.exmail ²
			- film ³
			- g ²
			- gaauth ²
			- gamevip ³
			- gameweb-img ²
			- qqgameplatcdn ²
			- img1 ²
			- mx ²
			- mxm ²
			- mxv ²
			- nr ³
			- qqgame ²
			- open.qqgame ²
			- dl.stream.qqmusic²
			- cdn.tencentgroup ²
			- cache.tv ³
			- v ³
			- cache.v ³
			- m.v ³
			- cdn.wetest ²
			- img1.write ²
			- y ³
			- y.3g ²
			- i.y ²
			- m.y ² ³
			- p.y ³

	² Mismatched
	³ Mixed css

>>>>>>> b2e0481e

	Insecure cookies are set for these domains and hosts:
		- .qq.com
		- .aq.qq.com
		- .exmail.qq.com
		- .list.qq.com
		- .ptlogin2.qq.com
		- .ui.ptlogin2.qq.com
		- .r.qq.com
		- .reader.qq.com
		- mp.weixin.qq.com
		- .wx.qq.com
		- .login.wx.qq.com
		- .wx1.qq.com
		- .wx2.qq.com
		- .login.wx2.qq.com

	Mixed content:
		- iframe on igame from ui.ptlogin2.qq.com
		- css, on:
<<<<<<< HEAD
			- ac                          from ac.gtimg.com
			- act.daoju                   from ossweb-img.qq.com   *
			- cb, cache.tv, v             from imgcache.qq.com     *
			- connect, nr, ito.open, p.y  from qzonestyle.gtimg.cn *
			- daoju                       from js01.daoju.qq.com   *
			- film, kg, m.v, y, m.y       from imgcache.gtimg.cn
			- igame                       from i.igcdn.cn
		- Images, on:
			- ac                       from ac.gtimg.com
			- cb, kf, ito.open         from imgcache.qq.com     *
			- connect, nr              from qzonestyle.gtimg.cn *
			- connect                  from pub.idqqimg.com     *
			- m.exmail                 from mail.qq.com
			- film, kg, v, m.v, y, m.y from imgcache.gtimg.cn   *
			- film, cache.tv, v, y     from i.gtimg.cn          *
			- film, v                  from mat1.gtimg.com      *
			- film, v                  from puui.qpic.cn        *
			- cache.tv, v              from img1.gtimg.com
			- v                        from vpic.video.qq.com   *
			- mp.weixin                from res.wx.qq.com       *
=======
			- ac from ac.gtimg.com
			- act.daoju from ossweb-img.qq.com
			- cb, cache.tv, v from imgcache.qq.com *
			- film, m.v, y, m.y from imgcache.gtimg.cn
			- igame from i.igcdn.cn
			- p.y from qzonestyle.gtimg.cn

		- Images, on:
			- ac from ac.gtimg.com
			- cb, kf from imgcache.qq.com *
			- kf from file.service.qq.com *
			- act.daoju, igame from ossweb-img.qq.com
			- m.exmail from mail.qq.com
			- film, v, m.v, y, m.y from imgcache.gtimg.cn *
			- film, cache.tv, v, y from i.gtimg.cn *
			- film, v from mat1.gtimg.com
			- film, v from puui.qpic.cn *
			- cache.tv, v from img1.gtimg.com
			- v from vpic.video.qq.com *
			- mp.weixin from res.wx.qq.com *
			- y from wspeed.qq.com *
>>>>>>> b2e0481e

		- favicons, on:
			- exmail from $self *
			- edu.exmail, tel.exmail from exmail.qq.com *
	* Secured by us
-->

<ruleset name="QQ.com (partial)">
	<!-- Complications -->
	<target host="kf.qq.com" />
	<target host="service.qq.com" />
		<!-- Redirect to http -->
		<rule from="^http://(kf|service)\.qq\.com/$"
			to="https://kf.qq.com/index.html" />
		<!-- `service` timeout in https -->
		<rule from="^http://(kf|service)\.qq\.com/"
			to="https://kf.qq.com/" />
		<test url="http://kf.qq.com/product/aq.html" />
		<test url="http://service.qq.com/product/aq.html" />
		<test url="http://kf.qq.com/product/QQ.html" />
		<test url="http://service.qq.com/product/QQ.html" />

	<target host="img1.sj.qq.com" />
	<target host="img2.sj.qq.com" />
	<target host="img3.sj.qq.com" />
	<target host="img4.sj.qq.com" />
	<target host="img5.sj.qq.com" />
	<target host="img6.sj.qq.com" />
		<!-- Only img1.sj has a vaild cert -->
		<rule from="^http://img\d\.sj\.qq\.com/"
			to="https://img1.sj.qq.com/" />
		<test url="http://img1.sj.qq.com/api/styles/sjqqapi.css" />
		<test url="http://img2.sj.qq.com/api/scripts/sjqqapi.js" />

<<<<<<< HEAD

	<target host="3gimg.qq.com" />
  <target host="m.ac.qq.com" />
=======
	<!-- Directly -->
	<!--target host="ac.qq.com" /-->
>>>>>>> b2e0481e
	<target host="aq.qq.com" />
	<target host="js.aq.qq.com" />
	<target host="combo.b.qq.com" />
		<test url="http://combo.b.qq.com/da/id.html" />
	<target host="wpa.b.qq.com" />
		<test url="http://wpa.b.qq.com/cgi/wpa.php" />
	<target host="byod.qq.com" />
	<target host="connect.qq.com" />
	<target host="js01.daoju.qq.com" />
	<target host="pcbrowser.dd.qq.com" />
<<<<<<< HEAD
		<test url="http://pcbrowser.dd.qq.com/pcbrowserbig/qbextension/update/20150924/pioclpoplcdbaefihamjohnefbikjilc.crx" />

=======
	<target host="dldir1.qq.com" />
>>>>>>> b2e0481e
	<target host="exmail.qq.com" />
	<target host="edu.exmail.qq.com" />
		<test url="http://edu.exmail.qq.com/cgi-bin/sellonlinestatic" />
	<target host="fm.qq.com" />
	<target host="hao.qq.com" />
	<target host="im.qq.com" />
	<target host="imgcache.qq.com" />
	<target host="isdspeed.qq.com" />
		<test url="http://isdspeed.qq.com/cgi-bin/r.cgi" />
	<target host="jsqmt.qq.com" />
		<test url="http://jsqmt.qq.com/cdn_djl.js" />
	<target host="ke.qq.com" />
	<target host="kg.qq.com" />
	<target host="livew.l.qq.com" />
		<test url="http://livew.l.qq.com/livemsg?ad_type=WL&#x26;url=https%3A%2F%2Fv.qq.com%2Fx%2Fcover%2Fzf2z0xpqcculhcz.html%3Fvid%3Dy0016wfrzsc" />
	<target host="lmbsy.qq.com" />
	<target host="x.l.qq.com" />
		<test url="http://x.l.qq.com/unique.swf" />
		<test url="http://x.l.qq.com/web/jsproxy/uuser.html" />
	<target host="list.qq.com" />
	<target host="mail.qq.com" />
	<target host="en.mail.qq.com" />
	<target host="i.mail.qq.com" />
	<target host="res.mail.qq.com" />
	<target host="rl.mail.qq.com" />
	<target host="map.qq.com" />
		<exclusion pattern="^http://map\.qq\.com/(?!api/|history\.html$)" />
		<test url="http://map.qq.com/api/js" />
		<test url="http://map.qq.com/history.html" />
		<test url="http://map.qq.com/jiejing/home.html" />
		<test url="http://map.qq.com/#pano=100432J7150331222813400" />
	<target host="apis.map.qq.com" />
	<target host="open.map.qq.com" />
	<target host="pr.map.qq.com" />
	<target host="s.map.qq.com" />
	<target host="sv.map.qq.com" />
	<target host="wp.mail.qq.com" />
	<target host="ws.mail.qq.com" />
	<target host="music.qq.com" />
<<<<<<< HEAD
	<target host="cp.music.qq.com" />
	<target host="om.qq.com" />
=======
	<target host="office.qq.com" />
>>>>>>> b2e0481e
	<target host="ossweb-img.qq.com" />
		<!--	MCB:	-->
		<exclusion pattern="^http://ossweb-img\.qq\.com/images/js/share/share\.shtml" />
		<test url="http://ossweb-img.qq.com/images/js/share/share.shtml" />
	<target host="pay.qq.com" />
	<target host="my.pay.qq.com" />
	<target host="s.pc.qq.com" />
		<test url="http://s.pc.qq.com/discuz/css/style.css" />
	<target host="pingfore.qq.com" />
		<exclusion pattern="^http://pingfore\.qq\.com/$" />
		<test url="http://pingfore.qq.com/pingd?dm=ent.qq.com&#x26;url=/a/20070713/000109.htm" />
	<target host="pingjs.qq.com" />
	<target host="ssl.ptlogin2.qq.com" />
	<target host="ui.ptlogin2.qq.com" />
	<target host="xui.ptlogin2.qq.com" />
	<target host="ssl.xui.ptlogin2.qq.com" />
	<target host="cgi.pub.qq.com" />
	<target host="wp.qiye.qq.com" />
	<target host="admin.qun.qq.com" />
	<target host="qzs.qq.com" />
	<target host="r.qq.com" />
	<target host="reader.qq.com" />
	<target host="file.service.qq.com" />
	<target host="sqimg.qq.com" />
	<target host="qlogo1.store.qq.com" />
		<test url="http://qlogo1.store.qq.com/qzone/11111111/11111111/100" />
	<target host="qlogo2.store.qq.com" />
	<target host="qlogo3.store.qq.com" />
	<target host="qlogo4.store.qq.com" />
	<target host="support.qq.com" />
	<target host="open.t.qq.com" />
	<target host="tajs.qq.com" />
	<target host="trace.qq.com" />
		<test url="http://trace.qq.com/collect" />
	<target host="ugcbsy.qq.com" />
	<target host="v.qq.com" />
		<!--	Mixedcontent but break nothing.	-->
		<exclusion pattern="^http://v\.qq\.com/(?!x/)" />
			<test url="http://v.qq.com/x/cover/jj0y3okpdfg82b3/z0021zgdwqa.html" />
			<test url="http://v.qq.com/x/cover/zf2z0xpqcculhcz/t001688s8yi.html" />
			<test url="http://v.qq.com/movie/" />
		<target host="c.v.qq.com" />
			<test url="http://c.v.qq.com/vuserinfo" />
	<target host="video.qq.com" />
		<exclusion pattern="^http://video\.qq\.com/(?!fcgi-bin/)" />
			<test url="http://video.qq.com/foo.bar" />
			<test url="http://video.qq.com/fcgi-bin/get_cookie" />
		<target host="btrace.video.qq.com" />
			<test url="http://btrace.video.qq.com/kvcollect" />
		<target host="data.video.qq.com" />
			<test url="http://data.video.qq.com/fcgi-bin/data" />
		<target host="like.video.qq.com" />
			<test url="http://like.video.qq.com/fcgi-bin/flw_new?otype=json" />
		<target host="node.video.qq.com" />
		<target host="pay.video.qq.com" />
      <test url="http://pay.video.qq.com/fcgi-bin/autopay" />
		<target host="routertips.video.qq.com" />
		<target host="sec.video.qq.com" />
		<target host="tj.video.qq.com" />
			<test url="http://tj.video.qq.com/fcgi-bin/set_cookie?otype=json" />
		<target host="vpic.video.qq.com" />
		<target host="vpdata.video.qq.com" />
	<target host="weread.qq.com" />
	<target host="weixin.qq.com" />
		<target host="api.weixin.qq.com" />
		<target host="login.weixin.qq.com" />
		<target host="mp.weixin.qq.com" />
		<target host="open.weixin.qq.com" />
		<target host="support.weixin.qq.com" />
		<target host="web.weixin.qq.com" />
		<target host="webpush.weixin.qq.com" />
	<target host="weixin110.qq.com" />
	<target host="wj.qq.com" />
	<target host="img1.write.qq.com" />
		<test url="http://img1.write.qq.com/upload/cover/2016-09-26/cs_57e8da4a552c6.jpg" />
	<target host="wspeed.qq.com" />
	<target host="wx.qq.com" />
		<target host="file.wx.qq.com" />
		<target host="login.wx.qq.com" />
		<target host="res.wx.qq.com" />
	<target host="wx1.qq.com" />
	<target host="wx2.qq.com" />
		<target host="file.wx2.qq.com" />
		<target host="login.wx2.qq.com" />
	<target host="y.qq.com" />
		<exclusion pattern="^http://y\.qq\.com/yanchu/" />
		<test url="http://y.qq.com/yanchu/" />

	<securecookie host="^\w" name="." />

	<rule from="^http:" to="https:" />
</ruleset><|MERGE_RESOLUTION|>--- conflicted
+++ resolved
@@ -55,7 +55,6 @@
 	Problematic domains:
 		- api.pay.qplus.com	(expired 2012-08-27)
 		- in *qq.com:
-<<<<<<< HEAD
 			- ^              ᴹ
 			- www            ᴹ Akamai
 			- 1              ᴹ
@@ -74,7 +73,6 @@
 			- js02.daoju     ᴹ
 			- daoju          ᶜ ʲ
 			- data           ᴹ
-			- dldir1         ᴹ
 			- dldir2         ᴹ
 			- dldir3         ᴹ
 			- dlied6         ᴹ
@@ -97,7 +95,6 @@
 			- im             ᴵ
 			- img1           ᴹ
 			- iwan           ᴹ
-			- kg             ᶜ
 			- m              ᴹ
 			- yun.m          ᴹ
 			- open.mail      ᴹ
@@ -152,53 +149,6 @@
 	ᴵ Incomplete certificate chain
 	ᶜ Mixed css
 	ʲ Mixed js
-=======
-
-			- ^ ²
-			- 3gimg ²
-			- ac ³
-			- buy ³
-			- cb ³
-			- img1.chuangshi ²
-			- sta1.chuangshi ²
-			- act.daoju ² ³
-			- js01.daoju ²
-			- js02.daoju ²
-			- dldir2 ²
-			- cnc.exmail ²
-			- service.exmail ²
-			- tel.exmail ²
-			- film ³
-			- g ²
-			- gaauth ²
-			- gamevip ³
-			- gameweb-img ²
-			- qqgameplatcdn ²
-			- img1 ²
-			- mx ²
-			- mxm ²
-			- mxv ²
-			- nr ³
-			- qqgame ²
-			- open.qqgame ²
-			- dl.stream.qqmusic²
-			- cdn.tencentgroup ²
-			- cache.tv ³
-			- v ³
-			- cache.v ³
-			- m.v ³
-			- cdn.wetest ²
-			- img1.write ²
-			- y ³
-			- y.3g ²
-			- i.y ²
-			- m.y ² ³
-			- p.y ³
-
-	² Mismatched
-	³ Mixed css
-
->>>>>>> b2e0481e
 
 	Insecure cookies are set for these domains and hosts:
 		- .qq.com
@@ -219,13 +169,12 @@
 	Mixed content:
 		- iframe on igame from ui.ptlogin2.qq.com
 		- css, on:
-<<<<<<< HEAD
 			- ac                          from ac.gtimg.com
 			- act.daoju                   from ossweb-img.qq.com   *
 			- cb, cache.tv, v             from imgcache.qq.com     *
 			- connect, nr, ito.open, p.y  from qzonestyle.gtimg.cn *
 			- daoju                       from js01.daoju.qq.com   *
-			- film, kg, m.v, y, m.y       from imgcache.gtimg.cn
+			- film, m.v, y, m.y       from imgcache.gtimg.cn
 			- igame                       from i.igcdn.cn
 		- Images, on:
 			- ac                       from ac.gtimg.com
@@ -233,36 +182,13 @@
 			- connect, nr              from qzonestyle.gtimg.cn *
 			- connect                  from pub.idqqimg.com     *
 			- m.exmail                 from mail.qq.com
-			- film, kg, v, m.v, y, m.y from imgcache.gtimg.cn   *
+			- film, v, m.v, y, m.y from imgcache.gtimg.cn   *
 			- film, cache.tv, v, y     from i.gtimg.cn          *
 			- film, v                  from mat1.gtimg.com      *
 			- film, v                  from puui.qpic.cn        *
 			- cache.tv, v              from img1.gtimg.com
 			- v                        from vpic.video.qq.com   *
 			- mp.weixin                from res.wx.qq.com       *
-=======
-			- ac from ac.gtimg.com
-			- act.daoju from ossweb-img.qq.com
-			- cb, cache.tv, v from imgcache.qq.com *
-			- film, m.v, y, m.y from imgcache.gtimg.cn
-			- igame from i.igcdn.cn
-			- p.y from qzonestyle.gtimg.cn
-
-		- Images, on:
-			- ac from ac.gtimg.com
-			- cb, kf from imgcache.qq.com *
-			- kf from file.service.qq.com *
-			- act.daoju, igame from ossweb-img.qq.com
-			- m.exmail from mail.qq.com
-			- film, v, m.v, y, m.y from imgcache.gtimg.cn *
-			- film, cache.tv, v, y from i.gtimg.cn *
-			- film, v from mat1.gtimg.com
-			- film, v from puui.qpic.cn *
-			- cache.tv, v from img1.gtimg.com
-			- v from vpic.video.qq.com *
-			- mp.weixin from res.wx.qq.com *
-			- y from wspeed.qq.com *
->>>>>>> b2e0481e
 
 		- favicons, on:
 			- exmail from $self *
@@ -297,14 +223,9 @@
 		<test url="http://img1.sj.qq.com/api/styles/sjqqapi.css" />
 		<test url="http://img2.sj.qq.com/api/scripts/sjqqapi.js" />
 
-<<<<<<< HEAD
-
+	<!-- Directly -->
 	<target host="3gimg.qq.com" />
   <target host="m.ac.qq.com" />
-=======
-	<!-- Directly -->
-	<!--target host="ac.qq.com" /-->
->>>>>>> b2e0481e
 	<target host="aq.qq.com" />
 	<target host="js.aq.qq.com" />
 	<target host="combo.b.qq.com" />
@@ -315,12 +236,7 @@
 	<target host="connect.qq.com" />
 	<target host="js01.daoju.qq.com" />
 	<target host="pcbrowser.dd.qq.com" />
-<<<<<<< HEAD
-		<test url="http://pcbrowser.dd.qq.com/pcbrowserbig/qbextension/update/20150924/pioclpoplcdbaefihamjohnefbikjilc.crx" />
-
-=======
 	<target host="dldir1.qq.com" />
->>>>>>> b2e0481e
 	<target host="exmail.qq.com" />
 	<target host="edu.exmail.qq.com" />
 		<test url="http://edu.exmail.qq.com/cgi-bin/sellonlinestatic" />
@@ -360,12 +276,9 @@
 	<target host="wp.mail.qq.com" />
 	<target host="ws.mail.qq.com" />
 	<target host="music.qq.com" />
-<<<<<<< HEAD
 	<target host="cp.music.qq.com" />
+	<target host="office.qq.com" />
 	<target host="om.qq.com" />
-=======
-	<target host="office.qq.com" />
->>>>>>> b2e0481e
 	<target host="ossweb-img.qq.com" />
 		<!--	MCB:	-->
 		<exclusion pattern="^http://ossweb-img\.qq\.com/images/js/share/share\.shtml" />
