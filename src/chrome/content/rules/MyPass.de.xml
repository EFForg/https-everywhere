<!--
Disabled by https-everywhere-checker because:
Fetch error: http://secure.mypass.de/ => https://secure.mypass.de/: (56, 'Recv failure: Connection reset by peer')
	(www.): dropped

-->
<ruleset name="myPass.de (partial)" default_off='failed ruleset test'>

	<target host="secure.mypass.de" />

<<<<<<< HEAD
=======
        <exclusion pattern="^http://secure\.mypass\.de/$" />

	<test url="http://secure.mypass.de/offerpage/BDEP/voucher" />

>>>>>>> a9457efc

	<!--	Server secures some, but not all, for:
							-->
	<securecookie host="^secure\.mypass\.de$" name=".+" />


	<rule from="^http://secure\.mypass\.de/"
		to="https://secure.mypass.de/" />

</ruleset><|MERGE_RESOLUTION|>--- conflicted
+++ resolved
@@ -8,13 +8,10 @@
 
 	<target host="secure.mypass.de" />
 
-<<<<<<< HEAD
-=======
         <exclusion pattern="^http://secure\.mypass\.de/$" />
 
 	<test url="http://secure.mypass.de/offerpage/BDEP/voucher" />
 
->>>>>>> a9457efc
 
 	<!--	Server secures some, but not all, for:
 							-->
