<!--
	Problematic subdomains:

		- sstats *

	* Expired 2012

-->
<ruleset name="PGP.com">
  <target host="pgp.com" />
  <target host="keyserver.pgp.com" />
  <target host="keyserver2.pgp.com" />
  <target host="*.store.pgp.com" />
<<<<<<< HEAD
=======
  <!--target host="sstats.pgp.com" /-->
>>>>>>> a90dd7f3
  <target host="www.pgp.com" />

  <rule from="^http://pgp\.com/" to="https://www.pgp.com/"/>
  <rule from="^http:" to="https:"/>
</ruleset><|MERGE_RESOLUTION|>--- conflicted
+++ resolved
@@ -11,10 +11,7 @@
   <target host="keyserver.pgp.com" />
   <target host="keyserver2.pgp.com" />
   <target host="*.store.pgp.com" />
-<<<<<<< HEAD
-=======
   <!--target host="sstats.pgp.com" /-->
->>>>>>> a90dd7f3
   <target host="www.pgp.com" />
 
   <rule from="^http://pgp\.com/" to="https://www.pgp.com/"/>
