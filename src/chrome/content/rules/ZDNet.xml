--- conflicted
+++ resolved
@@ -6,9 +6,6 @@
 
 		- assets.zdnet.com
 		- bwp.zdnet.com
-<<<<<<< HEAD
-		- i.zdnet.com					(Akamai, "Service Unavailable", !on www|origin)
-=======
 		- cdn-origin.zdnet.com				(Cert: www.zdnet.com; 302s to http)
 		- cdn-static.zdnet.com				(Akamai; 302s to http)
 		- downloads.zdnet.com				(Cert: www.zdnet.com; 302s to http)
@@ -19,7 +16,6 @@
 			- a1262.g.akamai.net
 
 		- origin.zdnet.com				(301s to http)
->>>>>>> c9f09f4b
 		- (www.)zdnet.com.au
 		- broadband.zdnet.com.au			(reset)
 		- mobile-phones.zdnet.com.au			(reset)
