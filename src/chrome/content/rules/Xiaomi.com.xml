<!--
	Other rulesets for xiaomi:
		- AppMifile.com.xml
<<<<<<< HEAD
		- Mi.com.xml
=======
>>>>>>> 6af2c9ec
		- Mifile.cn.xml
		- Mipay.com.xml
		- Xiaomi.cn.xml
		- Xiaomi.net.xml

	Mismatch
		- designer
		- hr
		- hk
		- stats
		- tw
		- t(\d).market

	Null response
		- hm

	Portocol error
		- dev

	Timeout
		- ^
		- www
		- app
		- apps
		- bbs
		- blog
		- game
		- m
		- mi
		- yingyong

	Mixed content On
		hao		From
			- f2.market.mi-img.com
		zhuti	From
			- i1.ml.mi-img.com
			- t[1-5].market
			- t[1-5].market.mi-img.com
			- static.xiaomi.net*
			- resource.xiaomi.net*
-->
<ruleset name="Xiaomi.com (partial)">
	<target host="account.xiaomi.com" />
	<target host="awsbj0-cdn.fds-ssl.api.xiaomi.com" />
		<test url="http://awsbj0-cdn.fds-ssl.api.xiaomi.com/aos-pro/10400201/index.html#/olympicIndex" />
	<target host="mibi.xiaomi.com" />
	<target host="static.mibi.xiaomi.com" />
		<test url="http://static.mibi.xiaomi.com/dist/libs/bower_components/requirejs/177879fb.require.min.js" />
	<target host="api.pay.xiaomi.com" />
		<test url="http://api.pay.xiaomi.com/creditCard/wap" />
	<target host="sec.xiaomi.com" />
	<target host="static.pay.xiaomi.com" />
	<target host="a.stat.xiaomi.com" />
		<test url="http://a.stat.xiaomi.com/js/mstr.js" />

	<!-- passive mixed content -->
	<target host="zhuti.xiaomi.com" />
		<exclusion pattern="^http://zhuti\.xiaomi\.com/$" />
		<test url="http://zhuti.xiaomi.com/detail/f7ca0917-b8b6-4df7-879b-3616a0ef70b7" />

	<securecookie host=".+" name=".+" />

	<rule from="^http:" to="https:" />
</ruleset>
<!--
	Other rulesets for xiaomi:
		- AppMifile.com.xml
		- Mi.com.xml
		- Mifile.cn.xml
		- Mipay.com.xml
		- Xiaomi.cn.xml
		- Xiaomi.net.xml

	Mismatch
		- designer
		- hr
		- hk
		- stats
		- tw
		- t(\d).market

	Null response
		- hm

	Portocol error
		- dev

	Time out
		- ^
		- www
		- app
		- apps
		- bbs
		- blog
		- game
		- m
		- mi
		- yingyong

	Mixed content On
		hao		From
			- f2.market.mi-img.com
		zhuti	From
			- i1.ml.mi-img.com
			- t[1-5].market
			- t[1-5].market.mi-img.com
			- static.xiaomi.net*
			- resource.xiaomi.net*
-->
<ruleset name="Xiaomi.com (partial)">
	<target host="account.xiaomi.com" />
	<target host="awsbj0-cdn.fds-ssl.api.xiaomi.com" />
		<test url="http://awsbj0-cdn.fds-ssl.api.xiaomi.com/aos-pro/10400201/index.html#/olympicIndex" />
	<target host="weatherapi.market.xiaomi.com" />
	<target host="mibi.xiaomi.com" />
		<target host="static.mibi.xiaomi.com" />
			<test url="http://static.mibi.xiaomi.com/dist/libs/bower_components/requirejs/177879fb.require.min.js" />
	<target host="api.pay.xiaomi.com" />
		<test url="http://api.pay.xiaomi.com/creditCard/wap" />
	<target host="sec.xiaomi.com" />
	<target host="static.pay.xiaomi.com" />
	<target host="a.stat.xiaomi.com" />
		<test url="http://a.stat.xiaomi.com/js/mstr.js" />

	<!-- passive mixed content -->
	<target host="zhuti.xiaomi.com" />
		<exclusion pattern="^http://zhuti\.xiaomi\.com/$" />
		<test url="http://zhuti.xiaomi.com/detail/f7ca0917-b8b6-4df7-879b-3616a0ef70b7" />

	<securecookie host=".+" name=".+" />

	<rule from="^http:" to="https:" />
</ruleset><|MERGE_RESOLUTION|>--- conflicted
+++ resolved
@@ -1,10 +1,7 @@
 <!--
 	Other rulesets for xiaomi:
 		- AppMifile.com.xml
-<<<<<<< HEAD
 		- Mi.com.xml
-=======
->>>>>>> 6af2c9ec
 		- Mifile.cn.xml
 		- Mipay.com.xml
 		- Xiaomi.cn.xml
