--- conflicted
+++ resolved
@@ -1,8 +1,5 @@
 
 <!--
-Disabled by https-everywhere-checker because:
-Fetch error: http://wiki.plexapp.com/ => https://wiki.plexapp.com/: (51, "SSL: no alternative certificate subject name matches target host name 'wiki.plexapp.com'")
-
 	For other Plex coverage, see Plex.tv.xml.
 
 
@@ -20,11 +17,7 @@
 	* Secured by us
 
 -->
-<<<<<<< HEAD
-<ruleset name="Plexapp.com" default_off='failed ruleset test'>
-=======
 <ruleset name="Plexapp.com (partial)">
->>>>>>> a90dd7f3
 	<target host="plexapp.com" />
 	<target host="dev.plexapp.com" />
 	<target host="elan.plexapp.com" />
