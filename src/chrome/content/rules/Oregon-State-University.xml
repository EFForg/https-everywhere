--- conflicted
+++ resolved
@@ -1,4 +1,3 @@
-<<<<<<< HEAD
 <!--
 	Nonfunctional domains:
 
@@ -8,10 +7,7 @@
 	* Refused
 
 -->
-<ruleset name="Oregon State University (partial)">
-=======
 <ruleset name="Oregon State University (partial)" platform="mixedcontent">
->>>>>>> 3397e460
 
 	<target host="oregonstate.edu"/>
 	<target host="*.oregonstate.edu"/>
