--- conflicted
+++ resolved
@@ -1,11 +1,6 @@
 
 <!--
-<<<<<<< HEAD
-Disabled by https-everywhere-checker because:
-Fetch error: http://publish.escholarship.org/ => https://publish.escholarship.org/: (51, "SSL: no alternative certificate subject name matches target host name 'publish.escholarship.org'")
-=======
 	For problematic rules, see EScholarship.org-problematic.xml.
->>>>>>> a90dd7f3
 
 	For other University of California coverage, see University-of-California.xml.
 
@@ -23,11 +18,7 @@
 		- submit
 
 -->
-<<<<<<< HEAD
-<ruleset name="eScholarship.org" default_off='failed ruleset test'>
-=======
 <ruleset name="eScholarship.org (partial)">
->>>>>>> a90dd7f3
 
 	<target host="escholarship.org" />
 	<!--target host="publish.escholarship.org" /-->
