--- conflicted
+++ resolved
@@ -1,10 +1,5 @@
-<<<<<<< HEAD
-<ruleset name="Ryanair.com" platform="mixedcontent">
+<ruleset name="Ryanair.com">
   <target host="*.ryanair.com" />
-=======
-<ruleset name="Ryanair.com">
-  <target host="www.ryanair.com" />
->>>>>>> a37aac80
   <target host="ryanair.com" />
 
 
