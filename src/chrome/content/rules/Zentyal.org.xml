<!--
<<<<<<< HEAD
=======
	For other Zentyal coverage, see Zentyal.com.xml.

>>>>>>> a073e219
	Nonfunctional subdomains:

		- (www.) *
		- blogs *
		- doc *
		- labs *
		- planet *
		- translate *

	* Shows default page, valid cert


	Insecure cookies are set for these domains and hosts:

		- forum.zentyal.org
		- tracker.zentyal.org
		- wiki.zentyal.org

-->
<ruleset name="Zentyal.org (partial)">

	<target host="forum.zentyal.org" />
	<target host="tracker.zentyal.org" />
	<target host="wiki.zentyal.org" />
		<!--exclusion pattern="^http://(blogs|doc|labs|planet|translate|www)\.zentyal\.org/" /-->


	<!--	Not secured by server:
					-->
	<!--securecookie host="^forum\.zentyal\.org$" name="^PHPSESSID$" /-->
	<!--securecookie host="^tracker\.zentyal\.org$" name="^_redmine_session$" /-->
	<!--securecookie host="^wiki\.zentyal\.org$" name="^wikiorg_session$" /-->

	<securecookie host="^(?:forum|tracker|wiki)\.zentyal\.org$" name=".+" />


	<rule from="^http:"
		to="https:" />

</ruleset><|MERGE_RESOLUTION|>--- conflicted
+++ resolved
@@ -1,9 +1,7 @@
 <!--
-<<<<<<< HEAD
-=======
 	For other Zentyal coverage, see Zentyal.com.xml.
 
->>>>>>> a073e219
+
 	Nonfunctional subdomains:
 
 		- (www.) *
