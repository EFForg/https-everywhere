<!--
	For other Jingdong Mall coverage, see JD.com.xml.
<<<<<<< HEAD


	Nonfunctional hosts in *jcloud.com:

		- man *

	* Shows www.jcloud.com


	Problematic hosts in *jcloud.com:

		- hosting *

	* NB: Server sends no certificate chain, see https://whatsmychaincert.com


	Insecure cookies are set for these hosts:

		- hosting.jcloud.com


	Mixed content:
		- i.jcloud.com
		- Images on plus from www.jcloud.com

	Refused:
		cpsc.jcloud.com

=======
>>>>>>> 57d23f0f
-->
<ruleset name="Jcloud.com">
	<target host="jcloud.com" />
	<target host="www.jcloud.com" />
	<target host="dataplus.jcloud.com" />
	<target host="hosting.jcloud.com" />
	<target host="jbox.jcloud.com" />
		<test url="http://jbox.jcloud.com/assets/css/v2/i/default_head_img.jpg" />
	<target host="market.jcloud.com" />
	<target host="uc.jcloud.com" />

	<securecookie host="^\w" name=".+" />

	<rule from="^http:" to="https:" />
</ruleset><|MERGE_RESOLUTION|>--- conflicted
+++ resolved
@@ -1,36 +1,5 @@
 <!--
 	For other Jingdong Mall coverage, see JD.com.xml.
-<<<<<<< HEAD
-
-
-	Nonfunctional hosts in *jcloud.com:
-
-		- man *
-
-	* Shows www.jcloud.com
-
-
-	Problematic hosts in *jcloud.com:
-
-		- hosting *
-
-	* NB: Server sends no certificate chain, see https://whatsmychaincert.com
-
-
-	Insecure cookies are set for these hosts:
-
-		- hosting.jcloud.com
-
-
-	Mixed content:
-		- i.jcloud.com
-		- Images on plus from www.jcloud.com
-
-	Refused:
-		cpsc.jcloud.com
-
-=======
->>>>>>> 57d23f0f
 -->
 <ruleset name="Jcloud.com">
 	<target host="jcloud.com" />
