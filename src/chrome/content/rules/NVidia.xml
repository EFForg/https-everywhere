--- conflicted
+++ resolved
@@ -4,25 +4,7 @@
 	Other nVidia rulesets:
 		- 3D_Vision_Live.com.xml
 		- GeForce.com.xml
-<<<<<<< HEAD
-=======
 		- NVidia.ru.xml
-
-	CDN buckets:
-		- nvidia.com.122.2o7.net
-
-		- nvidiaus.122.2o7.net/b/ss/nvidiausdev/1/
-
-			- omniture.nvidia.com
-
-		- blogs.nvidia.com.edgesuite.net
-		- http.developer.nvidia.com.edgesuite.net
-		- developer.download.nvidia.com.edgesuite.net
-		- international.download.nvidia.com.edgesuite.net
-		- us.download.nvidia.com.edgesuite.net
-		- shield.nvidia.com.edgesuite.net
-		- www.nvidia.com.edgesuite.net
->>>>>>> 6f38b0e3
 
 	Nonfunctional subdomains:
 		- blogs ¹
@@ -63,61 +45,11 @@
 	³ Mismatched, CN: forums.geforce.com
 	** Mismatched
 	⁴ Expired
-<<<<<<< HEAD
 -->
+
 <ruleset name="nVidia.com (partial)">
 	<target host="nvidia.com" />
 	<target host="www.nvidia.com" />
-=======
-
-
-	These altnames don't exist:
-		- account-stage.nvidia.com
-		- giveaways.nvidia.com
-
-
-	Insecure cookies are set for these domains and hosts:
-		- .nvidia.com
-		- developer.nvidia.com
-		- devtalk.nvidia.com
-		- enterprisesupport.nvidia.com
-		- gridforums.nvidia.com
-		- nbound.nvidia.com
-		- nvdeveloper.nvidia.com
-		- nvidianews.nvidia.com
-		- registration.nvidia.com
-
-
-	Mixed content:
-		- css on ngvpn from www.nvidia.com *
-
-		- Images, on:
-
-			- nvidianews from cms.ipressroom.com.s3.amazonaws.com
-			- ngvpn, nvidianews, www from www.nvidia.com *
-			- www from international.download.nvidia.com *
-
-		- favicon on shield from $self *
-
-		- Bugs, on:
-
-			- nvidianews from:
-
-				- s7.addthis.com *
-				- platform.linkedin.com *
-				- platform.twitter.com *
-
-			- store from omniture *
-			- www from \w+.fls.doubleclick.net
-			- www from media.fastclick.net *
-
-	* Secured by us
--->
-
-<ruleset name="nVidia.com (partial)">
-	<!--	Direct rewrites:
-				-->
->>>>>>> 6f38b0e3
 	<target host="account.nvidia.com" />
 	<target host="careers.nvidia.com" />
 	<target host="contests.nvidia.com" />
