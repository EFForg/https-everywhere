--- conflicted
+++ resolved
@@ -10,11 +10,7 @@
 		<!--
 			These domains are handled in Reddit.xml:
 									-->
-<<<<<<< HEAD
 		<exclusion pattern="^https?://(?:en-us|i|ssl|static|thumbs)\." />
-=======
-		<exclusion pattern="^https?://(?:ssl|static|thumbs)\." />
->>>>>>> 36866fb7
 		<!--
 			As are social media widgets:
 							-->
