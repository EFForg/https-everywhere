<!--
	Nonfunctional:

		- (www.)admeld.(com|de)
		- (www.)feedburner.com			(redirects to encrypted.google.com)
		- books.google.com			(redirects to google.cctld)
		- knol.google.com			(most paths redirect to google.cctld)
		- safebrowsing.clients.google.com	(mismatch; 404)
		- buttons.googlesyndication.com		(redirects to encrypted.google.com)


	XXX: Needs more testing
-->
<ruleset name="Google Services">

  <target host="admeld.com"/>
  <target host="*.admeld.com"/>
  <target host="*.ggpht.com"/>
  <target host="google.*" />
  <target host="google.com" />
  <target host="*.google.com" />
  <target host="google.co.*" />
  <target host="google.com.*" />
  <target host="www.google.*" />
  <target host="www.google.co.*" />
  <target host="www.google.com.*" />
  <target host="groups.google.de" />
  <target host="gmail.com" />
  <target host="www.gmail.com" />
  <target host="googlemail.com" />
  <target host="www.googlemail.com" />
  <target host="googlecode.com" />
  <target host="*.googlecode.com" />
  <target host="news.google.co.*" />
  <target host="news.google.com.*" />
  <target host="news.google.*" />
  <target host="appspot.com" />
  <target host="*.appspot.com" />
	<!--	Redirects to http for some reason.	-->
	<exclusion pattern="^http://photomunchers\.appspot\.com/"/>
  <target host="googlesource.com"/>
  <target host="*.googlesource.com"/>
  <target host="pagead2.googlesyndication.com" />
  <target host="partner.googleadservices.com" />
  <target host="www.googletagservices.com" />
  <target host="googleusercontent.com" />
  <target host="*.googleusercontent.com" />
  <target host="goo.gl" />
  <target host="www.goo.gl" />
	<target host="postini.com" />
	<target host="*.postini.com" />

  <exclusion pattern="^http://(news\.)?google\.com/newspapers" />
  <exclusion pattern="^http://(news\.)?google\.com/archivesearch" />


	<securecookie host="^portal\.admeld\.com$" name=".*"/>


  <rule from="^http://(?:www\.)?admeld\.com/images/interface/masthead_bk\.jpg$"
	  to="https://portal.admeld.com/images/bg.jpg"/>

  <rule from="^http://portal\.admeld\.com/"
	  to="https://portal.admeld.com/"/>

	<!--
		- lh 3-6 exist
		- All appear identical
		- Identical to lh\d.googleusercontent.com
					-->
	<rule from="^http://lh(\d)\.ggpht\.com/"
		to="https://lh$1.ggpht.com/"/>


  <rule from="^http://(accounts|adwords|appengine|calendar|checkout|chrome|code|docs\d?|drive|feedburner|groups|health|(?:hosted)?talkgadget|investor|mail|pack|picasaweb|plus|plusone|profiles|safebrowsing-cache|sb-ssl|sites|spreadsheets\d?|support|talk|tools)\.google\.com/"
          to="https://$1.google.com/"/>
  <rule from="^http://groups\.google\.de/"
          to="https://groups.google.de/"/>
  <rule from="^http://(?:www\.)?g(?:oogle)?mail\.com/"
          to="https://mail.google.com/"/>


	<rule from="^http://(?:encrypted-)?tbn2\.google\.com/"
		to="https://encrypted-tbn2.google.com/"/>

  <!-- This worked for a while but seems to be unstable
  <rule from="^http://(www\.)?google((?:\.com?)?(?:\.[^/@:][^/@:])?)/products"
          to="https://www.google$2/products" />
   -->

  <rule from="^http://(?:www\.)?google((?:\.com?)?(?:\.[^/@:][^/@:])?)/profiles"
          to="https://www.google$1/profiles" />

	<!--	These paths redirect to http:

			- /$
			- k/-/-/\w+/\w+/\w+.jpg
			- k/\w+/_/rsrc/\d+/system/app/images/
			- reviews/css/
					-->
	<rule from="^http://knol\.google\.com/k/knoll/"
		to="https://knol.google.com/k/knoll/" />

	<!--	This doesn't though.	-->
	<rule from="^http://knol\.google\.com/k/\w+/_/rsrc/(\d+)/system/"
		to="https://knol.google.com/k/knoll/_/rsrc/$1/system/" />

  <rule from="^http://news\.google(?:\.com?)?(?:\.[^/@:][^/@:])?/news"
          to="https://www.google.com/news" />

  <rule from="^http://news\.google(?:\.com?)?(?:\.[^/@:][^/@:])?/newshp"
          to="https://www.google.com/news" />

  <rule from="^http://news\.google(?:\.com?)?(?:\.[^/@:][^/@:])?/$"
          to="https://www.google.com/news" />

  <rule from="^http://(?:www\.)?googlecode\.com/$"
          to="https://code.google.com/" />
  <rule from="^http://([^/:@]+)\.googlecode\.com/$"
          to="https://code.google.com/p/$1/" />
  <rule from="^http://([^/:@]+)\.googlecode\.com/(.+)"
          to="https://$1.googlecode.com/$2" />

  <rule from="^http://(?:www\.)?google\.co(m|\.uk)/finance"
          to="https://www.google.co$1/finance"/>
  <rule from="^https?://finance\.google\.co(m|\.uk)/"
          to="https://www.google.co$1/finance/"/>
  <rule from="^http://([^/:@\.]+)\.google\.ca/finance"
          to="https://$1.google.ca/finance"/>

  <rule from="^http://trends\.google\.com/"
          to="https://www.google.com/trends"/>
  <rule from="^http://([^@:\./]+\.)?appspot\.com/"
          to="https://$1appspot.com/"/>

	<rule from="^http://([^\./]\.)?googlesource\.com/"
		to="https://$1googlesource.com/"/>

  <rule from="^http://pagead2\.googlesyndication\.com/"
          to="https://pagead2.googlesyndication.com/"/>
  <rule from="^http://partner\.googleadservices\.com/"
          to="https://partner.googleadservices.com/"/>
  <rule from="^http://googleusercontent\.com/"
          to="https://www.googleusercontent.com/"/>
  <rule from="^http://([^@:\./]+)\.googleusercontent\.com/"
          to="https://$1.googleusercontent.com/"/>

  <rule from="^http://(?:www\.)?google\.c(a|o\.in|o\.uk)/(contacts|prdhp|products|shopping)"
          to="https://www.google.c$1/$2"/>

  <rule from="^http://(?:www\.)?google(?:\.com?)?(?:\.[^/@:][^/@:])?/(adplanner|ads|css|images|intl|js|logos|tools|googleblogs|s2|support|transparencyreport)/"
          to="https://www.google.com/$1/"/>
  <rule from="^http://(?:www\.)?google(?:\.com?)?(?:\.[^/@:][^/@:])?/(calendar|dictionary|trends|url)"
          to="https://www.google.com/$1"/>
  <rule from="^http://(?:www\.)?google(?:\.com?)?(?:\.[^/@:][^/@:])?/(?:cse|custom)"
          to="https://www.google.com/cse" />
  <rule from="^http://(?:www\.)?google\.com/(\+|accounts|extern_js|moderator|newproducts|nexus|phone|postini|reader|videotargeting|safebrowsing)/"
          to="https://www.google.com/$1/"/>
  <rule from="^http://(?:www\.)?google\.com/(buzz|contacts|favicon\.ico|insights|news|prdhp|products|shopping|webfonts)"
          to="https://www.google.com/$1"/>

<<<<<<< HEAD
	<!--	!www doesn't exist.	-->
	<rule from="^http://www\.googletagservices\.com/tag/js/"
		to="https://www.googletagservices.com/tag/js/" />
=======
	<rule from="^http://(?:www\.)?goo\.gl/" to="https://goo.gl/" />
>>>>>>> 53abb7a2

	<!--	Cert only matches www.	-->
	<rule from="^https?://(?:www\.)?postini\.com/"
		to="https://www.postini.com/" />

	<rule from="^http://login\.postini\.com/"
		to="https://login.postini.com/" />

</ruleset><|MERGE_RESOLUTION|>--- conflicted
+++ resolved
@@ -159,13 +159,11 @@
   <rule from="^http://(?:www\.)?google\.com/(buzz|contacts|favicon\.ico|insights|news|prdhp|products|shopping|webfonts)"
           to="https://www.google.com/$1"/>
 
-<<<<<<< HEAD
 	<!--	!www doesn't exist.	-->
 	<rule from="^http://www\.googletagservices\.com/tag/js/"
 		to="https://www.googletagservices.com/tag/js/" />
-=======
+
 	<rule from="^http://(?:www\.)?goo\.gl/" to="https://goo.gl/" />
->>>>>>> 53abb7a2
 
 	<!--	Cert only matches www.	-->
 	<rule from="^https?://(?:www\.)?postini\.com/"
