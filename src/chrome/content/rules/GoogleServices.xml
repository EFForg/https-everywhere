--- conflicted
+++ resolved
@@ -1,14 +1,6 @@
-
 <!--
-<<<<<<< HEAD
-Disabled by https-everywhere-checker because:
-Fetch error: http://googleusercontent.com/ => http://googleusercontent.com/: (6, 'Could not resolve host: googleusercontent.com')
-
-	Other Google rulesets:
-=======
 	Rules that are simple to write go in here, for everything else
 	See GoogleServices.xml
->>>>>>> 2cd25738
 
 	Other Google rulesets:
 		- 2mdn.net.xml
@@ -37,53 +29,7 @@
 		- WebM_Project.org.xml
 		- With_Google.com.xml
 -->
-<<<<<<< HEAD
-<ruleset name="Google Services" default_off='failed ruleset test'>
-
-	<target host="*.ggpht.com" />
-	<target host="gmail.com" />
-	<target host="www.gmail.com" />
-	<target host="goo.gl" />
-	<target host="www.goo.gl" />
-	<target host="google.*" />
-	<target host="accounts.google.*" />
-	<target host="adwords.google.*" />
-	<target host="finance.google.*" />
-	<target host="groups.google.*" />
-	<target host="it.google.*" />
-	<target host="news.google.*" />
-		<exclusion pattern="^http://(?:news\.)?google\.com?(?:\.[a-z][a-z])?/(?:archivesearch|newspapers)" />
-	<target host="picasaweb.google.*" />
-	<target host="scholar.google.*" />
-	<target host="www.google.*" />
-	<target host="*.google.ca" />
-	<target host="google.co.*" />
-	<target host="accounts.google.co.*" />
-	<target host="adwords.google.co.*" />
-	<target host="finance.google.co.*" />
-	<target host="groups.google.co.*" />
-	<target host="id.google.co.*" />
-	<target host="news.google.co.*" />
-	<target host="picasaweb.google.co.*" />
-	<target host="scholar.google.co.*" />
-	<target host="www.google.co.*" />
-	<target host="google.com" />
-	<target host="*.google.com" />
-		<exclusion pattern="^http://(?:www\.)?google\.com/analytics/*(?:/[^/]+)?(?:\?.*)?$" />
-		<exclusion pattern="^http://cbks0\.google\.com/(?:$|\?)" />
-		<exclusion pattern="^http://gg\.google\.com/(?!csi(?:$|\?))" />
-	<target host="google.com.*" />
-	<target host="accounts.google.com.*" />
-	<target host="adwords.google.com.*" />
-	<target host="groups.google.com.*" />
-	<target host="id.google.com.*" />
-	<target host="news.google.com.*" />
-	<target host="picasaweb.google.com.*" />
-	<target host="scholar.google.com.*" />
-	<target host="www.google.com.*" />
-=======
 <ruleset name="Google Services Simple">
->>>>>>> 2cd25738
 	<target host="partner.googleadservices.com" />
 	<target host="pagead2.googlesyndication.com" />
 	<target host="tpc.googlesyndication.com" />
