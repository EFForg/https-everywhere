--- conflicted
+++ resolved
@@ -70,13 +70,6 @@
 	* Secured by us
 
 -->
-<<<<<<< HEAD
-<ruleset name="Zend (partial)" default_off='failed ruleset test'>
-
-	<target host="zend.com" />
-	<target host="*.zend.com" />
-		<!--exclusion pattern="^http://(blog|framework)\.zend\.com/" /-->
-=======
 <ruleset name="Zend.com (partial)" platform="mixedcontent">
 
 	<!--	Direct rewrites:
@@ -91,7 +84,6 @@
 	<target host="static.zend.com" />
 
 		<test url="http://static.zend.com/shop/" />
->>>>>>> e89af112
 
 
 	<securecookie host="^\.zend\.com$" name="^__utm\w$" />
