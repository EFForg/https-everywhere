<!--
	Other EFF rulesets:
		- Freerangekitten.com.xml
		- I_Fight_Surveillance.org.xml
<<<<<<< HEAD
		- Jailbreaking_Is_Not_a_Crime.org.xml
		- ManilaPrinciples.org.xml
=======
		- JailbreakingIsNotACrime.org.xml
		- Manila_Principles.org.xml
>>>>>>> 4875294d
		- Necessary_and_Proportionate.org.xml
		- Panopticlick.com.xml
		- TrollingEffects.org.xml
-->

<ruleset name="EFF">
	<target host="httpsnow.org" />
	<target host="www.httpsnow.org" />
	<target host="ripmixmake.org" />

	<securecookie host=".+" name=".+" />

	<rule from="^http:" to="https:" />
</ruleset><|MERGE_RESOLUTION|>--- conflicted
+++ resolved
@@ -2,13 +2,8 @@
 	Other EFF rulesets:
 		- Freerangekitten.com.xml
 		- I_Fight_Surveillance.org.xml
-<<<<<<< HEAD
-		- Jailbreaking_Is_Not_a_Crime.org.xml
+		- JailbreakingIsNotACrime.org.xml
 		- ManilaPrinciples.org.xml
-=======
-		- JailbreakingIsNotACrime.org.xml
-		- Manila_Principles.org.xml
->>>>>>> 4875294d
 		- Necessary_and_Proportionate.org.xml
 		- Panopticlick.com.xml
 		- TrollingEffects.org.xml
