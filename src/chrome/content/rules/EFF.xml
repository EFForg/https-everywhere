<!--
	Other EFF rulesets:
		- Freerangekitten.com.xml
		- I_Fight_Surveillance.org.xml
		- Jailbreaking_Is_Not_a_Crime.org.xml
		- Manila_Principles.org.xml
		- Necessary_and_Proportionate.org.xml
		- Panopticlick.com.xml
<<<<<<< HEAD
		- Stand_Against_Spying.org.xml
		- Trolling_Effects.org.xml
=======
		- TrollingEffects.org.xml

>>>>>>> fc0e08b0
-->

<ruleset name="EFF">
	<target host="httpsnow.org" />
	<target host="www.httpsnow.org" />
	<target host="ripmixmake.org" />

	<securecookie host=".+" name=".+" />

	<rule from="^http:" to="https:" />
</ruleset><|MERGE_RESOLUTION|>--- conflicted
+++ resolved
@@ -6,13 +6,7 @@
 		- Manila_Principles.org.xml
 		- Necessary_and_Proportionate.org.xml
 		- Panopticlick.com.xml
-<<<<<<< HEAD
-		- Stand_Against_Spying.org.xml
-		- Trolling_Effects.org.xml
-=======
 		- TrollingEffects.org.xml
-
->>>>>>> fc0e08b0
 -->
 
 <ruleset name="EFF">
