--- conflicted
+++ resolved
@@ -1,13 +1,8 @@
 <!--
 	Other EFF rulesets:
 		- Freerangekitten.com.xml
-<<<<<<< HEAD
 		- IFightSurveillance.org.xml
-		- Jailbreaking_Is_Not_a_Crime.org.xml
-=======
-		- I_Fight_Surveillance.org.xml
 		- JailbreakingIsNotACrime.org.xml
->>>>>>> 4875294d
 		- Manila_Principles.org.xml
 		- Necessary_and_Proportionate.org.xml
 		- Panopticlick.com.xml
