--- conflicted
+++ resolved
@@ -33,39 +33,21 @@
 
 		Observed working www paths:
 
-<<<<<<< HEAD
-
-	<rule from="^http://(www\.)?blogblog\.com/(1kt|dynamicviews)/"
-		to="https://$1blogblog.com/$2/" />
-
-	<!--	Works as-is now. Thanks Google!
-=======
 			- 1kt/
 			- dynamicviews/
 			- tictac_blue/
->>>>>>> c9f09f4b
 					-->
 	<rule from="^http://(img[12]\.|www\.)?blogblog\.com/"
 		to="https://$1blogblog.com/" />
 
-<<<<<<< HEAD
-	<!--	dyn-css/authorization.css redirects to http.	-->
-	<rule from="^https?://(?:www\.)?blogger\.com/(app|buttons|css|img|static)/"
-		to="https://www.blogger.com/$1/" />
-=======
 	<rule from="^https?://(?:www\.)?blogger\.com/((?:app|buttons|css|dyn-css|img|static)/|comment(?:-iframe(?:-bg)?)?\.(?:do|g)(?:$|\?))"
 		to="https://www.blogger.com/$1" />
->>>>>>> c9f09f4b
 
 	<rule from="^https?://(?:\w+)\.blog(?:ger|spot)\.(?:ca|com|co\.uk|se)/favicon\.ico"
 		to="https://www.blogger.com/favicon.ico" />
 
 	<rule from="^http://help\.blogger\.com/"
-<<<<<<< HEAD
-		to="https://help.blogger.com/"	/>
-=======
 		to="https://help.blogger.com/" />
->>>>>>> c9f09f4b
 
 	<!--	- 1-4 in *.bp exist.
 		- All appear identical
