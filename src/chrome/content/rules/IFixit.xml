--- conflicted
+++ resolved
@@ -2,7 +2,6 @@
 	Other iFixit rulesets:
 		- IFixit.net.xml
 
-<<<<<<< HEAD
 
 	Nonfunctional hosts in *ifixit.com:
 
@@ -16,17 +15,12 @@
 		- (www.)?
 		- meta
 
-=======
-	HTTP redirect:
-		- edu
->>>>>>> 8e83c806
 -->
 <ruleset name="iFixit.com (partial)">
 
 	<!--	Direct rewrites:
 				-->
 	<target host="ifixit.com" />
-<<<<<<< HEAD
 	<!--target host="edu.ifixit.com" /-->
 	<target host="meta.ifixit.com" />
 	<target host="www.ifixit.com" />
@@ -38,12 +32,6 @@
 
 	<!--securecookie host="^\.edu\.ifixit\.com$" name=".+" /-->
 
-=======
-	<target host="meta.ifixit.com" />
-	<target host="www.ifixit.com" />
-
-	<!--<securecookie host="^\.edu\.ifixit\.com$" name=".+" />-->
->>>>>>> 8e83c806
 
 	<rule from="^http:"
 		to="https:" />
