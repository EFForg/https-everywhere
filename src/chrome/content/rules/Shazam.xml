<!--
Disabled by https-everywhere-checker because:
Fetch error: http://myshazam.com/ => https://myshazam.com/: (60, 'SSL certificate problem: unable to get local issuer certificate')
	For problematic rules, see Shazam-problematic.xml.

	Other Shazam rulesets:

		- My_Shazam.com.xml
		- ShazamID.com.xml


	CDN buckets:

		- ec2-75-101-210-252.compute-1.amazonaws.com

			- swpcontent1.blog.aws-ue1a.shazamcloud.com

		- ec2-176-34-223-26.eu-west-1.compute.amazonaws.com

			- admin.blog.aws-ew1a.shazamcloud.com

		- wp-lb1-922049084.us-east-1.elb.amazonaws.com

			- www.swpcontent.com

		- www.mynewsdesk.com/...

			- news.shazam.com

		- shazamsupport.ssl.zendesk.com

			- support.shazam.com


	Nonfunctional domains:

		- admin.blog.aws-ew1a.shazamcloud.com *
		- swpcontent1.blog.aws-ue1a.shazamcloud.com *
		- www.shazamers.com **
		- www.swpcontent.com **

	* Dropped
	** Refused


	Problematic domains:

		- shazam.com		(refused)
		- news.shazam.com	(works; mismatched, CN: *.mynewsdesk.com)


<<<<<<< HEAD
	Fully covered domains:

		- myshazam.com
		- www.myshazam.com	(→ www.shazam.com)

		- shazam.com subdomains:

			- (www.)	(^ → www)
			- cdn
			- support

		- orbit.shazamid.com


	Observed cookie domains:
=======
	Insecure cookies are set for these domains and hosts:
>>>>>>> e89af112

		- .shazam.com
		- www.shazam.com


	Mixed content:

		- Images on www from $self *

	* Secured by us

-->
<<<<<<< HEAD
<ruleset name="Shazam (partial)" default_off='failed ruleset test'>

	<target host="myshazam.com" />
	<target host="www.myshazam.com" />
	<target host="shazam.com" />
	<target host="*.shazam.com" />
	<target host="orbit.shazamid.com" />
=======
<ruleset name="Shazam.com (partial)">

	<!--	Direct rewrites:
				-->
	<target host="cdn.shazam.com" />
	<target host="images.shazam.com" />
	<target host="support.shazam.com" />
	<target host="www.shazam.com" />

	<!--	Complications:
				-->
	<target host="shazam.com" />
>>>>>>> e89af112


	<!--	Not secured by server:
					-->
	<!--securecookie host="^\.shazam\.com$" name="^(?:_mynewsdesk_session|origin_site|picked_site)$" /-->
	<!--securecookie host="^www\.shazam\.com$" name="^(?:fat|inid|lruic|profile-data|registration|social-session|tempea|uid|wid)$" /-->

	<securecookie host=".+\.shazam\.com$" name=".+" />


	<rule from="^http://myshazam\.com/"
		to="https://myshazam.com/" />

	<!--	Redirects like so.
					-->
	<rule from="^http://www\.myshazam\.com/"
		to="https://www.shazam.com/" />


	<rule from="^http://(?:www\.)?shazam\.com/"
		to="https://www.shazam.com/" />

<<<<<<< HEAD
	<rule from="^http://(cdn|support)\.shazam\.com/"
		to="https://$1.shazam.com/" />

	<rule from="^http://orbit\.shazamid\.com/"
		to="https://orbit.shazamid.com/" />
=======
	<rule from="^http:"
		to="https:" />
>>>>>>> e89af112

</ruleset><|MERGE_RESOLUTION|>--- conflicted
+++ resolved
@@ -49,25 +49,7 @@
 		- news.shazam.com	(works; mismatched, CN: *.mynewsdesk.com)
 
 
-<<<<<<< HEAD
-	Fully covered domains:
-
-		- myshazam.com
-		- www.myshazam.com	(→ www.shazam.com)
-
-		- shazam.com subdomains:
-
-			- (www.)	(^ → www)
-			- cdn
-			- support
-
-		- orbit.shazamid.com
-
-
-	Observed cookie domains:
-=======
 	Insecure cookies are set for these domains and hosts:
->>>>>>> e89af112
 
 		- .shazam.com
 		- www.shazam.com
@@ -80,15 +62,6 @@
 	* Secured by us
 
 -->
-<<<<<<< HEAD
-<ruleset name="Shazam (partial)" default_off='failed ruleset test'>
-
-	<target host="myshazam.com" />
-	<target host="www.myshazam.com" />
-	<target host="shazam.com" />
-	<target host="*.shazam.com" />
-	<target host="orbit.shazamid.com" />
-=======
 <ruleset name="Shazam.com (partial)">
 
 	<!--	Direct rewrites:
@@ -101,7 +74,6 @@
 	<!--	Complications:
 				-->
 	<target host="shazam.com" />
->>>>>>> e89af112
 
 
 	<!--	Not secured by server:
@@ -124,15 +96,7 @@
 	<rule from="^http://(?:www\.)?shazam\.com/"
 		to="https://www.shazam.com/" />
 
-<<<<<<< HEAD
-	<rule from="^http://(cdn|support)\.shazam\.com/"
-		to="https://$1.shazam.com/" />
-
-	<rule from="^http://orbit\.shazamid\.com/"
-		to="https://orbit.shazamid.com/" />
-=======
 	<rule from="^http:"
 		to="https:" />
->>>>>>> e89af112
 
 </ruleset>