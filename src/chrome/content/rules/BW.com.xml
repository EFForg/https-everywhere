
<!--
<<<<<<< HEAD
Disabled by https-everywhere-checker because:
Fetch error: http://bw.com/ => https://bw.com/: (28, 'Connection timed out after 10000 milliseconds')
=======
	^: Dropped

>>>>>>> a90dd7f3

	Fully covered subdomains:

		- (www.)?	(^ → www)
		- m

-->
<ruleset name="BW.com" default_off='failed ruleset test'>

	<!--	Direct rewrites:
				-->
	<target host="m.bw.com" />
	<target host="www.bw.com" />

	<!--	Special cases:
				-->
	<target host="bw.com" />


	<rule from="^http:"
		to="https:" />

</ruleset><|MERGE_RESOLUTION|>--- conflicted
+++ resolved
@@ -1,12 +1,7 @@
 
 <!--
-<<<<<<< HEAD
-Disabled by https-everywhere-checker because:
-Fetch error: http://bw.com/ => https://bw.com/: (28, 'Connection timed out after 10000 milliseconds')
-=======
 	^: Dropped
 
->>>>>>> a90dd7f3
 
 	Fully covered subdomains:
 
@@ -14,7 +9,7 @@
 		- m
 
 -->
-<ruleset name="BW.com" default_off='failed ruleset test'>
+<ruleset name="BW.com">
 
 	<!--	Direct rewrites:
 				-->
