<!--
	Disabled per https://github.com/EFForg/https-everywhere/issues/1355,
  breaks http://www.pacsun.com
	For other Demandware coverage, see Demandware.xml.


	Included on clients' domains.

	Disabled the rule to:a248.e.akamai.net as it fully breaks http://www.saba.com.au and http://www.sportscraft.com.au

-->
<<<<<<< HEAD
<ruleset name="Demandware.edgesuite.net (partial)" default_off='breaks many sites'>
=======
<ruleset name="Demandware.edgesuite.net (broken)" default_off="broken">
>>>>>>> cf5957e6

	<target host="demandware.edgesuite.net" />
		<!--
			Where css lives:
						-->
		<!--exclusion pattern="^http://demandware\.edgesuite\.net/+aaei_prd/on/demandware\.static/Sites-Private-Site/-/default/v\d+/" /-->
		<!--
			These reference resources reletive to root:
									-->
		<!--exclusion pattern="^http://demandware\.edgesuite\.net/+aaei_prd/on/demandware\.static/Sites-Private-Site/-/default/v\d+/lib/jquery/js/jquery-tooltip/jquery\.tooltip\.css" /-->
		<!--
			These are unique per clients => unpredictable:
									-->
		<!--exclusion pattern="^http://demandware\.edgesuite\.net/+aaei_prd/on/demandware\.static/Sites-Private-Site/-/default/v\d+/css/\w+/" /-->


	<rule from="^http://demandware\.edgesuite\.net/aabl_prd/on/demandware\.static/"
		to="https://labs.demandware.com/on/demandware.static/"/>

	<rule from="^http://demandware\.edgesuite\.net/(?!aaei_prd/on/demandware\.static/Sites-Private-Site/-/default/v\d+/)"
		to="https://a248.e.akamai.net/f/248/1/1/demandware.edgesuite.net/" />

		<test url="http://demandware.edgesuite.net/aahw_prd/on/demandware.static/Sites-Vineyard-Vines-Site/Sites/default/v1421845716291/images/readypulseheader_uploadbutton.jpg" />
		<test url="http://demandware.edgesuite.net/aahw_prd/on/demandware.static/Sites-Vineyard-Vines-Site/Sites-Vineyard-Vines-Library/default/v1422541915897/images/whitebg.jpg" />

</ruleset><|MERGE_RESOLUTION|>--- conflicted
+++ resolved
@@ -1,19 +1,13 @@
 <!--
 	Disabled per https://github.com/EFForg/https-everywhere/issues/1355,
-  breaks http://www.pacsun.com
+	breaks http://www.pacsun.com, http://www.saba.com.au and http://www.sportscraft.com.au
 	For other Demandware coverage, see Demandware.xml.
 
 
 	Included on clients' domains.
 
-	Disabled the rule to:a248.e.akamai.net as it fully breaks http://www.saba.com.au and http://www.sportscraft.com.au
-
 -->
-<<<<<<< HEAD
-<ruleset name="Demandware.edgesuite.net (partial)" default_off='breaks many sites'>
-=======
 <ruleset name="Demandware.edgesuite.net (broken)" default_off="broken">
->>>>>>> cf5957e6
 
 	<target host="demandware.edgesuite.net" />
 		<!--
