--- conflicted
+++ resolved
@@ -1,7 +1,5 @@
 <!--
 	For other US government coverage, see US-government.xml.
-<<<<<<< HEAD
-=======
 
 
 	CDN buckets:
@@ -17,7 +15,6 @@
 		- www.nasa.gov.speedera.net
 			- www.nasa.gov.edgesuite.net/.../
 				- a1718.dscg.akamai.net/.../
->>>>>>> c9f09f4b
 
 
 	Nonfunctional domains:
@@ -30,14 +27,9 @@
 			- earthobservatory	(times out)
 			- nssdc.gsfc		(times out)
 			- sdo.gsfc		(ditto)
-<<<<<<< HEAD
-			- svs.gsfc		(ditto)
-			- venustransit.gsfc	(Akamai; 504)
-=======
 			- sunearthday.gsfc	(ditto)
 			- svs.gsfc		(ditto)
 			- venustransit.gsfc	(ditto)
->>>>>>> c9f09f4b
 			- voyager.gsfc
 			- history		(cert: www.hq.nasa.gov; shows that domain's data)
 			- dayton.hq		(times out)
@@ -50,30 +42,20 @@
 			- pds			(timeout)
 			- spaceflight		(Akamai; 504)
 			- sunearthday		(Akamai; some paths 404, others work-ToDo: Sort which ones)
-<<<<<<< HEAD
-			- visibleearth		(times out)
-=======
 			- venustransit		(times out)
 			- visibleearth		(ditto)
->>>>>>> c9f09f4b
 
 -->
 <ruleset name="NASA">
 
-<<<<<<< HEAD
-=======
 	<target host="eyes.nasa.gov" />
->>>>>>> c9f09f4b
 	<target host="rt.grc.nasa.gov" />
 	<target host="*.hq.nasa.gov" />
 	<target host="solarsystem.nasa.gov" />
 
 
 	<securecookie host="^.*\.nasa\.gov$" name=".*" />
-<<<<<<< HEAD
-=======
 
->>>>>>> c9f09f4b
 
 	<rule from="^http://eyes\.nasa\.gov/"
 		to="https://dkaj27004uji9.cloudfront.net/" />
