--- conflicted
+++ resolved
@@ -1,13 +1,5 @@
 <ruleset name="HostBill (partial)">
 
 	<target host="hostbillapp.com" />
-
-<<<<<<< HEAD
-
-	<rule from="^http://hostbillapp\.com/"
-		to="https://hostbillapp.com/" />
-
-=======
 	<rule from="^http://hostbillapp\.com/" to="https://hostbillapp.com/" />
->>>>>>> 23d3a1be
 </ruleset>