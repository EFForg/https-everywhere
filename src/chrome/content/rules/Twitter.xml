<!--
	Nonfunctional domains:

<<<<<<< HEAD
		- blogger.twitter.com		(hosted on Blogger)
		- engineering.twitter.com	(timeout)
		- r.twimg.com
=======
		- blog.twitter.com		(hosted on Blogger)
		- engineering.twitter.com	(hosted on Blogger; interrupted)
>>>>>>> c9f09f4b


	CDN buckets:

		- twitter-blog.s3.amazonaws.com
		- d2rdfnizen5apl.cloudfront.net
			- Equivalent to s.twimg.com
		- ssl2.twitter.com.edgekey.net/.../
			- e3826.g.akamaiedge.net/.../
		- platform2.twitter.com.edgesuite.net/.../
			- a1095.g.akamai.net/.../
		- twitter.github.com


	There are still some hosts that things get loaded from that can't
	be safely rewritten without triggering a certificate error.
	E.g. platform.twitter.com has some scripts, but the https version
	won't validate.

-->
<ruleset name="Twitter">

	<target host="t.co" />
	<target host="www.t.co" />
	<target host="*.twimg.com" />

	<target host="twitter.com" />
	<target host="*.twitter.com" />
	<target host="cdn.api.twitter.com" />
	<target host="preview.cdn.twitter.com" />
	<target host="twitter.jp" />
	<target host="www.twitter.jp" />


	<securecookie host="^(.*\.)?twitter\.com$" name=".*" />


	<rule from="^https?://(?:www\.)?t\.co/"
		to="https://t.co/" />

	<rule from="^https?://(?:a\d|s)\.twimg\.com/"
		to="https://si0.twimg.com/" />

	<rule from="^http://(jp|o|p|pbs|r|si\d|widgets)\.twimg\.com/"
		to="https://$1.twimg.com/" />

	<!--	Main cert matches ma[0-3], but cert presented only matches ma.
							-->
	<rule from="^https?://ma\d?\.twimg\.com/"
		to="https://ma.twimg.com/" />

	<rule from="^http://((?:(?:cdn\.)?api|business|preview\.cdn|dev|mobile|p|search|static|support|www)\.)?twitter\.com/"
		to="https://$1twitter.com/" />

	<rule from="^https?://(?:de|en|es|fr|it|ja|jp)\.twitter\.com/"
		to="https://twitter.com/" />

	<rule from="^https?://engineering\.twitter\.com/favicon\.ico"
		to="https://www.blogger.com/favicon.ico"/>

	<rule from="^https?://firefox\.twitter\.com/"
		to="https://twitter.com/download/firefox/" />

	<rule from="^https?://m\.twitter\.com/"
		to="https://mobile.twitter.com/" />

	<rule from="^https?://media\.twitter\.com/"
		to="https://dev.twitter.com/media/" />

	<!--	platform2:

			- Akamai
			- 403
				-->
	<rule from="^https?://platform2?\.twitter\.com/"
		to="https://platform.twitter.com/" />

	<rule from="^https?://(?:www\.)?twitter\.jp/"
		to="https://twitter.com/"/> 

</ruleset><|MERGE_RESOLUTION|>--- conflicted
+++ resolved
@@ -1,14 +1,8 @@
 <!--
 	Nonfunctional domains:
 
-<<<<<<< HEAD
-		- blogger.twitter.com		(hosted on Blogger)
-		- engineering.twitter.com	(timeout)
-		- r.twimg.com
-=======
 		- blog.twitter.com		(hosted on Blogger)
 		- engineering.twitter.com	(hosted on Blogger; interrupted)
->>>>>>> c9f09f4b
 
 
 	CDN buckets:
