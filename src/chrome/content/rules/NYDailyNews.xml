--- conflicted
+++ resolved
@@ -27,11 +27,7 @@
 	Mixed image on www from multimedia
 
 -->
-<<<<<<< HEAD
-<ruleset name="NYDailyNews (partial)">
-=======
 <ruleset name="NYDailyNews" platform="mixedcontent">
->>>>>>> 3397e460
 
 	<target host="nydailynews.com" />
 	<target host="*.nydailynews.com" />
