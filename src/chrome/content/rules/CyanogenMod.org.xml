<!--
	For rules causing false/broken MCB, see CyanogenMod.org-falsemixed.xml.


	Other CyanogenMod rulesets:

		- Get.CM.xml


	Nonfunctional subdomains:

		- beta.download ¹

	¹ 404


	Problematic subdomains:

		- mirror.slc ¹
		- www *

	¹ Mismatched, CN: ssl2786.cloudflare.com


	Fully covered subdomains:

		- ^
		- account
		- download
		- jira
		- stats
		- wiki
		- forum


	Insecure cookies are set for these domains:

		- .
		- jira


	Mixed content:

		- css www from $self *

		- Images on www from $self *

		- favicon on www from $self *

		- Web bug on www from www.twilio.com *

	* Secured by us

-->
<ruleset name="CyanogenMod.org (partial)">

	<target host="cyanogenmod.org" />
	<target host="account.cyanogenmod.org" />
	<target host="download.cyanogenmod.org" />
	<target host="forum.cyanogenmod.org" />
	<target host="jira.cyanogenmod.org" />
	<target host="review.cyanogenmod.org" />
	<target host="stats.cyanogenmod.org" />
	<target host="wiki.cyanogenmod.org" />
<<<<<<< HEAD

=======
	
>>>>>>> 001bdf64
	<!--	Not secured by server:
					-->
	<!--securecookie host="^jira\.cyanogenmod\.org$" name="^(JSESSIONID|atlassian\.xsrf\.token)$" /-->

	<securecookie host="^\.cyanogenmod\.org$" name="^__cfduid$" />
	<securecookie host="^jira\.cyanogenmod\.org$" name=".+" />

	<rule from="^http:"
		to="https:" />

</ruleset><|MERGE_RESOLUTION|>--- conflicted
+++ resolved
@@ -62,11 +62,7 @@
 	<target host="review.cyanogenmod.org" />
 	<target host="stats.cyanogenmod.org" />
 	<target host="wiki.cyanogenmod.org" />
-<<<<<<< HEAD
 
-=======
-	
->>>>>>> 001bdf64
 	<!--	Not secured by server:
 					-->
 	<!--securecookie host="^jira\.cyanogenmod\.org$" name="^(JSESSIONID|atlassian\.xsrf\.token)$" /-->
