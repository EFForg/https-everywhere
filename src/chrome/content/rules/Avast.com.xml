<<<<<<< HEAD
<!-- Av vendor. Static.avast.com lacks https.


	CDN buckets:

		- avast.com.edgesuite.net

			- a1639.g1.akamai.net
			- sf0.iavs.net


	Problematic domains:

		- sf0.iavs.net	(works, akamai)

 -->
<ruleset name="Avast">
=======
<!-- Av vendor. Static.avast.com lacks https. -->
<ruleset name="Avast" platform="mixedcontent">
>>>>>>> 132cf1c0
  <!-- Avast as started reditecting HTTPS to HTTP on its main site :(
       https://trac.torproject.org/projects/tor/ticket/3779 -->

	<!--
  <target host="avast.com" />
	<target host="www.avast.com" />
  -->
	<target host="forum.avast.com" />
	<target host="support.avast.com" />
	<target host="sf0.iavs.net" />
	<!--
  <rule from="^http://www\.avast\.com/" to="https://www.avast.com/"/>
	<rule from="^http://avast\.com/" to="https://www.avast.com/"/>
  -->
	<rule from="^http://(forum|support)\.avast\.com/" to="https://$1.avast.com/"/>

	<rule from="^http://sf0\.iavs\.net/"
		to="https://a248.e.akamai.net/f/1639/9783/9m/sf0.iavs.net/" />

</ruleset><|MERGE_RESOLUTION|>--- conflicted
+++ resolved
@@ -1,4 +1,3 @@
-<<<<<<< HEAD
 <!-- Av vendor. Static.avast.com lacks https.
 
 
@@ -15,11 +14,7 @@
 		- sf0.iavs.net	(works, akamai)
 
  -->
-<ruleset name="Avast">
-=======
-<!-- Av vendor. Static.avast.com lacks https. -->
 <ruleset name="Avast" platform="mixedcontent">
->>>>>>> 132cf1c0
   <!-- Avast as started reditecting HTTPS to HTTP on its main site :(
        https://trac.torproject.org/projects/tor/ticket/3779 -->
 
