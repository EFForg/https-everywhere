--- conflicted
+++ resolved
@@ -8,12 +8,8 @@
 	<rule from="^https?://(?:www\.)?mashable\.com/"
 		to="https://mashable.com/" />
 
-<<<<<<< HEAD
-	<!--	mshcdn doesn't work over https.		-->
-=======
 	<!--	mshcdn doesn't work over https.
 						-->
->>>>>>> cf7a4141
 	<rule from="^https?://\d\.mshcdn\.com/"
 		to="https://mashable.com/" />
 
