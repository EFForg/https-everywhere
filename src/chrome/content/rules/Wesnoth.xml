--- conflicted
+++ resolved
@@ -1,6 +1,5 @@
 
 <!--
-<<<<<<< HEAD
 	http://*.wesnoth.org is a valid mirror of http://wesnoth.org but mismatched
 
 	Mirrors of addons.wesnoth.org (mismatched):
@@ -32,75 +31,6 @@
 
 -->
 <ruleset name="Battle for Wesnoth">
-=======
-Disabled by https-everywhere-checker because:
-Non-2xx HTTP code: http://dev-addons.wesnoth.org/index.htm (200) => https://addons.wesnoth.org/1.13/index.htm (404)
-Non-2xx HTTP code: http://stable-addons.wesnoth.org/index.htm (200) => https://addons.wesnoth.org/1.12/index.htm (404)
-
-	See <https://en.wikipedia.org/wiki/The_Battle_for_Wesnoth>.
-
-	For rules causing false/broken MCB, see wesnoth.org-falsemixed.xml.
-
-
-	Nonfunctional hosts in *wesnoth.org:
-
-		- status ʳ
-
-	ʳ Refused
-
-
-	Problematic hosts in *wesnoth.org:
-
-		- 1.12-changelog ᵐ
-		- add-ons ᵐ
-		- addonlist ᵐ
-		- bugs * ᵐ
-		- campaigns ᵐ
-		- changelog ᵐ
-		- collectd ˣ
-		- dev-addons ᵐ
-		- eclipse ᵐ ˣ
-		- forum ᵐ
-		- gettext ᵐ
-		- irclogs ᵐ
-		- manual ᵐ
-		- patches * ᵐ
-		- stable-addons ᵐ
-		- stable-changelog ᵐ
-		- svn * ᵐ
-		- websvn ᵐ
-		- wesnoth ᵐ
-		- wesnothd ᵐ
-
-	* Missing certificate chain at redirect destination
-	ᵐ Mismatched
-	ˣ Mixed css, see https://www.paulirish.com/2010/the-protocol-relative-url/
-
-
-	Insecure cookies are set for these domains: ᶜ
-
-		- .wesnoth.org
-
-	ᶜ See https://owasp.org/index.php/SecureFlag
-
-
-	Mixed content:
-
-		- css, on:
-
-			- collectd from www.wesnoth.org ˢ
-			- eclipse from ^wesnoth.org ˢ
-
-		- Images, on:
-
-			- collectd from www.wesnoth.org ˢ
-			- eclipse from ^wesnoth.org ˢ
-
-	ˢ Secured by us, see https://www.paulirish.com/2010/the-protocol-relative-url/
-
--->
-<ruleset name="Battle for Wesnoth (partial)" default_off='failed ruleset test'>
->>>>>>> 93b62272
 
 	<target host="wesnoth.org" />
 	<target host="www.wesnoth.org" />
