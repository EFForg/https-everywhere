<!--
	For problematic rules, see Myspace-mismatches.xml.


	Nonfunctional domains:

		- developer.myspace.com
		- cms.myspacecdn.com		(valid cert; 504)

-->
<ruleset name="Myspace">

<<<<<<< HEAD
=======
	<target host="secure.adviva.net" />
>>>>>>> c9f09f4b
	<target host="imeem.com" />
	<target host="www.imeem.com" />
	<target host="myspace.com" />
	<target host="*.myspace.com" />
	<target host="x.myspacecdn.com" />


	<securecookie host="^\.myspace\.com$" name=".*" />


<<<<<<< HEAD
=======
	<rule from="^http://secure\.adviva\.net/"
		to="https://secure.adviva.net/" />

>>>>>>> c9f09f4b
	<!--	Redirects like so.
					-->
	<rule from="^https?://(?:www\.)?imeem\.com/"
		to="https://www.myspace.com/music/" />

	<rule from="^http://(www\.)?myspace\.com/"
		to="https://$1myspace.com/" />

	<rule from="^http://x\.myspacecdn\.com/"
		to="https://x.myspacecdn.com/" />

</ruleset><|MERGE_RESOLUTION|>--- conflicted
+++ resolved
@@ -10,10 +10,7 @@
 -->
 <ruleset name="Myspace">
 
-<<<<<<< HEAD
-=======
 	<target host="secure.adviva.net" />
->>>>>>> c9f09f4b
 	<target host="imeem.com" />
 	<target host="www.imeem.com" />
 	<target host="myspace.com" />
@@ -24,12 +21,9 @@
 	<securecookie host="^\.myspace\.com$" name=".*" />
 
 
-<<<<<<< HEAD
-=======
 	<rule from="^http://secure\.adviva\.net/"
 		to="https://secure.adviva.net/" />
 
->>>>>>> c9f09f4b
 	<!--	Redirects like so.
 					-->
 	<rule from="^https?://(?:www\.)?imeem\.com/"
