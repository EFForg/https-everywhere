--- conflicted
+++ resolved
@@ -13,17 +13,12 @@
 
 		- www
 		- forum
-<<<<<<< HEAD
 
 		- order20\d\d:
 
 			- 09
 			- 13
 
-=======
-		- order2009
-		- order2013
->>>>>>> 3b0777fa
 		- panel
 		- panel-beta
 
@@ -48,17 +43,14 @@
 	<target host="bigv.io" />
 	<target host="*.bigv.io" />
 
+
+	<securecookie host=".+\.bytemark\.co\.uk$" name=".+" />
+
+
 	<rule from="^http://(www\.)?bytemark\.co\.uk/"
 		to="https://www.bytemark.co.uk/" />
 
-<<<<<<< HEAD
-	<securecookie host=".+\.bytemark\.co\.uk$" name=".+" />
-
-
-	<rule from="^http://(forum|order20\d\d|panel)\.bytemark\.co\.uk/"
-=======
-	<rule from="^http://(forum|order2009|order2013|panel|panel-beta)\.bytemark\.co\.uk/"
->>>>>>> 3b0777fa
+	<rule from="^http://(forum|order20\d\d|panel|panel-beta)\.bytemark\.co\.uk/"
 		to="https://$1.bytemark.co.uk/" />
 		
 	<rule from="^http://(www\.)?bigv\.io/"
