--- conflicted
+++ resolved
@@ -20,14 +20,9 @@
 
 	<rule from="^http:" to="https:" />
 
-<<<<<<< HEAD
 	<test url="http://developers.facebookcorewwwi.onion/" />
 	<test url="http://m.facebookcorewwwi.onion/" />
 	<test url="http://www.facebookcorewwwi.onion/" />
-=======
-	<securecookie host=".+" name=".+" />
->>>>>>> 6c5b5edf
-
 	<test url="http://scontent.xx.fbcdn23dssr3jqnq.onion/" />
 
 	<!-- need test URLs for fbsbx2q4mvcl63pw.onion -->
