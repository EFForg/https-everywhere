--- conflicted
+++ resolved
@@ -1,5 +1,4 @@
 <ruleset name="Gfycat.com">
-<<<<<<< HEAD
 
 	<target host="gfycat.com" />
 	<target host="*.gfycat.com" />
@@ -8,15 +7,7 @@
 	<securecookie host="^\.gfycat\.com$" name=".+" />
 
 
-	<rule from="^http://((?:assets|www|zippy)\.)?gfycat\.com/"
-=======
-
-	<target host="gfycat.com" />
-	<target host="*.gfycat.com" />
-
-
 	<rule from="^http://([^/:@\.]+\.)?gfycat\.com/"
->>>>>>> 3b0777fa
 		to="https://$1gfycat.com/" />
 
 </ruleset>