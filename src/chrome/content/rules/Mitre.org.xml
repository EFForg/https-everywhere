--- conflicted
+++ resolved
@@ -1,12 +1,3 @@
-<<<<<<< HEAD
-
-<!--
-Disabled by https-everywhere-checker because:
-Fetch error: http://measurablesecurity.mitre.org/ => https://measurablesecurity.mitre.org/: (51, "SSL: no alternative certificate subject name matches target host name 'measurablesecurity.mitre.org'")
-
--->
-<ruleset name="mitre.org" default_off='failed ruleset test'>
-=======
 <!--
 	Problematic subdomains:
 
@@ -16,7 +7,6 @@
 
 -->
 <ruleset name="mitre.org (partial)">
->>>>>>> a90dd7f3
 
 	<target host="mitre.org" />
 	<target host="cce.mitre.org" />
