--- conflicted
+++ resolved
@@ -1,12 +1,7 @@
 
 <!--
-<<<<<<< HEAD
-Disabled by https-everywhere-checker because:
-Fetch error: http://8r.com/ => https://8r.com/: (28, 'Connection timed out after 10001 milliseconds')
-=======
 	^: Dropped
 
->>>>>>> a90dd7f3
 
 	Insecure cookies are set for these domains:
 
@@ -15,7 +10,7 @@
 		- www.8r.com
 
 -->
-<ruleset name="8R.com" default_off='failed ruleset test'>
+<ruleset name="8R.com">
 
 	<target host="8r.com" />
 	<target host="www.8r.com" />
