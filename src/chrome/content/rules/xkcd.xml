--- conflicted
+++ resolved
@@ -33,11 +33,7 @@
 			- 3d
 			- c0
 			- dynamic
-<<<<<<< HEAD
-			- imgs          (→ sslimgs)
-=======
 			- imgs		(→ sslimgs)
->>>>>>> fa0045df
 			- m
 			- sslimgs
 			- (www.)store	(→ store-xkcd-com.myshopify.com)
@@ -71,14 +67,10 @@
 		to="https://$1xkcd.com/" />
 
 	<rule from="^http://(3d|c0|dynamic|sslimgs|uni|what-?if)\.xkcd\.com/"
-<<<<<<< HEAD
         to="https://$1.xkcd.com/" />
 
     <rule from="^https?://imgs.xkcd.com/"
         to="https://sslimgs.xkcd.com/" />
-=======
-		to="https://$1.xkcd.com/" />
->>>>>>> fa0045df
 
 	<rule from="^http://imgs\.xkcd\.com/"
 		to="https://sslimgs.xkcd.com/" />
