--- conflicted
+++ resolved
@@ -10,9 +10,6 @@
 			Redirect to http for some reason.
 								-->
 		<exclusion pattern="^http://photomunchers\.appspot\.com/" />
-<<<<<<< HEAD
-		<exclusion pattern="^http://www\.appspot\.com/" />
-=======
 		<test url="http://photomunchers.appspot.com/" />
 		<!--
 			Starbucks captive portals use this name internally,
@@ -24,11 +21,10 @@
 		-->
 		<exclusion pattern="^http://sbux-portal\.appspot\.com/" />
 		<test url="http://sbux-portal.appspot.com/" />
->>>>>>> 4691741d
+		<exclusion pattern="^http://www\.appspot\.com/" />
+		<test url="http://www.appspot.com/" />
 
 	<test url="http://hstspreload.appspot.com/" />
-	<test url="http://photomunchers.appspot.com/" />
-	<test url="http://www.appspot.com/" />
 
 	<securecookie host="^.+\.appspot\.com$" name=".+" />
 
