--- conflicted
+++ resolved
@@ -14,12 +14,9 @@
 		- ^		(shows transition; mismatched, CN: transition.fcc.gov)
 		- publicsafety	(times out)
 		- reboot *
-<<<<<<< HEAD
-=======
 		- transition (404 on http://transition.fcc.gov/Daily_Releases/Daily_Digest/2015/dd2015.html)
 		- apps (404, expired)
 		- fjallfoss (404)
->>>>>>> 4bf661a9
 
 	* Times out
 
@@ -52,17 +49,10 @@
 					-->
 			<test url="http://hraunfoss.fcc.gov/edocs_public/attachmatch/" />
 
-<<<<<<< HEAD
 			<!--	-ve:
 					-->
 			<test url="http://hraunfoss.fcc.gov/edocs_public/attachmatch/DOC-235879A1.txt" />
 			<test url="http://hraunfoss.fcc.gov/edocs_public/attachmatch/DOC-235879A1.pdf" />
-=======
-		- (www.)	(^ → www)
-		- data
-		- licensing
-		- stations
->>>>>>> 4bf661a9
 
 		<!--	apps and fjalloss have been disabled in response to
 			https://github.com/EFForg/https-everywhere/issues/2874.
@@ -71,18 +61,11 @@
 			isn't known yet, let's include only what we know to work
 			as we find it.
 
-<<<<<<< HEAD
 			exclusions and tests are left for commentary and potential
 			future use.
-=======
-	<test url="http://data.fcc.gov/" />
-	<test url="http://licensing.fcc.gov/" />
-	<test url="http://stations.fcc.gov/" />
-	<test url="http://transition.fcc.gov/" />
-	<test url="http://www.fcc.gov/" />
+
 	<test url="http://hraunfoss.fcc.gov/edocs_public/attachmatch/DOC-235879A1.txt" />
 	<test url="http://hraunfoss.fcc.gov/edocs_public/attachmatch/DOC-235879A1.pdf" />
->>>>>>> 4bf661a9
 
 			404:
 				-->
@@ -105,12 +88,6 @@
 	<rule from="^http://fcc\.gov/"
 		to="https://www.fcc.gov/" />
 
-<<<<<<< HEAD
-=======
-	<rule from="^http://(data|licensing|stations|transition|www)\.fcc\.gov/"
-		to="https://$1.fcc.gov/" />
-
->>>>>>> 4bf661a9
 	<!--	Redirects like so:
 					-->
 	<rule from="^http://hraunfoss\.fcc\.gov/edocs_public/attachmatch/"
