<<<<<<< HEAD
<ruleset name="MacOSForge.org">
  <target host="www.macosforge.org" />
  <target host="macosforge.org" />
  <target host="*.macosforge.org" />

  <exclusion pattern="^http://xquartz\.macosforge\.org/"/>
  <exclusion pattern="^http://launchd\.macosforge\.org/"/>
  <exclusion pattern="^http://fstools\.macosforge\.org/"/>
  
  <rule from="^http://(?:www\.)?macosforge\.org/" to="https://www.macosforge.org/"/>
  <rule from="^http://([^/:@]*)\.macosforge\.org/" to="https://$1.macosforge.org/"/>
</ruleset>
=======
<!--
	Mismatch:
		- collaboration
		- calendarserver
		- cups
		- dcerpc
		- webkit
		- macports

	HTTP:
		- dss
-->
<ruleset name="MacOSForge.org">
	<target host="macosforge.org" />
	<target host="www.macosforge.org" />
	<target host="alac.macosforge.org" />
	<target host="darwinbuild.macosforge.org" />
	<target host="fstools.macosforge.org" />
	<target host="lists.macosforge.org" />
	<target host="scap-on-apple.macosforge.org" />
	<target host="smartcardservices.macosforge.org" />
	<target host="xquartz.macosforge.org" />

	<rule from="^http://macosforge\.org/"
		to="https://www.macosforge.org/"/>
	<rule from="^http:"
		to="https:"/>
</ruleset>
>>>>>>> 15fdad7a
<|MERGE_RESOLUTION|>--- conflicted
+++ resolved
@@ -1,43 +1,28 @@
-<<<<<<< HEAD
-<ruleset name="MacOSForge.org">
-  <target host="www.macosforge.org" />
-  <target host="macosforge.org" />
-  <target host="*.macosforge.org" />
-
-  <exclusion pattern="^http://xquartz\.macosforge\.org/"/>
-  <exclusion pattern="^http://launchd\.macosforge\.org/"/>
-  <exclusion pattern="^http://fstools\.macosforge\.org/"/>
-  
-  <rule from="^http://(?:www\.)?macosforge\.org/" to="https://www.macosforge.org/"/>
-  <rule from="^http://([^/:@]*)\.macosforge\.org/" to="https://$1.macosforge.org/"/>
-</ruleset>
-=======
-<!--
-	Mismatch:
-		- collaboration
-		- calendarserver
-		- cups
-		- dcerpc
-		- webkit
-		- macports
-
-	HTTP:
-		- dss
--->
-<ruleset name="MacOSForge.org">
-	<target host="macosforge.org" />
-	<target host="www.macosforge.org" />
-	<target host="alac.macosforge.org" />
-	<target host="darwinbuild.macosforge.org" />
-	<target host="fstools.macosforge.org" />
-	<target host="lists.macosforge.org" />
-	<target host="scap-on-apple.macosforge.org" />
-	<target host="smartcardservices.macosforge.org" />
-	<target host="xquartz.macosforge.org" />
-
-	<rule from="^http://macosforge\.org/"
-		to="https://www.macosforge.org/"/>
-	<rule from="^http:"
-		to="https:"/>
-</ruleset>
->>>>>>> 15fdad7a
+<!--
+	Mismatch:
+		- collaboration
+		- calendarserver
+		- cups
+		- dcerpc
+		- webkit
+		- macports
+
+	HTTP:
+		- dss
+-->
+<ruleset name="MacOSForge.org">
+	<target host="macosforge.org" />
+	<target host="www.macosforge.org" />
+	<target host="alac.macosforge.org" />
+	<target host="darwinbuild.macosforge.org" />
+	<target host="fstools.macosforge.org" />
+	<target host="lists.macosforge.org" />
+	<target host="scap-on-apple.macosforge.org" />
+	<target host="smartcardservices.macosforge.org" />
+	<target host="xquartz.macosforge.org" />
+
+	<rule from="^http://macosforge\.org/"
+		to="https://www.macosforge.org/"/>
+	<rule from="^http:"
+		to="https:"/>
+</ruleset>