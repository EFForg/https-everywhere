--- conflicted
+++ resolved
@@ -8,11 +8,6 @@
 	<target host="www.overclock.net" />
 	<target host="cdn.overclock.net" />
 
-<<<<<<< HEAD
-
 	<rule from="^http:" to="https:" />
 
-=======
-	<rule from="^http:" to="https:" />
->>>>>>> 496c9501
 </ruleset>