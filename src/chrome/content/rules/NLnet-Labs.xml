<!--
	Other NLnet Labs rulesets:

		- NLnet-Labs-cacert.xml
		- Unbound.net.xml


	These altnames don't exist:

		- mail.net-dns.org


	^opendnssec.org doesn't exist.

	Refused:
		- sane.nlnetlabs.nl
-->
<ruleset name="NLnet Labs">
<<<<<<< HEAD

	<!--	Direct rewrites:
				-->
	<target host="net-dns.org"/>
	<target host="www.net-dns.org"/>
	<target host="nlnetlabs.nl"/>
	<target host="open.nlnetlabs.nl"/>
	<target host="www.nlnetlabs.nl"/>
=======
	<target host="net-dns.org"/>
	<target host="www.net-dns.org"/>
	<target host="nlnetlabs.nl"/>
	<target host="www.nlnetlabs.nl"/>
	<target host="dicht.nlnetlabs.nl"/>
	<target host="git.nlnetlabs.nl"/>
	<target host="open.nlnetlabs.nl"/>
	<target host="unbound.nlnetlabs.nl"/>
>>>>>>> 6e6d4433
	<target host="svn.opendnssec.org"/>
	<target host="wiki.opendnssec.org"/>
	<target host="www.opendnssec.org"/>

	<securecookie host="^wiki\.opendnssec\.org$" name=".*"/>

	<rule from="^http:"
		to="https:" />
</ruleset><|MERGE_RESOLUTION|>--- conflicted
+++ resolved
@@ -16,16 +16,9 @@
 		- sane.nlnetlabs.nl
 -->
 <ruleset name="NLnet Labs">
-<<<<<<< HEAD
 
 	<!--	Direct rewrites:
 				-->
-	<target host="net-dns.org"/>
-	<target host="www.net-dns.org"/>
-	<target host="nlnetlabs.nl"/>
-	<target host="open.nlnetlabs.nl"/>
-	<target host="www.nlnetlabs.nl"/>
-=======
 	<target host="net-dns.org"/>
 	<target host="www.net-dns.org"/>
 	<target host="nlnetlabs.nl"/>
@@ -34,7 +27,6 @@
 	<target host="git.nlnetlabs.nl"/>
 	<target host="open.nlnetlabs.nl"/>
 	<target host="unbound.nlnetlabs.nl"/>
->>>>>>> 6e6d4433
 	<target host="svn.opendnssec.org"/>
 	<target host="wiki.opendnssec.org"/>
 	<target host="www.opendnssec.org"/>
