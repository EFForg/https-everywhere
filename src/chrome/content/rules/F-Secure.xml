--- conflicted
+++ resolved
@@ -1,18 +1,4 @@
-<<<<<<< HEAD
-<ruleset name="F-Secure">
-=======
 <ruleset name="F-Secure (default off)" default_off="breaks support chats">
-  <target host="f-secure.com" />
-  <target host="www.f-secure.com" />
-  <target host="analysis.f-secure.com" />
-  <target host="backup.f-secure.com" />
-  <target host="backup.ob.f-secure.com" />
-  <target host="browsingprotection.f-secure.com" />
-  <target host="msp.f-secure.com" />
-  <target host="my.f-secure.com" />
-  <target host="partnerportal.f-secure.com" />
-  <target host="safelinks.f-secure.com" />
->>>>>>> cbb007f2
 
 	<target host="f-secure.com" />
 	<target host="*.f-secure.com" />
