--- conflicted
+++ resolved
@@ -5,26 +5,10 @@
 
 <ruleset name="xREL.to">
 	<target host="xrel.to" />
-<<<<<<< HEAD
-	<target host="static.xrel.to" />
-	<target host="www.xrel.to" />
-		<!--
-			Redirect to http:
-						-->
-		<!--exclusion pattern="^http://(www\.)?xrel\.to/+($|\?|forum-board\.html|home\.html)" /-->
-		<!--
-			Exceptions:
-					-->
-		<exclusion pattern="^http://(?:www\.)?xrel\.to/+(?!favicon\.ico|uploaded_images/)" />
-
-
-	<rule from="^http:" to="https:" />
-=======
 	<target host="api.xrel.to" />
 	<target host="ssl.xrel.to" />
 	<target host="static.xrel.to" />
 	<target host="www.xrel.to" />
->>>>>>> 5cbd593e
 
 	<rule from="^http:" to="https:" />
 </ruleset>