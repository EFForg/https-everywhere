--- conflicted
+++ resolved
@@ -1,14 +1,6 @@
 <!--
 	Nonfunctional domains:
 
-<<<<<<< HEAD
-		- cdimage.ubuntu.com
-		- odm.ubuntu.com		(cert: testcases.qa.ubuntu.com_https; 301s there)
-		- testcases.qa.ubuntu.com	(self-signed, 301s to http)
-		- pad.ubuntu.com
-		- summit.ubuntu.com
-		- (www.)ubuntu.com		(times out)
-=======
 		- ubuntu.com subdomains:
 
 			- (www.)		(times out)
@@ -22,7 +14,6 @@
 			- pad
 			- summit
 
->>>>>>> c9f09f4b
 		- (www.)ubuntuforums.org	(times out)
 
 -->
@@ -37,11 +28,7 @@
 	<securecookie host="^apps\.ubuntu\.com$" name=".*" />
 
 
-<<<<<<< HEAD
-	<rule from="^http://(apps|cloud|(?:myapps\.)?developer|help|lists|uds|uec-images|wiki|one)\.ubuntu\.com/"
-=======
 	<rule from="^http://(apps|cloud|(?:myapps\.)?developer|help|lists|one|uds|uec-images|wiki)\.ubuntu\.com/"
->>>>>>> c9f09f4b
 		to="https://$1.ubuntu.com/" />
 
 	<rule from="^https?://(?:www\.)?ubuntuone\.com/"
