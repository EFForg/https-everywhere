--- conflicted
+++ resolved
@@ -1,80 +1,73 @@
 <!--
-	Other Ubuntu rulesets:
+    Other Ubuntu rulesets:
 
-		- Ubuntu_Forums.org.xml
+        - Ubuntu_Forums.org.xml
 
 
-	Nonfunctional domains:
+    Nonfunctional domains:
 
-		- ubuntu.com subdomains:
+        - ubuntu.com subdomains:
 
-			- (www.)		(times out)
-			- archive
-			- cdimage		(refused)
-			- irclogs		(record_too_long)
-			- loco ⁴
-			- odm			(cert: testcases.qa.ubuntu.com_https; 301s there)
-			- old-releases		(cert: uec-images.ubuntu.com; shows uec-images' data)
-			- packages		(times out)
-			- planet		(rx_record_too_long)
-			- popcorn		(rx_record_too_long)
-			- iso.qa		(redirects to testcases.qa; mismatched, CN: testcases.qa.ubuntu.com)
-			- testcases.qa		(self-signed, 301s to http)
-			- pad
-			- releases
-			- security **
-			- status
-			- summit
+            - (www.)        (times out)
+            - archive
+            - cdimage       (refused)
+            - irclogs       (record_too_long)
+            - loco ⁴
+            - odm           (cert: testcases.qa.ubuntu.com_https; 301s there)
+            - old-releases      (cert: uec-images.ubuntu.com; shows uec-images' data)
+            - packages      (times out)
+            - planet        (rx_record_too_long)
+            - popcorn       (rx_record_too_long)
+            - iso.qa        (redirects to testcases.qa; mismatched, CN: testcases.qa.ubuntu.com)
+            - testcases.qa      (self-signed, 301s to http)
+            - pad
+            - releases
+            - security **
+            - status
+            - summit
 
-<<<<<<< HEAD
-
-=======
->>>>>>> a132c541
-	** Refused
-	⁴ Redirects to testcases.qa; mismatched, CN: testcases.qa.ubuntu.com)
+    ** Refused
+    ⁴ Redirects to testcases.qa; mismatched, CN: testcases.qa.ubuntu.com)
 
 
-	Problematic domains:
+    Problematic domains:
 
-		- shop.ubuntu.com	(mismatched, CN: shop.canonical.com)
+        - shop.ubuntu.com   (mismatched, CN: shop.canonical.com)
 
 
-	Fully covered domains:
+    Fully covered domains:
 
-		- ubuntu.com subdomains:
+        - ubuntu.com subdomains:
 
-			- assets
-			- community
-			- shop		(→ shop.canonical.com)
+            - assets
+            - community
+            - shop      (→ shop.canonical.com)
 
 
-	Mixed content:
+    Mixed content:
 
-		- Images on help from pix.toile-libre.org *
+        - Images on help from pix.toile-libre.org *
 
-	* Unsecurable, doesn't trip MCB
+    * Unsecurable, doesn't trip MCB
 
 -->
 <ruleset name="Ubuntu (partial)">
 
-	<target host="*.ubuntu.com" />
-	<target host="ubuntuone.com" />
-	<target host="www.ubuntuone.com" />
-	<target host="ubuntuforums.org" />
-	<target host="www.ubuntuforums.org" />
-
-	<securecookie host="^(apps|login|wiki)\.ubuntu\.com$" name=".*" />
+    <target host="*.ubuntu.com" />
+    <target host="ubuntuone.com" />
+    <target host="www.ubuntuone.com" />
 
 
-	<rule from="^http://(apps|assets|cloud|community|(?:myapps\.)?developer|fridge|help|lists|login|one|uds|uec-images|wiki)\.ubuntu\.com/"
-		to="https://$1.ubuntu.com/" />
+    <securecookie host="^(apps|login|wiki)\.ubuntu\.com$" name=".*" />
 
-	<rule from="^http://shop\.ubuntu\.com/"
-		to="https://shop.canonical.com/" />
 
-	<rule from="^http://(www\.)?ubuntuone\.com/"
-		to="https://$1ubuntuone.com/" />
+    <rule from="^http://(apps|assets|cloud|community|(?:myapps\.)?developer|fridge|help|lists|login|one|uds|uec-images|wiki)\.ubuntu\.com/"
+        to="https://$1.ubuntu.com/" />
 
-	<rule from="^http://(www\.)?ubuntuforums\.org/"
-		to="https://$1ubuntuforums.org/" />
-</ruleset>+    <rule from="^http://shop\.ubuntu\.com/"
+        to="https://shop.canonical.com/" />
+
+    <rule from="^http://(www\.)?ubuntuone\.com/"
+        to="https://$1ubuntuone.com/" />
+
+</ruleset>
