<!--
	For rules causing false/broken MCB, see Ubuntu.com-falsemixed.xml.


	Other Ubuntu rulesets:

		- Ubuntu_Forums.org.xml


	Problematic domains:

		- (www.)?ubuntuone.com *

	* Supports <=ssl3 only


	Nonfunctional subdomains:

		- (www.) ¹
		- archive ²
		- cdimage ²
		- font			(http reply)
		- irclogs		(shows irclogs.canonical.com; mismatched, CN: irclogs.canonical.com)
		- kernel ¹
		- loco ³
		- manpages ¹
		- odm ³
		- old-releases ²
		- packages ¹
		- packages-import ¹
		- packaging ***
		- people ¹
		- phablet ¹
		- planet		(prints "Page Unavailable"; mismatched, CN: certification.canonical.com)
		- iso.qa ³
		- reports.qa ³
		- testcases.qa		(redirects to http, self-signed)
		- pad ²
		- releases ²
		- screenshots ⁴
		- security ²
		- status ²
		- summit ²
		- upstart ¹
		- women ¹

	¹ Dropped
	² Refused
	³ Redirects to testcases.qa; mismatched, CN: testcases.qa.ubuntu.com
	*** Redirects to login.ubuntu.com
	⁴ 404; mismatched, CN: *.canonical.com


	Problematic subdomains:

		- community ¹
		- shop	(mismatched, CN: shop.canonical.com)

	¹ Mixed css from assets and $self


	Fully covered domains:

		- ubuntu.com subdomains:

			- apps
			- assets
			- cloud
			- community
			- design
			- developer
			- myapps.developer
			- entropy
			- fridge
			- help
			- insights
			- lists
			- login
			- maas
			- one
			- patches
			- pay
			- jenkins.qa
			- shop		(→ shop.canonical.com)
			- uds
			- uec-images
			- unity
			- wiki


	These altnames don't exist:

		- www.assets.ubuntu.com
		- www.myapps.developer.ubuntu.com
		- www.lists.ubuntu.com


	Mixed content:

		- css, on:

			- community from $self ¹
			- community from assets ¹

		- Images, on:

			- apps from screenshots ²
			- community from $self ¹
			- developer from $self ¹
			- help from pix.toile-libre.org *
			- insights from $self ¹

	¹ Secured by us
	² Unsecurable <= 404
	* Unsecurable, doesn't trip MCB

-->
<<<<<<< HEAD
<ruleset name="Ubuntu.com (partial)">
=======
<ruleset name="Ubuntu (partial)" default_off="Needs ruleset tests">
>>>>>>> e366b6e3

	<target host="*.ubuntu.com" />
		<!--
			Avoid false/broken MCB:
						-->
		<exclusion pattern="^http://community\.ubuntu\.com/+(?!favicon\.ico|wp-content/|wp-includes/)" />
	<!--target host="ubuntuone.com" /-->
	<!--target host="www.ubuntuone.com" /-->


	<securecookie host="^(?:apps|login|pay|jenkins\.qa|wiki)\.ubuntu\.com$" name=".+" />


	<rule from="^http://(apps|assets|cloud|community|design|(?:myapps\.)?developer|entropy|fridge|help|insights|juju|lists|login|maas|one|patches|pay|jenkins\.qa|uds|uec-images|unity|wiki)\.ubuntu\.com/"
		to="https://$1.ubuntu.com/" />

	<rule from="^http://shop\.ubuntu\.com/"
		to="https://shop.canonical.com/" />

	<!--rule from="^http://(www\.)?ubuntuone\.com/"
		to="https://$1ubuntuone.com/" /-->

</ruleset><|MERGE_RESOLUTION|>--- conflicted
+++ resolved
@@ -115,11 +115,7 @@
 	* Unsecurable, doesn't trip MCB
 
 -->
-<<<<<<< HEAD
-<ruleset name="Ubuntu.com (partial)">
-=======
 <ruleset name="Ubuntu (partial)" default_off="Needs ruleset tests">
->>>>>>> e366b6e3
 
 	<target host="*.ubuntu.com" />
 		<!--
