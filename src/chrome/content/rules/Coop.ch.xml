<<<<<<< HEAD
<ruleset name="Coop">
	<!--
	mixedcontent:
		<target host="coop.ch"/>  
		<target host="www.coop.ch"/>

		<test url="http://www.coop.ch/" />

		<rule from="^http://(?:www\.)?coop\.ch/"
			to="https://www.coop.ch/"/>
	-->
=======
<!--
	For rules causing false/broken MCB, see Coop.ch-falsemixed.xml

	wrong content:
		- (www.)cooperation-online.ch (404)
-->
<ruleset name="Coop">
>>>>>>> e89af112
	<target host="onlinebanking.bankcoop.ch"/>
	<target host="supercard.ch"/>
	<target host="www.supercard.ch"/>
	<target host="cooperation-online.ch"/>
	<target host="www.cooperation-online.ch"/>
	<target host="coopzeitung.ch"/>
	<target host="www.coopzeitung.ch"/>
	<target host="cooperazione.ch"/>
	<target host="www.cooperazione.ch"/>
	<target host="coopathome.ch"/>
	<target host="www.coopathome.ch"/>
	<target host="interdiscount.ch"/>
	<target host="www.interdiscount.ch"/>
	<target host="microspot.ch"/>
	<target host="www.microspot.ch"/>
	<target host="toptip.ch"/>
	<target host="www.toptip.ch"/>
	<target host="lumimart.ch"/>
	<target host="www.lumimart.ch"/>
	<target host="impo.ch"/>
	<target host="www.impo.ch"/>
	<target host="christ-swiss.ch"/>
	<target host="www.christ-swiss.ch"/>
	<target host="fust.ch"/>
	<target host="*.fust.ch"/>
	<target host="thebodyshop.ch"/>
	<target host="www.thebodyshop.ch"/>
	<target host="the-body-shop.ch"/>
	<target host="www.the-body-shop.ch"/>
	<target host="mondovino.ch"/>
	<target host="www.mondovino.ch"/>
	
	<test url="http://www.supercard.ch/" />
	<test url="http://www.cooperation-online.ch/" />
	<test url="http://www.coopzeitung.ch/" />
	<test url="http://www.cooperazione.ch/" />
	<test url="http://www.coopathome.ch/" />
	<test url="http://www.interdiscount.ch/" />
	<test url="http://www.microspot.ch/" />
	<test url="http://www.toptip.ch/" />
	<test url="http://www.lumimart.ch/" />
	<test url="http://www.impo.ch/" />
	<test url="http://www.christ-swiss.ch/" />
	<test url="http://www.fust.ch/" />
	<test url="http://files.fust.ch/" />
	<test url="http://webservice.fust.ch/" />
	<test url="http://www.thebodyshop.ch/" />
	<test url="http://www.the-body-shop.ch/" />

	<rule from="^http://onlinebanking\.bankcoop\.ch/"
		to="https://onlinebanking.bankcoop.ch/"/>
	<rule from="^http://(?:www\.)?supercard\.ch/"
		to="https://www.supercard.ch/"/>
	<rule from="^http://(?:www\.)?cooperation-online\.ch/"
		to="https://www.cooperation-online.ch/"/>
	<rule from="^http://(?:www\.)?coopzeitung\.ch/"
		to="https://www.coopzeitung.ch/"/>
	<rule from="^http://(?:www\.)?cooperazione\.ch/"
		to="https://www.cooperazione.ch/"/>
	<rule from="^http://(?:www\.)?coopathome\.ch/"
		to="https://www.coopathome.ch/"/>
	<rule from="^http://(?:www\.)?interdiscount\.ch/"
		to="https://www.interdiscount.ch/"/>
	<rule from="^http://(?:www\.)?microspot\.ch/"
		to="https://www.microspot.ch/"/>
	<rule from="^http://(?:www\.)?toptip\.ch/"
		to="https://www.toptip.ch/"/>
	<rule from="^http://(?:www\.)?lumimart\.ch/"
		to="https://www.lumimart.ch/"/>
	<rule from="^http://(?:www\.)?impo\.ch/"
		to="https://www.impo.ch/"/>
	<rule from="^http://(?:www\.)?christ-swiss\.ch/"
		to="https://www.christ-swiss.ch/"/>
	<rule from="^http://(?:www\.)?fust\.ch/"
		to="https://www.fust.ch/"/>
	<rule from="^http://([\w-]+)\.fust\.ch/"
		to="https://$1.fust.ch/"/>
	<rule from="^http://(?:www\.)?thebodyshop\.ch/"
		to="https://www.thebodyshop.ch/"/>
	<rule from="^http://(?:www\.)?the-body-shop\.ch/"
		to="https://www.thebodyshop.ch/"/>
	<rule from="^http:"
		to="https:"/>
</ruleset><|MERGE_RESOLUTION|>--- conflicted
+++ resolved
@@ -1,16 +1,3 @@
-<<<<<<< HEAD
-<ruleset name="Coop">
-	<!--
-	mixedcontent:
-		<target host="coop.ch"/>  
-		<target host="www.coop.ch"/>
-
-		<test url="http://www.coop.ch/" />
-
-		<rule from="^http://(?:www\.)?coop\.ch/"
-			to="https://www.coop.ch/"/>
-	-->
-=======
 <!--
 	For rules causing false/broken MCB, see Coop.ch-falsemixed.xml
 
@@ -18,7 +5,6 @@
 		- (www.)cooperation-online.ch (404)
 -->
 <ruleset name="Coop">
->>>>>>> e89af112
 	<target host="onlinebanking.bankcoop.ch"/>
 	<target host="supercard.ch"/>
 	<target host="www.supercard.ch"/>
