
<!--
Disabled by https-everywhere-checker because:
Fetch error: http://valvesoftware.com/ => https://valvesoftware.com/: Too many redirects while fetching 'https://valvesoftware.com/'
Fetch error: http://www.valvesoftware.com/ => https://www.valvesoftware.com/: Too many redirects while fetching 'https://www.valvesoftware.com/'

	Other Valve rulesets:

		- Dota_2.com.xml
		- Steam.xml
		- Steam_Community.com.xml
		- Steam_static.com.xml
		- Steamgames.com.xml


	CDN buckets:

		- steamcdn-a.akamaihd.net

		- valve.vo.llnwd.net/...
			- .hs. doesn't exist
			- www.l4d.com


	Nonfunctional domains:

		- www.l4d.com
		- blogs.valvesoftware.com ²

	² Refused


	Fully covered domains:

		- (www.)valvesoftware.com


	Mixed content:

		- Images on (www.) from $self *

	* Secured by us

-->
<<<<<<< HEAD
<ruleset name="Valve Software.com (partial)" default_off='failed ruleset test'>
=======
<ruleset name="Valve Software.com (partial)" default_off="Breaks some games">
>>>>>>> fabb42da

	<target host="valvesoftware.com" />
	<target host="developer.valvesoftware.com" />
	<target host="www.valvesoftware.com" />


	<securecookie host="^developer\.valvesoftware\.com$" name=".+" />


	<rule from="^http:"
		to="https:" />

</ruleset><|MERGE_RESOLUTION|>--- conflicted
+++ resolved
@@ -1,9 +1,5 @@
 
 <!--
-Disabled by https-everywhere-checker because:
-Fetch error: http://valvesoftware.com/ => https://valvesoftware.com/: Too many redirects while fetching 'https://valvesoftware.com/'
-Fetch error: http://www.valvesoftware.com/ => https://www.valvesoftware.com/: Too many redirects while fetching 'https://www.valvesoftware.com/'
-
 	Other Valve rulesets:
 
 		- Dota_2.com.xml
@@ -42,11 +38,7 @@
 	* Secured by us
 
 -->
-<<<<<<< HEAD
-<ruleset name="Valve Software.com (partial)" default_off='failed ruleset test'>
-=======
 <ruleset name="Valve Software.com (partial)" default_off="Breaks some games">
->>>>>>> fabb42da
 
 	<target host="valvesoftware.com" />
 	<target host="developer.valvesoftware.com" />
