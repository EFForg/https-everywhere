--- conflicted
+++ resolved
@@ -2,11 +2,7 @@
 	Other Yahoo rulesets:
 
 		- Flickr.xml
-<<<<<<< HEAD
-		- Yieldmanager.com.xml
-=======
 		- Right-Media.xml
->>>>>>> c9f09f4b
 
 
 	Undiscovered:
@@ -30,16 +26,11 @@
 			- everything			(times out)
 			- ((ichart.)finance|suggestions)
 			- info				(cert: secure.help.yahoo.com; redirects to http)
-<<<<<<< HEAD
-			- movies			(mismatch; "Your requested URL was not found.")
-			- news				(cert: *.mail.yahoo.com; 404)
-=======
 			- webservices.mobile		(times out)
 			- movies			(mismatch; "Your requested URL was not found.")
 			- prod2.rest-core.msg		(times out)
 			- news				(cert: *.mail.yahoo.com; 404)
 			- notepad			(cert: *.calendar.yahoo.com; shows calendar's data)
->>>>>>> c9f09f4b
 			- img.omg			(times out)
 			- research
 			- rightmedia			(cert: www.ce1.com; redirects there)
@@ -48,7 +39,6 @@
 		- ypolicyblog.com		(reset)
 		- www.ypolicyblog.com
 
-<<<<<<< HEAD
 
 	Reported to fix bug
 		https://trac.torproject.org/projects/tor/ticket/4441
@@ -57,30 +47,13 @@
 	If you have a Yahoo Mail account, please test this ruleset!
 
 -->
-<ruleset name="Yahoo! (experimental)" default_off="needs testing">
-
-	<target host="ads.bluelithium.com" />
-	<target host="*.rmxads.com" />
-=======
-
-	Reported to fix bug
-		https://trac.torproject.org/projects/tor/ticket/4441
-
-
-	If you have a Yahoo Mail account, please test this ruleset!
-
--->
 <ruleset name="Yahoo! (experimental)">
 
->>>>>>> c9f09f4b
 	<target host="rocketmail.com" />
 	<target host="www.rocketmail.com" />
 	<target host="*.yahoo.com" />
 	<target host="uk.adserver.yahoo.com" />
-<<<<<<< HEAD
-=======
 	<target host="c5.ah.yahoo.com" />
->>>>>>> c9f09f4b
 	<target host="cookex.amp.yahoo.com" />
 	<target host="*.analytics.yahoo.com" />
 	<target host="global.ard.yahoo.com" />
@@ -91,9 +64,6 @@
 	<target host="secure.help.yahoo.com" />
 	<target host="us.lrd.yahoo.com" />
 	<target host="*.mail.yahoo.com" />
-<<<<<<< HEAD
-	<target host="ucs.netsvs.yahoo.com" />
-=======
 		<!--
 			Cert mismatch.
 					-->
@@ -102,17 +72,10 @@
 	<target host="*.msg.yahoo.com" />
 	<target host="prod1.rest-notify.msg.yahoo.com" />
 	<target host="ucs.*.yahoo.com" />
->>>>>>> c9f09f4b
 	<target host="rtb.pclick.yahoo.com" />
 	<target host="us.rd.yahoo.com" />
 	<target host="order.smallbusiness.yahoo.com" />
 	<target host="uk.health.lifestyle.yahoo.net" />
-<<<<<<< HEAD
-	<target host="yui.yahooapis.com" />
-	<target host="*.yahoofs.com" />
-	<target host="yhoo.it" />
-	<target host="*.yimg.com" />
-=======
 	<target host="*.c.yom.mail.yahoo.net" />
 	<target host="*.yahooapis.com" />
 	<target host="*.yahoofs.com" />
@@ -124,7 +87,6 @@
 		https://mail1.eff.org/pipermail/https-everywhere-rules/2012-September/001284.html
 						-->
 		<exclusion pattern="^http://yui\.yahooapis\.com/combo\?3\.5\.1/" />
->>>>>>> c9f09f4b
 	<target host="*.l.yimg.com" />
 	<!--	* for cross-domain cookie.	-->
 	<target host="*.s.yimg.com" />
@@ -165,26 +127,13 @@
 	<securecookie host="^\.s\.yimg\.com$" name=".*" />
 
 
-<<<<<<< HEAD
-	<rule from="^http://ads\.bluelithium\.com/"
-		to="https://ads.bluelithium.com/" />
-
-	<rule from="^http://(ad|optimizedby)\.rmxads\.com/"
-		to="https://$1.rmxads.com/" />
-
-=======
->>>>>>> c9f09f4b
 	<rule from="^https?://(?:www\.)?(?:rocketmail|ymail)\.com/"
 		to="https://mail.yahoo.com/" />
 
 	<rule from="^https?://java\.europe\.yahoo\.com/uk/"
 		to="https://s.yimg.com/zz/java.europe.yahoo.com/uk/" />
 
-<<<<<<< HEAD
-	<rule from="^http://(uk\.adserver|cookex\.amp|[ao]\.analytics|global\.ard|(?:csc\.beap|pn1|row|us)\.bc|developer|(?:na\.)?edit|edit\.europe|legalredirect|login|us\.l?rd|mail|ucs\.netsvs|rtb\.pclick|sec|order\.smallbusiness)\.yahoo\.com/"
-=======
 	<rule from="^http://(uk\.adserver|c5\.ah|calendar|cookex\.amp|[ao]\.analytics|global\.ard|(?:csc\.beap|pn1|row|us)\.bc|developer|(?:na\.)?edit|edit\.europe|legalredirect|login|us\.l?rd|(?:overview\.)?mail|prod1\.rest-notify\.msg|ucs\.(?:netsvs|query)|rtb\.pclick|sec|order\.smallbusiness)\.yahoo\.com/"
->>>>>>> c9f09f4b
 		to="https://$1.yahoo.com/" />
 
 	<rule from="^https?://uk\.health\.lifestyle\.yahoo\.net/images/"
@@ -192,11 +141,6 @@
 
 	<rule from="^https?://(?:secure\.)?help\.yahoo\.com/"
 		to="https://secure.help.yahoo.com/" />
-<<<<<<< HEAD
-
-	<rule from="^http://(\w+(?:\.\w+)?)\.mail\.yahoo\.com/"
-		to="https://$1.mail.yahoo.com/" />
-=======
 
 	<!--	All observed hosts don't match the cert.
 
@@ -215,7 +159,6 @@
 				-->
 	<rule from="^https?://(?:ycpi-mail-)?dps\.msg\.yahoo\.com/"
 		to="https://ycpi-mail-dps.msg.yahoo.com/" />
->>>>>>> c9f09f4b
 
 	<!--	Cert only matches us.rd,
 		all appear equivalent.	-->
@@ -256,15 +199,6 @@
 	<!--	- l1 to l7 exist.
 		- a appears equivalent to l, except hosted on Akamai.
 			-->
-<<<<<<< HEAD
-	<rule from="^https?://((?:a\.)?l\d?|us\.(?:a2|i1|js2))\.yimg\.com/(?:[ad]|us(?:\.js)?\.yimg\.com)/"
-		to="https://s.yimg.com/lq/" />
-
-	<rule from="^https?://(?:a\.)?l\d?\.yimg\.com/(cv|dh|k[jx]|lo|pj|zz)/"
-		to="https://s.yimg.com/$1/" />
-
-	<rule from="^https?://(?:(?:a\.)?l\d?|us\.js1)\.yimg\.com/(bt|dg|(?:eur|us)\.yimg\.com|[ghiqt]|ho|j[hn]|kq|lm|nn|ml|os|pv|qz|r[uwz])/"
-=======
 	<rule from="^https?://(d|(?:a\.)?l\d?|us\.(?:a2|i1|js2?))\.yimg\.com/(?:[ad]|us(?:\.js)?\.yimg\.com)/"
 		to="https://s.yimg.com/lq/" />
 
@@ -272,7 +206,6 @@
 		to="https://s.yimg.com/$1/" />
 
 	<rule from="^https?://(?:(?:a\.)?l\d?|us\.js1|mail)\.yimg\.com/(bt|dg|(?:eur|us)\.yimg\.com|[ghiqt]|ho|j[hn]|kq|lh|lm|nn|nq|ml|os|pv|qz|r[uwz])/"
->>>>>>> c9f09f4b
 		to="https://s.yimg.com/zz/$1/" />
 
 	<rule from="^http://s(ec)?\.yimg\.com/"
@@ -290,8 +223,6 @@
 
 	<rule from="^http://(\w+)\.zenfs\.com/"
 		to="https://$1.zenfs.com/" />
-<<<<<<< HEAD
-=======
 
 	<!--	yui: <=> d/lib/lib/yui
 
@@ -301,6 +232,5 @@
 														
 	<rule from="^https://s\.yimg\.com/zz/d/lib/yui/combo\?3\.5\.1/([^&]*(?:$|&))(3\.5\.1/[^&]*)"
 		to="https://s.yimg.com/zz/combo?yui:3.5.1/$1&amp;yui:$2" /-->
->>>>>>> c9f09f4b
 
 </ruleset>