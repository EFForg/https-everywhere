--- conflicted
+++ resolved
@@ -1,11 +1,8 @@
 <ruleset name="Cloudfront">
-  <target host="cloudfront.net" />
-  <target host="*.cloudfront.net" />
 
-  <rule from="^http://([^/:@\.]+)\.cloudfront\.net/"  to="https://$1.cloudfront.net/"/>
+	<target host="*.cloudfront.net" />
+	<target host="www.cloudfront.net" />
 
-<<<<<<< HEAD
-=======
 
 	<rule from="^http://([^/:@\.]+)\.cloudfront\.net/" 
 		to="https://$1.cloudfront.net/" />
@@ -16,7 +13,6 @@
 									-->
 	<exclusion pattern="^http://(?:[^/:@\.]+)\.cloudfront\.net/crossdomain\.xml" />
 
->>>>>>> 0c3f5c2d
   <!-- See https://docs.aws.amazon.com/AmazonCloudFront/latest/DeveloperGuide/private-content-creating-signed-url-custom-policy.html
     Policies contain the protocol, so a signature for http will not work for https
   -->
