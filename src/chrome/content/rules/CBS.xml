<!--
	Other CBS rulesets:

		- CBS-Sports-Network.xml
		- ZDNet.xml


	om.cnet.com.au/b/ss/zdau-cnet/


	Nonfunctional domains:

		- (www.)3qit.com
		- bbs.3qit.com
		- cbs.com			(times out)
		- www.cbs.com			(Akamai; "An error occurred"; origin,
						origin-www, and www-origin don't exist)
		- cdn.cbsi.com.au		(Akamai; "Service Unavailable")
		- (www.)cbsinteractive.com
		- (www.)cbsinteractive.com.au
		- \w+.cbsistatic.com		(Akamai; 503)
		- cbsnews.com			(times out)
		- www.cbsnews.com		(Akamai; 503)
		- (bwp|www).cnet.com
		- forums.cnetfrance.fr		(times out)
<<<<<<< HEAD
=======
		- adlog.com.com
>>>>>>> f922a784
		- assets.com.com		(doesn't over https, redirects to i.i.com.com)
		- ads.com.com			(timeout; data on www.cnet.com)
		- i.i.com.com			(Akamai; "Service Unavailable")
		- origin.i.com.com
		- image.com.com			(Akamai; "An error occurred")
		- grfx.cstv.com			(Akamai; 504)
		- (www.)findarticles.com
		- userimage.gamespot.com	(ditto)
		- im(age|g[12].gamespotcdn.net	(Akamai; "An error occurred"; all equivalent)
		- graphics.ocsn.com		(Akamai; 504)
		- \w+.trstatic.com		(Akamai, "An error occurred")
		- (www.)zol.com.cn
		- img2.zol.com.cn


	asset\d		≍	i.i.com.com

-->
<ruleset name="CBS (partial)">

	<target host="om.cnet.com.au" />
	<target host="dw.com.com" />
	<target host="*.gamespot.com" />
	<!--	/cdn.la?st.fm, userserve(-ak)?.last.fm: Akamai, 404s	-->
	<target host="last.fm" />
	<target host="*.last.fm" />
	<target host="cdn.lst.fm" />


	<rule from="^https?://om\.cnet\.com\.au/"
		to="https://zdau-cnet.122.2o7.net/" />

	<!--	Tracking.	-->
	<rule from="^http://dw\.com\.com/"
		to="https://dw.com.com/" />

	<rule from="^http://(fuse|u[ks])\.gamespot\.com/"
		to="https://$1.gamespot.com/" />

	<rule from="^https?://last\.fm/"
		to="https://www.last.fm/" />

	<rule from="^http://www\.last\.fm/(join|login|settings/lost(?:password|username))"
		to="https://www.last.fm/$1" />

	<rule from="^https?://cdn\.la?st\.fm/"
		to="https://www.last.fm/static/" />

</ruleset><|MERGE_RESOLUTION|>--- conflicted
+++ resolved
@@ -23,10 +23,7 @@
 		- www.cbsnews.com		(Akamai; 503)
 		- (bwp|www).cnet.com
 		- forums.cnetfrance.fr		(times out)
-<<<<<<< HEAD
-=======
 		- adlog.com.com
->>>>>>> f922a784
 		- assets.com.com		(doesn't over https, redirects to i.i.com.com)
 		- ads.com.com			(timeout; data on www.cnet.com)
 		- i.i.com.com			(Akamai; "Service Unavailable")
