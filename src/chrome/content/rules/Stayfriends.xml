<<<<<<< HEAD
<ruleset name="StayFriends">

	<target host="stayfriends.at" />
	<target host="*.stayfriends.at" />
	<target host="stayfriends.ch" />
	<target host="*.stayfriends.ch" />  
	<target host="stayfriends.de" />
	<target host="*.stayfriends.de" />
=======
<ruleset name="StayFriends" platform="mixedcontent">
  <target host="stayfriends.de" />
  <target host="www.stayfriends.de" />
  <target host="stayfriends.at" />
  <target host="www.stayfriends.at" />
  <target host="stayfriends.ch" />
  <target host="www.stayfriends.ch" />  
>>>>>>> 3397e460
  

	<securecookie host="^(?:www)?\.stayfriends\.(?:at|ch|de)$" name=".+" />


	<rule from="^http://(images\.|www\.)?stayfriends\.(at|ch|de)/"
		to="https://$1stayfriends.$2/" />

</ruleset><|MERGE_RESOLUTION|>--- conflicted
+++ resolved
@@ -1,5 +1,4 @@
-<<<<<<< HEAD
-<ruleset name="StayFriends">
+<ruleset name="StayFriends" platform="mixedcontent">
 
 	<target host="stayfriends.at" />
 	<target host="*.stayfriends.at" />
@@ -7,15 +6,6 @@
 	<target host="*.stayfriends.ch" />  
 	<target host="stayfriends.de" />
 	<target host="*.stayfriends.de" />
-=======
-<ruleset name="StayFriends" platform="mixedcontent">
-  <target host="stayfriends.de" />
-  <target host="www.stayfriends.de" />
-  <target host="stayfriends.at" />
-  <target host="www.stayfriends.at" />
-  <target host="stayfriends.ch" />
-  <target host="www.stayfriends.ch" />  
->>>>>>> 3397e460
   
 
 	<securecookie host="^(?:www)?\.stayfriends\.(?:at|ch|de)$" name=".+" />
