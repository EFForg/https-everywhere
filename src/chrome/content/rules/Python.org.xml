<!--
	Invalid certificate:
		* es.python.org
		* calendario.es.python.org
		* documentos-asociacion.es.python.org
		* empleo.es.python.org
		* forum.pl.python.org
		* mail.pl.python.org
		* redesign.python.org

	No working URL known:
		* front.python.org

	Refused:
		* buildbot.python.org
		* dinsdale.python.org
		* www.es.python.org
		* ftp.python.org
		* legacy.python.org

	Secure connection failed:
		* blog.python.org
		* blog-cn.python.org
		* blog-de.python.org
		* blog-es.python.org
		* blog-fr.python.org
		* blog-ja.python.org
		* blog-ko.python.org
		* blog-pt.python.org
		* blog-ro.python.org
		* blog-ru.python.org
		* blog-tw.python.org

-->
<ruleset name="Python.org (partial)">

	<target host="python.org" />
	<target host="www.python.org" />
	
	<target host="bugs.python.org" />
<<<<<<< HEAD
	<target host="cheeseshop.python.org" />
	<target host="console.python.org" />
		<test url="http://console.python.org/python-dot-org-live-consoles-status" />
	<target host="discuss.python.org" />
	<target host="doc.python.org" />
	<target host="hg.es.python.org" />
	<target host="lists.es.python.org" />
	<target host="openbadges.es.python.org" />
	<target host="jobs.python.org" />
=======
>>>>>>> c90f3b7f
	<target host="mail.python.org" />
	<target host="packages.python.org" />
	<target host="packaging.python.org" />
	<target host="pl.python.org" />
	<target host="planet.python.org" />
	<target host="pypi.python.org" />
	<target host="speed.python.org" />
	<target host="staging.python.org" />
	<target host="staging2.python.org" />
	<target host="status.python.org" />
	<target host="svn.python.org" />
		<test url="http://svn.python.org/projects/sftools/" />
	<target host="testpypi.python.org" />
	<target host="vote.python.org" />
	<target host="warehouse.python.org" />
	<target host="warehouse-staging.python.org" />
	<target host="wiki.python.org" />

	<securecookie host="^(www|bugs|cheeseshop|console|discuss|doc|(hg|lists|openbadges)\.es|jobs|mail|packages|packaging|pl|planet|pypi|speed|staging|staging2|status|svn|testpypi|vote|warehouse|warehouse-staging|wiki)\.python\.org$" name=".+" />

	<rule from="^http:"
		to="https:" />

</ruleset><|MERGE_RESOLUTION|>--- conflicted
+++ resolved
@@ -38,8 +38,6 @@
 	<target host="www.python.org" />
 	
 	<target host="bugs.python.org" />
-<<<<<<< HEAD
-	<target host="cheeseshop.python.org" />
 	<target host="console.python.org" />
 		<test url="http://console.python.org/python-dot-org-live-consoles-status" />
 	<target host="discuss.python.org" />
@@ -48,8 +46,6 @@
 	<target host="lists.es.python.org" />
 	<target host="openbadges.es.python.org" />
 	<target host="jobs.python.org" />
-=======
->>>>>>> c90f3b7f
 	<target host="mail.python.org" />
 	<target host="packages.python.org" />
 	<target host="packaging.python.org" />
