<!--
	CDN buckets:

		- a248.e.akamai.net/assets.github.com/
		- a248.e.akamai.net/camo.github.com/
		- s3.amazonaws.com/github/
		- speakerd.s3.amazonaws.com


	Nonfunctional github subdomains:

		- mac
		- mobile
		- octodex
		- windows

-->
<ruleset name="GitHub">
<<<<<<< HEAD
=======
  <target host="*.github.com" />
  <target host="github.com" />
  <target host="get.gaug.es"/>
  <target host="secure.gaug.es"/>
>>>>>>> 53abb7a2

	<target host="github.com" />
	<target host="*.github.com" />
	<target host="*.guag.es" />
	<target host="speakerdeck.com" />
	<target host="www.speakerdeck.com" />


	<securecookie host="^(.*\.)?github\.com$" name=".*" />
	<securecookie host="^speakerdeck\.com$" name=".*" />


	<rule from="^http://((?:assets\d+|enterprise|gist|jobs|raw|status|www)\.)?github\.com/"
		to="https://$1github.com/" />

	<rule from="^https?://cloud\.github\.com/"
		to="https://s3.amazonaws.com/github/" />

	<!--	- Cert: github.com
		- Redirects like so
				-->
	<rule from="^https?://support\.github\.com/"
		to="https://github.com/contact" />

	<rule from="^https?://get\.gaug\.es/theme/.*/stylesheets/images/favicon\.png$"
		to="https://secure.guag.es/favicon.png" />

	<rule from="^http://secure\.gaug\.es/"
		to="https://secure.gaug.es/" />

<<<<<<< HEAD
	<!--	- www doesn't work over https
		- Redirects to !www over http
			-->
	<rule from="^https?://(?:www\.)?speakerdeck\.com/"
		to="https://speakerdeck.com/" />
=======
  <rule from="^http://get\.gaug\.es/theme/.*/stylesheets/images/favicon\.png$" to="https://secure.gaug.es/favicon.png"/>
  <rule from="^http://secure\.gaug\.es/" to="https://secure.gaug.es/"/>
>>>>>>> 53abb7a2

</ruleset><|MERGE_RESOLUTION|>--- conflicted
+++ resolved
@@ -16,17 +16,10 @@
 
 -->
 <ruleset name="GitHub">
-<<<<<<< HEAD
-=======
-  <target host="*.github.com" />
-  <target host="github.com" />
-  <target host="get.gaug.es"/>
-  <target host="secure.gaug.es"/>
->>>>>>> 53abb7a2
 
 	<target host="github.com" />
 	<target host="*.github.com" />
-	<target host="*.guag.es" />
+	<target host="*.gaug.es" />
 	<target host="speakerdeck.com" />
 	<target host="www.speakerdeck.com" />
 
@@ -53,15 +46,10 @@
 	<rule from="^http://secure\.gaug\.es/"
 		to="https://secure.gaug.es/" />
 
-<<<<<<< HEAD
 	<!--	- www doesn't work over https
 		- Redirects to !www over http
 			-->
 	<rule from="^https?://(?:www\.)?speakerdeck\.com/"
 		to="https://speakerdeck.com/" />
-=======
-  <rule from="^http://get\.gaug\.es/theme/.*/stylesheets/images/favicon\.png$" to="https://secure.gaug.es/favicon.png"/>
-  <rule from="^http://secure\.gaug\.es/" to="https://secure.gaug.es/"/>
->>>>>>> 53abb7a2
 
 </ruleset>