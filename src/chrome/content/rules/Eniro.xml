<<<<<<< HEAD
<!--
	Fully covered domains:

		- adsrv.ads.eniro.com

-->
<ruleset name="Eniro (partial)">
=======
<ruleset name="Eniro (partial)" platform="mixedcontent">
>>>>>>> 3397e460

	<target host="*.eniro.com"/>
	<target host="eniro.se"/>
	<target host="*.eniro.se"/>


	<securecookie host="^\.adsrv\.ads\.eniro\.com$" name=".+" />


	<rule from="^http://adsrv\.ads\.eniro\.com/"
		to="https://adsrv.ads.eniro.com/" />

	<rule from="^http://(www\.)?eniro\.se/(webb/)?$"
		to="https://$1eniro.se/$2"/>

	<rule from="^http://(www\.)?eniro\.se/webmaster-content/partners/"
		to="https://$1eniro.se/webmaster-content/partners/"/>

	<rule from="^http://static1\.eniro\.com/[\d\.]+/components/frontpage/"
		to="https://www.eniro.se/components/frontpage/"/>

	<rule from="^http://static1\.eniro\.com/img/enirose/favicon\.ico$"
		to="https://www.eniro.com/favicon.ico"/>

	<!--	NB: Needs to be grabbed before the next rule.	-->
	<rule from="^http://static2\.eniro\.com/\d{4}\.\d\d\.\d\d/components/frontpage/css/components/frontpage/img/"
		to="https://www.eniro.se/components/frontpage/img/" />

	<rule from="^http://static2\.eniro\.com/\d{4}\.\d\d\.\d\d/components/frontpage/css/"
		to="https://www.eniro.se/components/frontpage/css/"/>

</ruleset><|MERGE_RESOLUTION|>--- conflicted
+++ resolved
@@ -1,14 +1,10 @@
-<<<<<<< HEAD
 <!--
 	Fully covered domains:
 
 		- adsrv.ads.eniro.com
 
 -->
-<ruleset name="Eniro (partial)">
-=======
 <ruleset name="Eniro (partial)" platform="mixedcontent">
->>>>>>> 3397e460
 
 	<target host="*.eniro.com"/>
 	<target host="eniro.se"/>
