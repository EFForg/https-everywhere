<<<<<<< HEAD
<!--
Disabled by https-everywhere-checker because:
Fetch error: http://dyknow.lasallehs.net/ => https://dyknow.lasallehs.net/: (28, 'Connection timed out after 10001 milliseconds')
-->
<ruleset name="lasallehs.net" default_off='failed ruleset test'>
	<target host="moodle.lasallehs.net" />
	<target host="powerschool.lasallehs.net" />
	<target host="dyknow.lasallehs.net" />
	<target host="help.lasallehs.net" />
	
	<securecookie host="(?:moodle|powerschool|dyknow|help)\.lasallehs\.net" name=".*" />
	
	<rule from="^http://(moodle|powerschool|dyknow|help)\.lasallehs\.net/" to="https://$1.lasallehs.net/" />
=======
<ruleset name="lasallehs.net">
    <target host="boxcast.lasallehs.net" />
    <target host="help.lasallehs.net" />
    <target host="moodle.lasallehs.net" />
    <target host="powerschool.lasallehs.net" />
    <target host="ps-img.lasallehs.net" />

    <securecookie host=".*\.lasallehs\.net" name=".*" />

    <rule from="^http:" to="https:" />
>>>>>>> 15fdad7a
</ruleset><|MERGE_RESOLUTION|>--- conflicted
+++ resolved
@@ -1,18 +1,3 @@
-<<<<<<< HEAD
-<!--
-Disabled by https-everywhere-checker because:
-Fetch error: http://dyknow.lasallehs.net/ => https://dyknow.lasallehs.net/: (28, 'Connection timed out after 10001 milliseconds')
--->
-<ruleset name="lasallehs.net" default_off='failed ruleset test'>
-	<target host="moodle.lasallehs.net" />
-	<target host="powerschool.lasallehs.net" />
-	<target host="dyknow.lasallehs.net" />
-	<target host="help.lasallehs.net" />
-	
-	<securecookie host="(?:moodle|powerschool|dyknow|help)\.lasallehs\.net" name=".*" />
-	
-	<rule from="^http://(moodle|powerschool|dyknow|help)\.lasallehs\.net/" to="https://$1.lasallehs.net/" />
-=======
 <ruleset name="lasallehs.net">
     <target host="boxcast.lasallehs.net" />
     <target host="help.lasallehs.net" />
@@ -23,5 +8,4 @@
     <securecookie host=".*\.lasallehs\.net" name=".*" />
 
     <rule from="^http:" to="https:" />
->>>>>>> 15fdad7a
 </ruleset>