<!--
	Nonfunctional domains:

		- (www.)pidg.in
		- (www.)pidgin.im
		- hg.pidgin.im

-->
<ruleset name="Pidgin (partial)">

<<<<<<< HEAD

	<!--target host="pidgin.im" /-->
	<target host="developer.pidgin.im" />
	<!--target host="www.pidgin.im" /-->


	<securecookie host="^developer\.pidgin\.im$" name=".*" />


	<!--	They've made this more tricky, so disabled for now.
=======
  <!--target host="pidgin.im" /-->
  <target host="developer.pidgin.im" />
  <!--target host="www.pidgin.im" /-->

	<!--	They've made this more tricky, so disabled for now.

  <rule from="^http://(www\.)?pidgin\.im/shared/"
          to="https://developer.pidgin.im/shared/" /-->
>>>>>>> 79e588ff

	<rule from="^http://(?:www\.)?pidgin\.im/shared/"
		to="https://developer.pidgin.im/shared/" /-->

	<rule from="^http://developer\.pidgin\.im/"
		to="https://developer.pidgin.im/" />

</ruleset><|MERGE_RESOLUTION|>--- conflicted
+++ resolved
@@ -8,8 +8,6 @@
 -->
 <ruleset name="Pidgin (partial)">
 
-<<<<<<< HEAD
-
 	<!--target host="pidgin.im" /-->
 	<target host="developer.pidgin.im" />
 	<!--target host="www.pidgin.im" /-->
@@ -19,16 +17,6 @@
 
 
 	<!--	They've made this more tricky, so disabled for now.
-=======
-  <!--target host="pidgin.im" /-->
-  <target host="developer.pidgin.im" />
-  <!--target host="www.pidgin.im" /-->
-
-	<!--	They've made this more tricky, so disabled for now.
-
-  <rule from="^http://(www\.)?pidgin\.im/shared/"
-          to="https://developer.pidgin.im/shared/" /-->
->>>>>>> 79e588ff
 
 	<rule from="^http://(?:www\.)?pidgin\.im/shared/"
 		to="https://developer.pidgin.im/shared/" /-->
