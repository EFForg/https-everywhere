<!--
	Other Medium rulesets:

		- 500ish.com.xml
<<<<<<< HEAD
		- LaunchKit.io.xml
=======
		- growth-supply.xml
>>>>>>> 0bb93651
		- Read_Plain_Text.com.xml


	Insecure cookies are set for these domains:

		- .medium.com

-->
<ruleset name="Medium.com">

	<target host="medium.com" />
	<target host="cdn-images-1.medium.com" />
	<target host="cdn-images-2.medium.com" />
	<target host="cdn-static-1.medium.com" />
	<target host="www.medium.com" />


	<!--	CloudFlare cookies:
					-->
	<!--securecookie host="^\.medium\.com$" name="^(?:__cfduid|cf_clearance)$" /-->

	<securecookie host="^\.?medium\.com$" name=".+" />


	<rule from="^http:"
		to="https:" />

</ruleset><|MERGE_RESOLUTION|>--- conflicted
+++ resolved
@@ -2,12 +2,9 @@
 	Other Medium rulesets:
 
 		- 500ish.com.xml
-<<<<<<< HEAD
 		- LaunchKit.io.xml
-=======
+		- Read_Plain_Text.com.xml
 		- growth-supply.xml
->>>>>>> 0bb93651
-		- Read_Plain_Text.com.xml
 
 
 	Insecure cookies are set for these domains:
