--- conflicted
+++ resolved
@@ -94,11 +94,7 @@
 	loaded from.
 
 -->
-<<<<<<< HEAD
-<ruleset name="Marketo.com (partial)">
-=======
-<ruleset name="Marketo (partial)" default_off="Needs ruleset tests">
->>>>>>> 47ec5afe
+<ruleset name="Marketo.com (partial)" default_off="Needs ruleset tests">
 
 	<target host="marketo.com" />
 	<target host="*.marketo.com" />
