<!--
	Nonfunctional domains:

		- gnome.asia		(cert: guzheng.lyrical.net; shows empty tree)
		- 2012.gnome.asia	(ditto)
		- www.gnome.asia	(ditto)

		- gnomejournal.org		(cert: www.gnome.org; shows rt.gnome.org's data)

		- gnome.org subdomains:

			- art
			- blogs
			- developer		(shows rt's data)
			- download		(cert: www; shows rt's data)
			- foundation		(cert: www; shows www's data)
			- ftp
			- git
			- library		(shows rt's data)
			- news			(shows rt's data)
			- people
			- planet		(shows rt's data)
			- projects
			- webstats		(ssl_error_rx_record_too_long)
			- vote			(shows rt's data)
			- usability		(ditto)
			- webapps		(shows rt's data)
			- www-old

-->
<ruleset name="GNOME (partial)">

	<target host="gnome.org" />
	<target host="*.gnome.org" />
		<!--
			- projects/: 404, redirects to projects.gnome.org
			- ~: 404, redirects to people.gnome.org
								-->
		<exclusion pattern="^http://www\.gnome\.org/(projects/|~)" />
	<target host="gupnp.org" />
	<target host="www.gupnp.org" />


	<securecookie host="^.*\.gnome\.org$" name=".*" />


	<rule from="^http://((?:bugzilla|extensions|mail|mango|menubar|live|rt|www)\.)?gnome\.org/"
		to="https://$1gnome.org/" />

	<!--	Redirects as so over http.
						-->
	<rule from="^https?://foundation\.gnome\.org/"
		to="https://www.gnome.org/foundation/" />

	<!--	- Cert matches label & ldap
		- Both reply in http (ssl_error_rx_record_too_long)
		- Both redirect like so over http.
				-->
	<rule from="^https?://l(?:abel|dap)\.gnome\.org/"
		to="https://live.gnome.org/" />

<<<<<<< HEAD
	<!--	Redirects as so over http.	-->
=======
	<!--	Redirects as so over http.
						-->
>>>>>>> c9f09f4b
	<rule from="^https?://usability\.gnome\.org/"
		to="https://live.gnome.org/UsabilityProject" />

	<!--	- Cert: www.webstreams.de
		- 307s as so over http
						-->
	<rule from="^https?://(?:www\.)?gupnp\.org/"
		to="https://live.gnome.org/GUPnP/" />


</ruleset><|MERGE_RESOLUTION|>--- conflicted
+++ resolved
@@ -59,12 +59,8 @@
 	<rule from="^https?://l(?:abel|dap)\.gnome\.org/"
 		to="https://live.gnome.org/" />
 
-<<<<<<< HEAD
-	<!--	Redirects as so over http.	-->
-=======
 	<!--	Redirects as so over http.
 						-->
->>>>>>> c9f09f4b
 	<rule from="^https?://usability\.gnome\.org/"
 		to="https://live.gnome.org/UsabilityProject" />
 
