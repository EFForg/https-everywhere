--- conflicted
+++ resolved
@@ -2,10 +2,6 @@
 	For other IDG coverage, see IDG.se.xml.
 
 
-<<<<<<< HEAD
-	Nonfunctional domains:
-
-=======
 	CDN buckets:
 
 		- pcworld.https.internapcdn.net
@@ -14,7 +10,6 @@
 	Nonfunctional domains:
 
 		- apache0.pcworld.com	(times out)
->>>>>>> c9f09f4b
 		- forums.pcworld.com	(times out)
 		- images.pcworld.com	(cert: *.https.internapcdn.net; 404)
 		- marketing.pcworld.com	(times out
