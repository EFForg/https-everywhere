<!--
	Nonfunctional:

		- http14432.storage.akadns.net		(cert: contentstorage.akamai.com)
		- cp44823.edgefcs.net			(reset)

-->
<ruleset name="Akamai">

<<<<<<< HEAD
	<target host="*.abmr.net" />
	<target host="a248.e.akamai.net" />
	<target host="a465.g.akamai.net" />
	<target host="*.akamaihd.net" />
	<target host="*.speedera.net" />
=======
	<target host="*.abmr.net"/>
	<target host="a248.e.akamai.net"/>
	<target host="*.akamaihd.net"/>
		<!--
			Stream 403s over https.

			https://trac.torproject.org/projects/tor/ticket/6557
										-->
		<exclusion pattern="^http://labolatv-f\.akamaihd\.net/ABola_live_" />
	<target host="*.speedera.net"/>
>>>>>>> dcd460bc


	<securecookie host="^.*\.abmr\.net$" name=".*" />


	<rule from="^http://ak1s\.abmr\.net/"
		to="https://ak1s.abmr.net/" />

	<rule from="^http://a(248\.e|465\.g)\.akamai\.net/"
		to="https://a$1.akamai.net/" />

	<rule from="^http://([^@:/\.]+)\.akamaihd\.net/"
		to="https://$1.akamaihd.net/" />

	<rule from="^http://(?:[\w\-]+)\.speedera\.net/"
		to="https://ssl.speedera.net/" />

</ruleset><|MERGE_RESOLUTION|>--- conflicted
+++ resolved
@@ -7,16 +7,11 @@
 -->
 <ruleset name="Akamai">
 
-<<<<<<< HEAD
 	<target host="*.abmr.net" />
 	<target host="a248.e.akamai.net" />
 	<target host="a465.g.akamai.net" />
 	<target host="*.akamaihd.net" />
 	<target host="*.speedera.net" />
-=======
-	<target host="*.abmr.net"/>
-	<target host="a248.e.akamai.net"/>
-	<target host="*.akamaihd.net"/>
 		<!--
 			Stream 403s over https.
 
@@ -24,7 +19,6 @@
 										-->
 		<exclusion pattern="^http://labolatv-f\.akamaihd\.net/ABola_live_" />
 	<target host="*.speedera.net"/>
->>>>>>> dcd460bc
 
 
 	<securecookie host="^.*\.abmr\.net$" name=".*" />
