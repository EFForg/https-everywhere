--- conflicted
+++ resolved
@@ -633,16 +633,6 @@
   potentiallyApplicableRulesets: function(host) {
     // Return a list of rulesets that declare targets matching this host
     var i, tmp, t;
-<<<<<<< HEAD
-    var results = this.global_rulesets.slice(0); // copy global_rulesets
-    try {
-      if (this.targets[host])
-        results = results.concat(this.targets[host]);
-    } catch(e) {   
-      this.log(DBUG,"Couldn't check for ApplicableRulesets: " + e);
-      return [];
-    }
-=======
     var results = [];
 
     var attempt = function(target) {
@@ -667,7 +657,6 @@
     }.bind(this);
 
     attempt(host);
->>>>>>> ba496d78
 
     // replace each portion of the domain with a * in turn
     var segmented = host.split(".");
