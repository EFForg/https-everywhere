--- conflicted
+++ resolved
@@ -433,16 +433,10 @@
                        "YouMail (buggy)","StudiVZ (disabled)","Woot (broken)"];
 
     var nonBuggy = 0;
-<<<<<<< HEAD
-    for (rulename in shouldBeOff) {
-      // Some of these shouldBeOff rules may be removed in the future, so
-      // tolerate their absence
-=======
     for (var ruleindex in shouldBeOff) {
       // Some of these shouldBeOff rules may be removed in the future, so
       // tolerate their absence
       var rulename = shouldBeOff[ruleindex];
->>>>>>> cbb007f2
       if (rulename in this.rulesetsByName) {
         if (!this.rulesetsByName[rulename].active) 
           nonBuggy += 1;
