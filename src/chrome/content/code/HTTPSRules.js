function Rule(from, to) {
  this.from = from;
  this.to = to;
  this.from_c = new RegExp(from);
}

function Exclusion(pattern) {
  this.pattern = pattern;
  this.pattern_c = new RegExp(pattern);
}

function CookieRule(host, cookiename) {
  this.host = host
  this.host_c = new RegExp(host);
  this.name = cookiename;
  this.name_c = new RegExp(cookiename);
}

function RuleSet(name, match_rule, default_off) {
  this.on_by_default = true;
  this.name = name;
  this.ruleset_match = match_rule;
  this.notes = "";
  if (match_rule) {
    this.ruleset_match_c = new RegExp(match_rule);
  } else {
    this.ruleset_match_c = null;
  }
  if (default_off) {
    // Perhaps problematically, this currently ignores the actual content of
    // the default_off XML attribute.  Ideally we'd like this attribute to be
    // "valueless"
<<<<<<< HEAD
    on_by_default = false;
    this.notes = default_off;
=======
    this.on_by_default = false;
>>>>>>> 0dfb514e
  }
  this.rules = [];
  this.exclusions = [];
  this.cookierules = [];
  var prefs = HTTPSEverywhere.instance.get_prefs();
  try {
    // if this pref exists, use it
    this.active = prefs.getBoolPref(name);
  } catch (e) {
    // if not, create it
    this.log(DBUG, "Creating new pref " + name);
    this.active = true;
    prefs.setBoolPref(name, this.on_by_default);
  }
}

RuleSet.prototype = {
  _apply: function(urispec) {
    var i;
    var returl = null;
    if (!this.active) {
      return null;
    }
    // If a rulset has a match_rule and it fails, go no further
    if (this.ruleset_match_c && !this.ruleset_match_c.test(urispec)) {
      this.log(VERB, "ruleset_match_c excluded " + urispec);
      return null;
    }
    // Even so, if we're covered by an exclusion, go home
    for(i = 0; i < this.exclusions.length; ++i) {
      if (this.exclusions[i].pattern_c.test(urispec)) {
        this.log(DBUG,"excluded uri " + urispec);
        return null;
      }
    }
    // Okay, now find the first rule that triggers
    for(i = 0; i < this.rules.length; ++i) {
      returl = urispec.replace(this.rules[i].from_c,
                               this.rules[i].to);
      if (returl != urispec) {
        return returl;
      }
    }
    if (this.ruleset_match_c) {
      // This is not an error, because we do not insist the matchrule
      // precisely describes to target space of URLs ot redirected
      this.log(DBUG,"Ruleset "+this.name
              +" had an applicable match-rule but no matching rules");
    }
    return null;
  },
  log: function(level, msg) {
    https_everywhereLog(level, msg);
  },

 transformURI: function(uri) {
    // If no rule applies, return null; otherwise, return a fresh uri instance
    // for the target
    var newurl = this._apply(uri.spec);
    if (null == newurl)
      return null;
    var newuri = Components.classes["@mozilla.org/network/standard-url;1"].
                createInstance(CI.nsIStandardURL);
    newuri.init(CI.nsIStandardURL.URLTYPE_STANDARD, 80,
             newurl, uri.originCharset, null);
    newuri = newuri.QueryInterface(CI.nsIURI);
    return newuri;
  },
};

const RuleWriter = {
  addonDir: false,

  getCustomRuleDir: function() {
    var loc = "ProfD";  // profile directory
    var file =
      CC["@mozilla.org/file/directory_service;1"]
      .getService(CI.nsIProperties)
      .get(loc, CI.nsILocalFile)
      .clone();
    file.append("HTTPSEverywhereUserRules");
    // Check for existence, if not, create.
    if (!file.exists()) {
      file.create(CI.nsIFile.DIRECTORY_TYPE, 0700);
    }
    if (!file.isDirectory()) {
      // XXX: Arg, death!
    }
    return file;
  },

  getRuleDir: function() {
    if (!this.addonDir)
      try {
        // Firefox < 4
        this.addonDir = CC["@mozilla.org/extensions/manager;1"].
          getService(CI.nsIExtensionManager).
          getInstallLocation("https-everywhere@eff.org").
          getItemFile("https-everywhere@eff.org", "");
      } catch(e) {
        // Firefox >= 4 (this should not be reached)
      }
    var file = this.addonDir.clone();
    file.append("chrome");
    file.append("content");
    file.append("rules");
    if (!file.isDirectory()) {
      // XXX: Arg, death!
    }
    return file;
  },

  read: function(file, targets, existing_rulesets) {
    if (!file.exists())
      return null;
    if ((targets == null) && (targets != {}))
      this.log(WARN, "TARGETS IS NULL");
    var data = "";
    var fstream = CC["@mozilla.org/network/file-input-stream;1"]
        .createInstance(CI.nsIFileInputStream);
    var sstream = CC["@mozilla.org/scriptableinputstream;1"]
        .createInstance(CI.nsIScriptableInputStream);
    fstream.init(file, -1, 0, 0);
    sstream.init(fstream);

    var str = sstream.read(4096);
    while (str.length > 0) {
      data += str;
      str = sstream.read(4096);
    }

    sstream.close();
    fstream.close();
    try {
      var xmlrules = XML(data);
    } catch(e) { // file has been corrupted; XXX: handle error differently
      this.log(WARN,"Error in XML file: " + file + "\n" + e);
      return null;
    }

    if (xmlrules.@name == xmlrules.@nonexistantthing) {
      this.log(DBUG, "FILE " + file.path + "is not a rulefile\n");
      return null;
    }

    var match_rl = null;
    var dflt_off = null;
    if (xmlrules.@match_rule.length() > 0) match_rl = xmlrules.@match_rule;
    if (xmlrules.@default_off.length() > 0) dflt_off = xmlrules.@default_off;
    var ret = new RuleSet(xmlrules.@name, match_rl, dflt_off);

    if (xmlrules.target.length() == 0) {
      var msg = "Error: As of v0.3.0, XML rulesets require a target domain entry,";
      msg = msg + "\nbut " + file.path + " is missing one.";
      this.log(WARN, msg);
      return null;
    }

    // see if this ruleset has the same name as an existing ruleset;
    // if so, this ruleset is ignored; DON'T add or return it.
    for (var i = 0; i < existing_rulesets.length; i++){
        if (ret.name == existing_rulesets[i].name){
           this.log(WARN, "Error: found duplicate rule name " + ret.name + " in file " + file.path);
           return null;
        }
    }

    // add this ruleset into HTTPSRules.targets with all of the applicable
    // target host indexes
    for (var i = 0; i < xmlrules.target.length(); i++) {
      var host = xmlrules.target[i].@host;
      if (!host) {
        this.log(WARN, "<target> missing host in " + file);
        continue;
      }
      if (! targets[host])
        targets[host] = [];
      targets[host].push(ret);
    }

    for (var i = 0; i < xmlrules.exclusion.length(); i++) {
      var exclusion = new Exclusion(xmlrules.exclusion[i].@pattern);
      ret.exclusions.push(exclusion);
    }

    for (var i = 0; i < xmlrules.rule.length(); i++) {
      var rule = new Rule(xmlrules.rule[i].@from,
                          xmlrules.rule[i].@to);

      ret.rules.push(rule);
    }

    for (var i = 0; i < xmlrules.securecookie.length(); i++) {
      var c_rule = new CookieRule(xmlrules.securecookie[i].@host,
                                  xmlrules.securecookie[i].@name);
      ret.cookierules.push(c_rule);
      this.log(DBUG,"Cookie rule "+ c_rule.host+ " " +c_rule.name);
    }

    return ret;
  },

  enumerate: function(dir) {
    // file is the given directory (nsIFile)
    var entries = dir.directoryEntries;
    var ret = [];
    while(entries.hasMoreElements()) {
      var entry = entries.getNext();
      entry.QueryInterface(Components.interfaces.nsIFile);
      ret.push(entry);
    }
    return ret;
  },
};



const HTTPSRules = {
  init: function() {
    try {
      this.rulesets = [];
      this.targets = {};  // dict mapping target host patterns -> lists of
                          // applicable rules
      var rulefiles = RuleWriter.enumerate(RuleWriter.getCustomRuleDir());
      this.scanRulefiles(rulefiles, this.targets);
      rulefiles = RuleWriter.enumerate(RuleWriter.getRuleDir());
      this.scanRulefiles(rulefiles, this.targets);
      var t,i;
      for (t in this.targets) {
        for (i = 0 ; i < this.targets[t].length ; i++) {
          this.log(INFO, t + " -> " + this.targets[t][i].name);
        }
      }

      // for any rulesets with <target host="*">
      // every URI needs to be checked against these rulesets
      // (though currently we don't ship any)
      this.global_rulesets = this.targets["*"] ? this.targets["*"] : [];

      this.rulesets.sort(
        function(r1,r2) {
            if (r1.name.toLowerCase() < r2.name.toLowerCase()) return -1;
            else return 1;
        }
      );
    } catch(e) {
      this.log(WARN,"Rules Failed: "+e);
    }
    this.log(DBUG,"Rules loaded");
    return;
  },

  scanRulefiles: function(rulefiles, targets) {
    var i = 0;
    var r = null;
    for(i = 0; i < rulefiles.length; ++i) {
      try {
        this.log(DBUG,"Loading ruleset file: "+rulefiles[i].path);
        r = RuleWriter.read(rulefiles[i], targets, this.rulesets);
        if (r != null)
          this.rulesets.push(r);
      } catch(e) {
        this.log(WARN, "Error in ruleset file: " + e);
        if (e.lineNumber)
          this.log(WARN, "(line number: " + e.lineNumber + ")");
      }
    }
  },

  rewrittenURI: function(uri) {
    var i = 0;
    var newuri = null
    var rs = this.applicableRulesets(uri.host);
    for(i = 0; i < rs.length; ++i) {
      if ((newuri = rs[i].transformURI(uri)))
        return newuri;
    }
    return null;
  },

  applicableRulesets: function(host) {
    // Return a list of rulesets that apply to this host
    var i, tmp, t;
    var results = this.global_rulesets;
    if (this.targets[host])
      results = results.concat(this.targets[host]);
    // replace each portion of the domain with a * in turn
    var segmented = host.split(".");
    for (i = 0; i < segmented.length; ++i) {
      tmp = segmented[i];
      segmented[i] = "*";
      t = segmented.join(".");
      segmented[i] = tmp;
      if (this.targets[t])
        results = results.concat(this.targets[t]);
    }
    // now eat away from the left, with *, so that for x.y.z.google.com we
    // check *.z.google.com and *.google.com (we did *.y.z.google.com above)
    for (i = 1; i < segmented.length - 2; ++i) {
      t = "*." + segmented.slice(i,segmented.length).join(".");
      if (this.targets[t])
        results = results.concat(this.targets[t]);
    }
    this.log(DBUG,"Applicable rules for " + host + ":");
    for (i = 0; i < results.length; ++i)
      this.log(DBUG, "  " + results[i].name);
    return results;
  },

  shouldSecureCookie: function(c) {
    // Check to see if the Cookie object c meets any of our cookierule citeria
    // for being marked as secure
    //this.log(DBUG, "Testing cookie:");
    //this.log(DBUG, "  name: " + c.name);
    //this.log(DBUG, "  host: " + c.host);
    //this.log(DBUG, "  domain: " + c.domain);
    //this.log(DBUG, "  rawhost: " + c.rawHost);
    var i,j;
    var rs = this.applicableRulesets(c.host);
    for (i = 0; i < rs.length; ++i) {
      var ruleset = rs[i];
      if (ruleset.active)
        for (j = 0; j < ruleset.cookierules.length; j++) {
          var cr = ruleset.cookierules[j];
          if (cr.host_c.test(c.host) && cr.name_c.test(c.name))
            return true;
        }
    }
    return false;
  }

};<|MERGE_RESOLUTION|>--- conflicted
+++ resolved
@@ -30,12 +30,8 @@
     // Perhaps problematically, this currently ignores the actual content of
     // the default_off XML attribute.  Ideally we'd like this attribute to be
     // "valueless"
-<<<<<<< HEAD
-    on_by_default = false;
     this.notes = default_off;
-=======
     this.on_by_default = false;
->>>>>>> 0dfb514e
   }
   this.rules = [];
   this.exclusions = [];
