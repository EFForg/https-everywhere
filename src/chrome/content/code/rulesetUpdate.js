--- conflicted
+++ resolved
@@ -153,18 +153,11 @@
   return sameExtVer && newRSVer;
 }
 
-<<<<<<< HEAD
 function hashBinaryFile(path, hashfn) {
   var f = Cc['@mozilla.org/file/local;1'].createInstance(Ci.nsILocalFile);
   var istream = Cc['@mozilla.org/network/file-input-stream;1']
                   .createInstance(Ci.nsIFileInputStream);
   var binaryIn = Cc['@mozilla.org/binaryinputstream;1'].createInstance(Ci.nsIBinaryInputStream);
-=======
-function hashFile(path, hashfn) {
-  var f = Cc['@mozilla.org/file/local;1'].createInstance(Ci.nsILocalFile);
-  var istream = Cc['@mozilla.org/network/file-input-stream;1']
-                  .createInstance(Ci.nsIFileInputStream);
->>>>>>> 1e730ac9
   var hashing = Cc['@mozilla.org/security/hash;1'].createInstance(Ci.nsICryptoHash);
   const PR_UINT32_MAX = 0xffffff;
   if      (hashfn === 'md5')    hashing.init(hashing.MD5);
@@ -174,17 +167,11 @@
   else if (hashfn === 'sha512') hashing.init(hashing.SHA512);
   else return null; // It's a better idea to fail than do the wrong thing here.
   f.initWithPath(path);
-<<<<<<< HEAD
   istream.init(f, 0x01, 0444, 0);
   binaryIn.setInputStream(istream);
   hashing.updateFromStream(binaryIn, PR_UINT32_MAX);
   var hash = hashing.finish(false); // Get binary data back
   istream.close();
-=======
-  istream.init(f, 0x01, 04444, 0);
-  hashing.updateFromStream(istream, PR_UINT32_MAX);
-  var hash = hashing.finish(false); // Get binary data back
->>>>>>> 1e730ac9
   function toHexStr(charCode) {
     return ('0' + charCode.toString(16)).slice(-2);
   }
@@ -198,7 +185,6 @@
  */
 function fetchRulesetDBFile(url, hashfn, hash) {
   https_everywhereLog(INFO, "Making request to get database file at " + url);
-<<<<<<< HEAD
   var xhr = Cc['@mozilla.org/xmlextraas/xmlhttprequest;1'].createInstance(Ci.nsIXMLHttpRequest);
   xhr.open("GET", url, true);
   xhr.responseType = 'arraybuffer';
@@ -230,33 +216,12 @@
     }
   };
   xhr.send(null);
-=======
-  Task.spawn(function() {
-    yield Downloads.fetch(url, TMP_RULESET_DBFILE_PATH);
-    https_everywhereLog('Successfully received ruleset database file content');
-    var dbHash = hashFile(TMP_RULESET_DBFILE_PATH, hashfn); 
-    https_everywhereLog(INFO, 'Calculated hash of db = ' + dbHash);
-    https_everywhereLog(INFO, 'Comparing to ' + hash);
-    if (dbHash === hash) {
-      https_everywhereLog(INFO, 'Hash o fdatabase file matched the hash provided in update.json');
-      applyNewRuleset();
-    } else {
-      https_everywhereLog(WARN, 'Hash of database file did not match the hash in update.json');
-    }
-  }).then(null, function(e) {
-    // TODO
-    // Ping URL for verification-failure-reporting
-    https_everywhereLog(WARN, 'Downloading rulesets.sqlite failed');
-    https_everywhereLog(INFO, e);
-  });
->>>>>>> 1e730ac9
 }
 
 /* Applies the new ruleset database file by replacing the old one and reinitializing 
  * the mapping of targets to applicable rules.
  */
 function applyNewRuleset() {
-<<<<<<< HEAD
   https_everywhereLog(INFO, 'In applyNewRuleset');
   var tempDB = Services.storage.openDatabase(new FileUtils.File(
     TMP_RULESET_DBFILE_PATH));
@@ -284,20 +249,6 @@
   var tmpFile = Cc['@mozilla.org/file/local;1'].createInstance(Ci.nsILocalFIle);
   tmpFile.initWithPath(TMP_RULESET_DBFILE_PATH);
   tmpFile.remove(false);
-=======
-  var tmpFile = Cc['@mozilla.org/file/local;1'].createInstance(Ci.nsILocalFile);
-  var dbFile = Cc['@mozilla.org/file/local;1'].createInstance(Ci.nsILocalFile);
-  var dbPath = HTTPSEverywhere.instance.RULESET_DATABASE_FILE();
-  tmpFile.initWithPath(TMP_RULESET_DATABASE_FILE);
-  dbFile.initWithPath(dbPath);
-  https_everywhereLog(INFO, 'Initialized both the actual and temporary database files');
-  var dbFileParent = dbFile.parent;
-  dbFile.remove();
-  https_everywhereLog(INFO, 'Removed original database file');
-  tmpFile.copyTo(dbFileParent, OS.Path.basename(dbPath));
-  https_everywhereLog(INFO, 'Copied temporary database file into original database file');
-  tmpFile.remove();
->>>>>>> 1e730ac9
   https_everywhereLog(INFO, 'Removed temporary database file');
   HTTPSRules.init();
   https_everywhereLog(INFO, 'Reinitialized HTTPSRules');
