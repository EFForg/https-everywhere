<?xml version="1.0" encoding="UTF-8"?>
<?xml-stylesheet href="chrome://global/skin/" type="text/css"?>
<?xml-stylesheet href="chrome://https-everywhere/content/preferences.css" type="text/css"?>

<!DOCTYPE overlay SYSTEM "chrome://https-everywhere/locale/https-everywhere.dtd">

<dialog id="https-everywhere-about"
  xmlns="http://www.mozilla.org/keymaster/gatekeeper/there.is.only.xul"
  xmlns:html="http://www.w3.org/1999/xhtml"
  buttons="accept"
  title="&https-everywhere.about.title;"
  width="750"
  height="540"
  align="center">

  <script type="application/x-javascript" 
           src="chrome://https-everywhere/content/preferences.js"/>
  <vbox>
    <label style="text-align:center; font-weight:bold; font-size:22px;">&https-everywhere.about.ext_name;</label>
    <label style="text-align:center; font-size:18px; margin-bottom:10px;">&https-everywhere.about.ext_description;</label>

    <groupbox>
      <caption label="&https-everywhere.about.version;" />
      <label>3.0development.6</label>
    </groupbox>
    
    <groupbox>
      <caption label="&https-everywhere.about.created_by;" />
      <label>Mike Perry and Peter Eckersley</label>
    </groupbox>
    
    <groupbox>
      <caption label="&https-everywhere.about.librarians;" />
      <label>Seth Schoen, Negres and Andreas Jonsson</label>
    </groupbox>

    <groupbox>
      <caption label="&https-everywhere.about.thanks;" />
      <label>Many many contributors, including Aaron Swartz, Alec Moskvin,
<<<<<<< HEAD
      Aleksey Kosterin, Alex Xu, Anas Qtiesh, Artyom Gavrichenkov, Chris
      Palmer, Christian Inci, Christopher Liu, Claudio Moretti, Colonel Graff,
      Dan Auerbach, Daniel Kahn Gillmor, dm0, The Doctor, Felix Geyer,
      Fruitless Creek, haviah, Heiko Adams, Jeroen van der Gun, Jay Weisskopf,
      Jacob Taylor, Jorge Bernal, katmagic, Kevin Jacobs, Korte, Liam K, Marti
      Raudsepp, Micah Lee, Mike Cardwell, Ori Avtalion, Osama Khalid, nitrox,
      Pablo Castellano, Pavel Kazakov, Phol Paucar, Richard Green, Roan
      Kattouw, Rules Moore, Stefan Tomanek, Steve Milner, Sujit Rao, Vendo,
      Victor Garin and Whizz Mo.  Also, portions of HTTPS Everywhere are based
      on code from NoScript, by Giorgio Maone and others.  We are grateful for
      their excellent work!</label>
=======
      Aleksey Kosterin, Alex Xu, Anas Qtiesh, Artyom Gavrichenkov, Brian
      Carpenter, Chris Palmer, Christian Inci, Christopher Liu, Claudio
      Moretti, Colonel Graff, Dan Auerbach, Daniel Kahn Gillmor, dm0, The
      Doctor, Felix Geyer, Fruitless Creek, haviah, Heiko Adams, Jeroen van
      der Gun, Jay Weisskopf, Jacob Taylor, Jorge Bernal, katmagic, Kevin
      Jacobs, Korte, Liam K, Marti Raudsepp, Micah Lee, Mike Cardwell, Ori
      Avtalion, Osama Khalid, nitrox, Pablo Castellano, Pavel Kazakov, Phol
      Paucar, Richard Green, Roan Kattouw, Rules Moore, Stefan Tomanek, Steve
      Milner, Sujit Rao, Vendo, Victor Garin and Whizz Mo.  Also, portions of
      HTTPS Everywhere are based on code from NoScript, by Giorgio Maone and
      others.  We are grateful for their excellent work!</label>
>>>>>>> 1d1553b3
    </groupbox>

    <label style="font-weight:bold; margin-top:10px;">
      &https-everywhere.about.contribute;
      <label id="donate link"
        value="&https-everywhere.about.donate_tor;"
        style="color: blue; cursor:hand; text-decoration:underline; font-style:bold"
        onmouseover="event.target.style.cursor='pointer'"
        onmouseout="event.target.style.cursor='default'"
        onclick="window_opener('https://www.torproject.org/donate/donate.html.en')"/>
      or
      <label id="donate link2"
        value="&https-everywhere.about.donate_eff;"
        style="color: blue; cursor:hand; text-decoration:underline; font-style:bold"
        onmouseover="event.target.style.cursor='pointer'"
        onmouseout="event.target.style.cursor='default'"
        onclick="window_opener('https://www.eff.org/donate')"/>
    </label>
  </vbox>
</dialog><|MERGE_RESOLUTION|>--- conflicted
+++ resolved
@@ -37,19 +37,6 @@
     <groupbox>
       <caption label="&https-everywhere.about.thanks;" />
       <label>Many many contributors, including Aaron Swartz, Alec Moskvin,
-<<<<<<< HEAD
-      Aleksey Kosterin, Alex Xu, Anas Qtiesh, Artyom Gavrichenkov, Chris
-      Palmer, Christian Inci, Christopher Liu, Claudio Moretti, Colonel Graff,
-      Dan Auerbach, Daniel Kahn Gillmor, dm0, The Doctor, Felix Geyer,
-      Fruitless Creek, haviah, Heiko Adams, Jeroen van der Gun, Jay Weisskopf,
-      Jacob Taylor, Jorge Bernal, katmagic, Kevin Jacobs, Korte, Liam K, Marti
-      Raudsepp, Micah Lee, Mike Cardwell, Ori Avtalion, Osama Khalid, nitrox,
-      Pablo Castellano, Pavel Kazakov, Phol Paucar, Richard Green, Roan
-      Kattouw, Rules Moore, Stefan Tomanek, Steve Milner, Sujit Rao, Vendo,
-      Victor Garin and Whizz Mo.  Also, portions of HTTPS Everywhere are based
-      on code from NoScript, by Giorgio Maone and others.  We are grateful for
-      their excellent work!</label>
-=======
       Aleksey Kosterin, Alex Xu, Anas Qtiesh, Artyom Gavrichenkov, Brian
       Carpenter, Chris Palmer, Christian Inci, Christopher Liu, Claudio
       Moretti, Colonel Graff, Dan Auerbach, Daniel Kahn Gillmor, dm0, The
@@ -61,7 +48,6 @@
       Milner, Sujit Rao, Vendo, Victor Garin and Whizz Mo.  Also, portions of
       HTTPS Everywhere are based on code from NoScript, by Giorgio Maone and
       others.  We are grateful for their excellent work!</label>
->>>>>>> 1d1553b3
     </groupbox>
 
     <label style="font-weight:bold; margin-top:10px;">
