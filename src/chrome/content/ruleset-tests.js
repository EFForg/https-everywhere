--- conflicted
+++ resolved
@@ -25,10 +25,6 @@
   gBrowser.selectedTab = statusTab;
 }
 
-<<<<<<< HEAD
-=======
-
->>>>>>> d2cec867
 // FIXME use a class rather than global state
 var left_star = new RegExp(/^\*\./); // *.example.com
 var accepted_test_targets = {}
@@ -54,10 +50,6 @@
   }
 }
 
-<<<<<<< HEAD
-
-=======
->>>>>>> d2cec867
 function testRunner() {
   Components.utils.import("resource://gre/modules/PopupNotifications.jsm");
   
