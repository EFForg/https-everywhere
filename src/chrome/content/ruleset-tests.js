// load the HTTPS Everywhere component
var HTTPSEverywhere = null;
try {
  HTTPSEverywhere = Components.classes["@eff.org/https-everywhere;1"]
    .getService(Components.interfaces.nsISupports)
    .wrappedJSObject;
} catch(e) {
  // HTTPS Everywhere doesn't seem to be installed
}

// attach testRunner to the HTTPS Everywhere component so that status.js can run it
if(HTTPSEverywhere) {
  HTTPSEverywhere.httpseRulesetTests = {
    testRunner: testRunner
  };
}

function openStatus() {
  // make sure mixed content blocking preferences are correct
  Services.prefs.setBoolPref("security.mixed_content.block_display_content", false);
  Services.prefs.setBoolPref("security.mixed_content.block_active_content", true);
   
  // open the status tab
  var statusTab = gBrowser.addTab('chrome://https-everywhere/content/ruleset-tests-status.xul');
  gBrowser.selectedTab = statusTab;
}

<<<<<<< HEAD
// FIXME use a class rather than global state
var left_star = new RegExp(/^\*\./); // *.example.com
var accepted_test_targets = {}

function addTestTarget(urls, target, ruleset_ids) {
  // Add one target and associated metadata to the list of
  // URLs to be tested, performing housekeeping along the way
  var active_ids = [];
  if (target in accepted_test_targets) return;

  for (var n = 0; n < ruleset_ids.length; n++) {
    var rs_id = ruleset_ids[n];
    var rs = HTTPSEverywhere.https_rules.rulesetsByID[rs_id];
=======
function addTestTarget(urls, target, ruleset_ids) {
  // Add one target and associated metadata to the list of
  // URLs to be tested, performing housekeeping along the way
  HTTPSEverywhere.log(5, "target is " + target);
  var active_ids = [];
  for (var n = 0; n < ruleset_ids.length; n++) {
    var rs_id = ruleset_ids[n];
    var rs = HTTPSEverywhere.https_rules.rulesetsByID[rs_id];
    if (!rs) {
      // most rulesets will need to be fetched from the database
      HTTPSEverywhere.https_rules.loadRulesetById(rs_id);
      rs = HTTPSEverywhere.https_rules.rulesetsByID[rs_id];
      if (!rs) {
        HTTPSEverywhere.log(5, "ARGH unexpected missing ruleset");
      }
    }
>>>>>>> f2685234
    if (rs.active) { active_ids.push(rs_id) };
  }
  // Some rulesets that might rewrite this target, let's test them
  if (active_ids.length > 0) {
    urls.push({
      url: 'http://'+target,
      target: target,
      ruleset_ids: active_ids
    });
  }
}

<<<<<<< HEAD

=======
>>>>>>> f2685234
function testRunner() {
  Components.utils.import("resource://gre/modules/PopupNotifications.jsm");
  
  const numTabs = 6;
  var finished = false;
  var output = [];
  var urls = [];
  var num = 0;
<<<<<<< HEAD
  var targets_to_ids = HTTPSEverywhere.https_rules.targets;
  var ruleset_ids;
  accepted_test_targets = {};  // reset each time
 
  // we need every ruleset loaded from DB to check if it's active
  HTTPSEverywhere.https_rules.loadAllRulesets();

  for(var target in targets_to_ids) {
    ruleset_ids = targets_to_ids[target];
    if(target.indexOf("*") == -1)  {
      addTestTarget(urls, target, ruleset_ids);
    } else {
      // target is like *.example.wildcard.com, or www.example.*
      // let's see what we can do...
      var t = target.replace(left_star, "www.");
      if (t.indexOf("*") == -1) {
        addTestTarget(urls, t, ruleset_ids);
      }
=======
  var targets = HTTPSEverywhere.https_rules.targets;
 
  for(var target in targets) {
    var t;
    if(target.indexOf("*") == -1)  {
      addTestTarget(urls, target, targets[target]);
    } else {
      // target is like *.example.wildcard.com, let's see what we can do...
      t = target.replace("*.", "www.");
      if (!(t in targets)) { addTestTarget(urls, t, targets[target]); }
>>>>>>> f2685234
    }
  }

  function test() {
    var i;
 
    HTTPSEverywhere.httpseRulesetTests.updateStatusBar(num, urls.length); 

    // start loading all the tabs
    window.focus
    for(i=0; i<numTabs; i++) {
      newTab(num);
    }
  }

  function newTab(number) {
    num +=1;
    // start a test in this tab
    if(urls.length) {

      // open a new tab
      var tab = gBrowser.addTab(urls[number].url);

      // wait for the page to load
      var intervalId = window.setTimeout(function(){

        // detect mixed content blocker
        if(PopupNotifications.getNotification("mixed-content-blocked", gBrowser.getBrowserForTab(tab))) {
          // build output to log
          ruleset_xmls = '';
<<<<<<< HEAD
          for(let i=0; i < urls[number].ruleset_ids.length; i++) {
=======
          for(let i=0; i<urls[number].ruleset_ids.length; i++) {
>>>>>>> f2685234
            ruleset_xmls += urls[number].ruleset_ids[i].xmlName + ', ';
          }
          if(ruleset_xmls != '')
            ruleset_xmls = ruleset_xmls.substring(ruleset_xmls.length-2, 2);
          var output = 'MCB triggered: '+urls[number].url+' ('+ruleset_xmls+')';

          HTTPSEverywhere.httpseRulesetTests.updateLog(output);
        }

        // close this tab, and open another
        closeTab(tab);

      }, 10000);

    } else {

      //to run if urls is empty
      if (!finished) { 
        finished = true;
        window.setTimeout(function(){
          gBrowser.removeCurrentTab();
        }, 10000);
      }
    }
  }

  //closes tab
  function closeTab(tab) {
    HTTPSEverywhere.httpseRulesetTests.updateStatusBar(num, urls.length); 

    gBrowser.selectedTab = tab;
    gBrowser.removeCurrentTab();

    // open a new tab, if the tests haven't been canceled
    if(!HTTPSEverywhere.httpseRulesetTests.cancel) {
      newTab(num);
    }
  }

  //manages write out of output mochilog.txt, which contains sites that trigger mcb
  function writeout(weburl) {

    //initialize file
    var file = Components.classes["@mozilla.org/file/directory_service;1"].
    getService(Components.interfaces.nsIProperties).
    get("Home", Components.interfaces.nsIFile);
    writeoutfile = "mochilog.txt";
    file.append(writeoutfile);

    //create file if it does not already exist
    if(!file.exists()) {
      file.create(Components.interfaces.nsIFile.NORMAL_FILE_TYPE, 420);
    } 

    //initialize output stream
    var stream = Components.classes["@mozilla.org/network/file-output-stream;1"]
      .createInstance(Components.interfaces.nsIFileOutputStream);

    //permissions are set to append (will not delete existing contents)
    stream.init(file, 0x02 | 0x08 | 0x10, 0666, 0);

    var content = weburl + "\n";

    //Deal with ascii text and write out
    var converter = Components.classes["@mozilla.org/intl/converter-output-stream;1"].
      createInstance(Components.interfaces.nsIConverterOutputStream);
    converter.init(stream, "UTF-8", 0, 0);
    converter.writeString(content);
    converter.close();

    //alternative write out if ascii is not a concern
    //stream.write(content,content.length);
    //stream.close();

  }
  test();
}


<|MERGE_RESOLUTION|>--- conflicted
+++ resolved
@@ -25,7 +25,7 @@
   gBrowser.selectedTab = statusTab;
 }
 
-<<<<<<< HEAD
+
 // FIXME use a class rather than global state
 var left_star = new RegExp(/^\*\./); // *.example.com
 var accepted_test_targets = {}
@@ -39,24 +39,6 @@
   for (var n = 0; n < ruleset_ids.length; n++) {
     var rs_id = ruleset_ids[n];
     var rs = HTTPSEverywhere.https_rules.rulesetsByID[rs_id];
-=======
-function addTestTarget(urls, target, ruleset_ids) {
-  // Add one target and associated metadata to the list of
-  // URLs to be tested, performing housekeeping along the way
-  HTTPSEverywhere.log(5, "target is " + target);
-  var active_ids = [];
-  for (var n = 0; n < ruleset_ids.length; n++) {
-    var rs_id = ruleset_ids[n];
-    var rs = HTTPSEverywhere.https_rules.rulesetsByID[rs_id];
-    if (!rs) {
-      // most rulesets will need to be fetched from the database
-      HTTPSEverywhere.https_rules.loadRulesetById(rs_id);
-      rs = HTTPSEverywhere.https_rules.rulesetsByID[rs_id];
-      if (!rs) {
-        HTTPSEverywhere.log(5, "ARGH unexpected missing ruleset");
-      }
-    }
->>>>>>> f2685234
     if (rs.active) { active_ids.push(rs_id) };
   }
   // Some rulesets that might rewrite this target, let's test them
@@ -69,10 +51,6 @@
   }
 }
 
-<<<<<<< HEAD
-
-=======
->>>>>>> f2685234
 function testRunner() {
   Components.utils.import("resource://gre/modules/PopupNotifications.jsm");
   
@@ -81,7 +59,6 @@
   var output = [];
   var urls = [];
   var num = 0;
-<<<<<<< HEAD
   var targets_to_ids = HTTPSEverywhere.https_rules.targets;
   var ruleset_ids;
   accepted_test_targets = {};  // reset each time
@@ -100,18 +77,6 @@
       if (t.indexOf("*") == -1) {
         addTestTarget(urls, t, ruleset_ids);
       }
-=======
-  var targets = HTTPSEverywhere.https_rules.targets;
- 
-  for(var target in targets) {
-    var t;
-    if(target.indexOf("*") == -1)  {
-      addTestTarget(urls, target, targets[target]);
-    } else {
-      // target is like *.example.wildcard.com, let's see what we can do...
-      t = target.replace("*.", "www.");
-      if (!(t in targets)) { addTestTarget(urls, t, targets[target]); }
->>>>>>> f2685234
     }
   }
 
@@ -142,11 +107,7 @@
         if(PopupNotifications.getNotification("mixed-content-blocked", gBrowser.getBrowserForTab(tab))) {
           // build output to log
           ruleset_xmls = '';
-<<<<<<< HEAD
           for(let i=0; i < urls[number].ruleset_ids.length; i++) {
-=======
-          for(let i=0; i<urls[number].ruleset_ids.length; i++) {
->>>>>>> f2685234
             ruleset_xmls += urls[number].ruleset_ids[i].xmlName + ', ';
           }
           if(ruleset_xmls != '')
