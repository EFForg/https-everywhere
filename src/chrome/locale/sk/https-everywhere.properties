https-everywhere.menu.globalEnable = Povoliť HTTPS Everywhere
https-everywhere.menu.globalDisable = Zakázať HTTPS Everywhere
<<<<<<< HEAD

https-everywhere.menu.enableDisable = Enable / Disable Rules
https-everywhere.menu.noRules = (No Rules for This Page)
https-everywhere.menu.unknownRules = (Rules for This Page Unknown)
=======
https-everywhere.menu.enableDisable = Povoliť / Zakázať Pravidlá
https-everywhere.menu.noRules = (Pre Túto Stránku Neexistujú Žiadne Pravidlá)
https-everywhere.menu.unknownRules = (Pravidlá Pre Túto Stránku Sú Neznáme)
>>>>>>> cbb007f2
<|MERGE_RESOLUTION|>--- conflicted
+++ resolved
@@ -1,12 +1,5 @@
 https-everywhere.menu.globalEnable = Povoliť HTTPS Everywhere
 https-everywhere.menu.globalDisable = Zakázať HTTPS Everywhere
-<<<<<<< HEAD
-
-https-everywhere.menu.enableDisable = Enable / Disable Rules
-https-everywhere.menu.noRules = (No Rules for This Page)
-https-everywhere.menu.unknownRules = (Rules for This Page Unknown)
-=======
 https-everywhere.menu.enableDisable = Povoliť / Zakázať Pravidlá
 https-everywhere.menu.noRules = (Pre Túto Stránku Neexistujú Žiadne Pravidlá)
-https-everywhere.menu.unknownRules = (Pravidlá Pre Túto Stránku Sú Neznáme)
->>>>>>> cbb007f2
+https-everywhere.menu.unknownRules = (Pravidlá Pre Túto Stránku Sú Neznáme)