2.0.0                                       (2012-02-27)
  * 2.0 is now Stable!
  * Fix tiny settings window on some versions of Windows:
    https://trac.torproject.org/projects/tor/ticket/5197
  * Fix drop down menu bug for the non-English versions of the UI
  * Added Farsi and Arabic translations
  * Disable Netflix, which was demonstrating a lot of breakage
  * Improvements: Wikipedia
<<<<<<< HEAD
  * Ship 4 new rulesets since 2.0development.6
    (404 new rulesets since 1.2.2!)
  * Check ruleset grammaticity with xmllint/RelaxNG

chrome-2012.2.27
  * Split Google Translate out of the Google APIs rule, and turn it off by
    default on Chrome only:
    Fixes https://trac.torproject.org/projects/tor/ticket/5196
  * Ship 19 new rulesets since last Chromium release 

chrome-2012.2.9
=======
  * Ship 4 new rulesets
  * Check ruleset grammaticity with xmllint/RelaxNG

chrome-2012.02.09
>>>>>>> 3cb29676
  * make <exclusion pattern> rulesets elements work in the Chrome version
    https://trac.torproject.org/projects/tor/ticket/5042
    (also disable the LinkedIn ruleset)
  * Support for Google Sorry
  * 6 new rulesets

2.0development.6                           (2012-02-08)
  * Fix a nasty UI crash bug on Windows
    https://trac.torproject.org/projects/tor/ticket/5020
  * Ruleset fixes: Google Video, Yandex, LDS
    https://trac.torproject.org/projects/tor/ticket/5026
    https://trac.torproject.org/projects/tor/ticket/5042
  * Disable problematic LinkedIn ruleset
  * An experimental ruleset for the Google "Sorry" page
  * Improved Nederlands translation
  * Ship 6 new rulesets

chrome-2012.02.06{,.01}
  * First "Official" EFF alpha Chrome release
  * Installable on Chrome|Chromium 18+
  * Two point versions, to test the autoupdating mechanism

2.0development.5                           (2012-02-02)
  * Fix some data structure inefficiencies that should reduce RAM consumption
    by 25-75MB (!)
    https://trac.torproject.org/projects/tor/ticket/4804
  * Global enable / disable option
    https://trac.torproject.org/projects/tor/ticket/4060
  * Google Cache is back! :)
  * Ship 126 new rulesets
  * Fixes: Wikipedia, Identi.ca, Verizon, CCC.de, UserScripts, Yandex,
           Hidemyass, Mozilla, Pogo, Google, Google Images, Google Video,
           The Pirate Bay, AK Vorrat, JBoss 
  * Improvements: EFF, Flickr, RedHat, Diaspora, PrivatePaste, KDE,
                  Portugese Govt 
  * Disable broken: NSF.gov, WHO.int, Economist
  * New experimental Yahoo! ruleset (off by default)
  * New translations: Spanish, Nederlands

2.0development.4                           (2011-11-15)
  * The translations actually work
  * Add new translations: Chinese, Russian
  * Ship 37 new rulesets
  * Exclude Userscript paths as an insecure workaround for the Greasemonkey
    and Scriptish instances of this bug:
      https://trac.torproject.org/projects/tor/ticket/3190
  * Fixes: Java.com, Yandex, Wordpress, Wikipedia, Bahn.de, UNSW, Apache,
           DuckDuckGo, Google Images
  * Improvements: Debian, Tumblr, Apple, Facebook, VeriSign, Google Services,
                  Flickr, Youtu.be 
  * Disable broken: Target, OpenUniversity, TV.com, Radio Shack, 
                    Yahoo Mail :( :(,
                    Google Cache coverage in Google Services :( :( :(

2.0development.3                           (2011-10-19)
  * Selectively reenable nsIContentPolicy::shouldLoad()
      Fixes: https://trac.torproject.org/projects/tor/ticket/4194
      Fixes: https://trac.torproject.org/projects/tor/ticket/4149
  * Crazy experimental IOUtils hacks from NoScript
      https://bugzilla.mozilla.org/show_bug.cgi?id=677643#c75
      (Appears to fix
      https://mail1.eff.org/pipermail/https-everywhere/2011-October/001208.html,
      which is probably a general redirection bug)
  * Secure cookies set by JavaScript as well as those set by HTTP
      Fixes: https://trac.torproject.org/projects/tor/ticket/3766
  * Perform initialisation synchronously, reducing races during startup
      Fixes: https://trac.torproject.org/projects/tor/ticket/3533
  * Ship 9 new rulesets
  * Disable: MikeWest
  * Improvements: YouTube, Google Images

2.0development.2                           (2011-10-05)
  * Enable YouTube by default
    (also closes https://trac.torproject.org/projects/tor/ticket/4032)
  * Merge nsIContentPolicy disablement from stable
    (closes https://trac.torproject.org/projects/tor/ticket/3882)
  * Context menu should work on error pages
    (https://trac.torproject.org/projects/tor/ticket/3815)
  * Fix the ASN setting button in the observatory prefs
    (https://trac.torproject.org/projects/tor/ticket/4170)
  * Make the Observatory much more efficient
  * Ship 46 new rulesets
  * Update for new Wikipedia HTTPS deployment
  * Ruleset Fixes and Enhancements: Yandex, Identica, SBB, Polldaddy, XKCD,
    Statcounter, Caltech, UCSD, FlickR, Android
  * Disable broken: LastPass, Avast, EPEAT, Bloglines
  * Improve the state of our translations-in progress
  * Fancy new Python build scripts

2.0development.1                           (2011-09-15)
  * Begin alpha testing for the Decentralized SSL Observatory!
    (currently opt-in, with a popup prompt if you have Tor Button installed)
  * Ship 164 new rulesets
  * Enable Google Maps by default
  * Pending translations: Arabic, Dutch, German, Portugese, Latvian, Russian, 
                          Swedish
  * Fixes: OpenDNS, WordPress, Flickr
  * Expansions & Improvements: Google Services, Twitter, Gowalla, Apple, Bit.ly
                               AdBlock Plus, KLM, Adobe, UCSD, Heroku, Wikipedia
  * Disable broken rulesets: Deviantart, Bandcamp, Securityfocus
  * Improved build scripts

1.2.2                                         (2012-01-09)
  * Google Cache is back!
  * Fixes: Wikipedia, Identi.ca, Verizon, CCC.de, UserScripts,
           Yandex
  * Improvements: EFF
  * Disable broken: NSF.gov, WHO.int

1.2.1                                         (2011-10-15)
  * Google Cache is broken, remove it from GoogleServices :( :( :(
  * Fix for the Google Image Search homepage
  * Exclude help.duckduckgo.com:
    https://trac.torproject.org/projects/tor/ticket/4399
  * Disable Yahoo! Mail:
    https://trac.torproject.org/projects/tor/ticket/4441
  * Installable on Firefox 10

1.2                                          (2011-10-14)
  * Fixes: WordPress, Statcounter, Java, Bahn.de, SICS.se
  * Improvements: use fancy new HTTPS Wikipedia
  * Disable broken: OpenUniversity, TV.com, Random.org, kb.CERT

1.1                                          (2011-10-19)
  * Further tweaks to internals, will hopefully fix a number of weird issues:
      https://trac.torproject.org/projects/tor/ticket/4194
      https://trac.torproject.org/projects/tor/ticket/4149
      https://mail1.eff.org/pipermail/https-everywhere/2011-October/001208.html
  * YouTube is enabled by default!
  * Fixes: Yandex, Statcounter, Polldaddy, SBB.ch
  * Improvements: Facebook+
  * Disable broken: Bloglines, EPEAT

1.0.3                                        (2011-09-26)
  * Mozilla is about to release Firefox 7, the stable branch needs to be
    installable there!
  * Disabling nsIContentPolicy callbacks should fix this crash bug:
      https://trac.torproject.org/projects/tor/ticket/3882
      https://bugzilla.mozilla.org/show_bug.cgi?id=677643
    It /might/ cause us to fail to rewrite requests in obscure corner cases.
    We haven't found any in testing, but vigilance will be required.
  * Support for Google Maps
  * Fixes: WordPress, Lenovo, OpenDNS, Avast, Ripe.net, TV.com, 38.de
  * Disable broken: Seagate

1.0.2                                        (2011-09-20)
  * Major improvements to the Wikipedia ruleset
  * Disable broken/buggy rulesets: DeviantArt, eHow, About.me, Bandcamp, 
    StudiVZ, Securityfocus, BankofAmerica :( :( :(
  * Small fixes: OpenDNS, WordPress, links in the "About" page 
  * Declare incompatibility with Firefox 7 & 8 until Mozilla fixes this:
    https://bugzilla.mozilla.org/show_bug.cgi?id=677643

1.0.1                                        (2011-08-10)
  * Disable some rulesets with partial compatibility issues: Reddit,
    StumbleUpon, Heroku
  * Small Yandex fix
  * Fix/improvement for Google Instant outside the US

1.0.0                                        (2011-08-04)
  * Release 1.0 into the stable branch!
  * Improve toolbar UI for error pages somewhat (it still isn't perfect)
  * Bugfixes: Microsoft, Dropbox, Netflix, MySQL
  * Disable a couple of broken rules

1.0.0development.5:                          (2011-07-13)
  * Ship rulesets as a single "default.rulesets" file, shrinking the .xpi from
    ~370 kB to ~120kB and speeding Firefox startup:
    https://trac.torproject.org/projects/tor/ticket/3404
  * Fix an ephemeral bug where disabled-by-default rules would be briefly
    enabled when first installed
  * Wikipedia shows up in the toolbar/context menu
  * Fixes to netflix & netzpolitik
  * Toolbar/context menu can be opened with left or right click

1.0.0development.4:                          (2011-07-06)
  * Fix a bug with Google Translate
  * Unbreak the Netflix blog
  * Toolbar button now looks OK in Seamonkey
  * Declare compatibility with the next round of Firefox alphas

1.0.0development.3:                          (2011-07-04)
  * Do not show a bizarre popup when people click the HTTPS toolbar button on
    error pages
  * Fix a GoogleServices bug that broke logout from non-US google accounts :(

1.0.0development.2:                          (2011-07-01)
  * Fix bugs that arose when trying to move the toolbar menu icon:
    https://trac.torproject.org/projects/tor/ticket/3497
  * Handle usernames and passwords in URIs more explicitly
    https://trac.torproject.org/projects/tor/ticket/2199
  * By default, move context menu from toolbar to addons bar
  * Ship 22 new rulesets
  * Add support for Google Plus, Accounts and AdWdords 
  * Improvements to Microsoft, Twitter and Gitorious

1.0.0development.1:                          (2011-06-27)
  * Add a context menu to let users toggle rulesets that are/might be
    applicable to the current page (we can now stabilise the dev branch!)
  * Ship 42 new rulesets
  * Support for Google Image Search (except the very first landing page :/)
  * Fixes: Netflix, Plone 
  * Improvements: Google APIs, Google Services, Mediawiki
  * Disable broken rules: OKCupid, Surveymonkey
  * Declare compatibility with recent Seamonkey releases

0.9.9.development.6:
  * Optimistically declare compatibility with Firefoxes up to v 7.*
  * Ship 193 new rulesets
  * Fixes & Improvements: Wikipedia, AmazonAWS, Google Images, Microsoft, 
    Mozilla, Netflix, Google User Content, Twitter, Gitorious, AdBlock Plus, 
    Youtube, he.net, Bitcoin
  * Remove broken rules: Match.com 

0.9.9.development.5:
  * Compatible with Firefox 4.0.1+
  * New ruleset management UI (thanks to katmagic and Stefan Tomanek)
  * Ship 136 new rulesets
  * Fixes: reCAPTCHA, Google Images, Gentoo, Gitorious 
  * Improvements: Bit.ly, Yahoo, Nokia 
  * Disable: WashingtonPost :(, Doubleclick, OpenSSL.org (!) 
  
0.9.9.development.4:
  * Ship 117 new rulesets
  * Fixes: MySQL, GroupOn, country-specific Google news sites, 
  * Improvements: mail.com, WordPress
  * Leave WashingtonPost ruleset on in the hope that it gets fixed soon :/
  * Disable broken rules: HTC, I2P ...

0.9.9.development.3:

  * In the settings dialogue, offer "Reset defaults" instead of "Enable all" 
  * Merge fixes from NoScript that avoid some torbutton bugs
  * Ship 56 new rulesets
  * Numerous tweaks + fixes, including NYTimes and AddThis

0.9.9.development.2:

  * Prevent the preferences window from swallowing the screen on OS X / Windows
  * Stop the StartCom rule from breaking StartCom OCSP/CRLs (which can't be HTTPS) 
  * Attempt to do the same for for CAcert
  * Fixes to: Reddit, Drupal.org
  * Disable some problematic rulesets: Cisco, Opera 
  * Enable: Reddit
  * Ship another 62 rulesets

0.9.9.development.1:

  * The efficient ruleset checking implementation should now hopefully be...
    efficient
  * Ship all the rulesets (!!!)
  * Except the ones that cause cert warnings, which are there but off by default
  * Build scripts attempt to validate rulesets before making a .xpi

0.9.7:
  * Support firefox 5 and 6 betas
  * Numerous improvements and fixes to Google and GoogleServices support
  * Fixes to AmazonAWS
  * Secure j.mp via bit.ly
  * Fix gentoo bugs

0.9.6:
  * Support firefox 4.0.1
  * Unbreak recaptcha
  * Disable google.com/jsapi (which was breaking some embedded maps, though
    that bug *might* have been fixed)

0.9.5:
  * WashingtonPost is broken and seems to be staying that way; disable it :(
  * Replace "Enable All" with "Reset Defaults"
  * Fixes & Improvements to WordPress + Mozilla

0.9.4:
  * Significant performance improvements
  * Disable Cisco by default
  * Fixes & improvements to: NYTimes, WashingtonPost, Cisco, WordPress
  * Support Google Code
  * Disable Google Custom Search Engines (they don't work)
  * Support global installation for OS distributions (thanks dm0)


0.9.3:
  * Significant performance improvements
  * Disable Cisco by default
  * Fixes & improvements to: NYTimes, WashingtonPost, Cisco, WordPress
  * Support Google Code
  * Disable Google Custom Search Engines (they don't work)
  * Support global installation for OS distributions (thanks dm0)

0.9.2:
  * Fix a bug in our redirection loop detection that was causing touble with 
    some parts of NYTimes, Facebook, and other sites
    (closes: https://trac.torproject.org/projects/tor/ticket/2217)

0.9.1:
  * Unbreak the "all x news articles" links in Google News
  * Exclude nytimes.com/roomfordebate, since it's broken in https.

0.9.0:
  * This is our "Firesheep" release.  It has numerous anti-firesheep
    improvements!
  * Split the stricter parts of the Facebook rule into a "Facebook+" rule.
    It's what's required to protect Facebook from Firesheep and similar cookie
    theft attacks, but it may break apps, because apps.facebook.com currently 
    has the wrong cert.
  * Allow rulesets to specify that the secure flag should be set on some
    cookies even if the site operator failed to do so
  * Ship rules for:
    - Amazon S3 (AWS)
    - Github
    - Bit.ly
    - Dropbox
    - Evernote
    - Cisco
  * Extensive improvements (including secure cookies) in the Twitter and
    Facebook rules
  * Support for full Live / Hotmail encryption
  * Significant performance optimisation decreases CPU load
    Fixes:
    https://trac.torproject.org/projects/tor/ticket/1656
    https://trac.torproject.org/projects/tor/ticket/2194
  * Rearrange our Channel Replacement code!
    Fixes https://trac.torproject.org/projects/tor/ticket/1684
          https://bugzilla.mozilla.org/show_bug.cgi?id=548102
    Thanks to Giorgio Maone and Boris Zbarsky!
  * Add scrollbars if there are a lot of rules present in the Preferences
    dialog (may still be somewhat buggy...)
  * Optimise GoogleServices.xml and support Google code search
  * Patch for future compatiability with Request Policy:
    https://trac.torproject.org/projects/tor/ticket/1574
  * Support for the Firefox 4 API
  * The Amazon rule was causing a lot of glitches; it is now off by default
  * Control log verbosity with an about:config variable
  * Numerous minor rule improvements

0.2.2:
  * Fix a glitch in the Content Policy path that may or may not have been
    responsible for these bugs:
      https://trac.torproject.org/projects/tor/ticket/1700
      https://trac.torproject.org/projects/tor/ticket/1672
      https://trac.torproject.org/projects/tor/ticket/1673
    The patch breaks toolbar search suggestions.  And who knows what else?
  * Don't send some country homepages to https://www.google.com/webhp?hl= ; 
    use https://encrypted.google.com instead
  * Cleanup and refactor the URI replacement and rewriting code.  Should
    hopefully fix https://trac.torproject.org/projects/tor/ticket/1649
  * Add a Google APIs rule
  * Remove some Extremely Nasty code that would delete malformed rulesets (!)
    (it was pasted from Torbutton's cookie handling logic...)
  * Add code.google.com to Google Services
  * The client=firefox* workaround is no longer necessary once we're sending
    non-US users to encrypted.google.com rather than www.google.com
  * Better coverage for GMX, Google services, Twitter
  * Scroogle homepage in HTTPS
  * Add rules for
    - Mail.com logins
    - Microsoft (limited coverage)
  * Fix a nasty Google/Wikipedia bug within 0.2.2.development.{1,2}

0.2.1:
  * Although google said https://www.google.com would continue to work, that
    wasn't absolutely true.
  * The new encyrpted.google.com seems to require queries to be #q=thing
    rather than search?q=thing, at least some of the time.  So let's do that.

0.2.0:
  * Work around the fact that Google does not allow client=firefox* HTTPS
    searches from outside the US, by rewriting those URIs
  * Add rules for:
    - Amazon
    - GMX
    - Live.com (Hotmail logins)
    - Meebo
    - the Netherlands Government
    - Wordpress.com
    - Zoho
  * Remove the assumption that non-US searches would always start with an hl=
    language parameter
  * Handle searches to the google.com/firefox script better
  * Remove accidental duplicates of a couple of rules!
  * Bump maxVersion into the future so we're compatible with Firefox alphas
  * Fix more legacy eff.org bugs

0.1.2:
  * Apparently, we are not actually compatible with Firefox 2.0.0.x, so don't
    install with it!
  * Further generalisation of Wikimedia rules
  * Fix bugs in the handling of obscure parts of eff.org and torproject.org
  * A bug in a user rules file should produce an error, rather than causing all
    rules to fail to load

0.1.1:
  * Generalise the Wikipedia rules to other Wikimedia services
  * In preferences window, add a link to instructions for writing one's own
    rules<|MERGE_RESOLUTION|>--- conflicted
+++ resolved
@@ -6,7 +6,6 @@
   * Added Farsi and Arabic translations
   * Disable Netflix, which was demonstrating a lot of breakage
   * Improvements: Wikipedia
-<<<<<<< HEAD
   * Ship 4 new rulesets since 2.0development.6
     (404 new rulesets since 1.2.2!)
   * Check ruleset grammaticity with xmllint/RelaxNG
@@ -18,12 +17,7 @@
   * Ship 19 new rulesets since last Chromium release 
 
 chrome-2012.2.9
-=======
-  * Ship 4 new rulesets
-  * Check ruleset grammaticity with xmllint/RelaxNG
-
-chrome-2012.02.09
->>>>>>> 3cb29676
+
   * make <exclusion pattern> rulesets elements work in the Chrome version
     https://trac.torproject.org/projects/tor/ticket/5042
     (also disable the LinkedIn ruleset)
