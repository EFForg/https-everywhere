<<<<<<< HEAD
3.0development.7                            (2012-08-17)
  * Add a cleanup routine for profiles affected by a 2.2 defaults bug:
    https://mail1.eff.org/pipermail/https-everywhere/2012-August/001511.html
=======
3.0development.7                            (2012-09-07)
  * Add a cleanup routine for profiles affected by a 2.2 defaults bug:
    https://mail1.eff.org/pipermail/https-everywhere/2012-August/001511.html
  * Make Decentralized SSL Observatory-Tor interactions saner in the wake of
    Torbutton transitioning to "always on" (we now detect a local Tor instance
    on port 9050 and use it)
    https://trac.torproject.org/projects/tor/ticket/6541
  * Fix some other bugs in the Observatory proxy-wrangling code
  * Disable broken/buggy rulesets: Voxel, Mapquest, Imgur, Justin.tv,
    F-Secure, Valve, SpringFiles, openDesktop, syllabushare, Playboy, FAZ
  * Fixes / Improvements: Eloqua, OpenDNS, Mashable, News Corp, Sony, Yahoo!,
    Examiner.com, FBI, Adtechus, Mozilla, Dreamhost, Lenovo / Thinkpad, Pirate
    Party, Scribd
  * New Czech translation
>>>>>>> cbb007f2

3.0development.6                            (2012-08-16)
  * Prevent ruleset bugs from crashing the UI
    https://trac.torproject.org/projects/tor/ticket/6280
  * Fix a lack-of-translation bug in the context menu
    https://trac.torproject.org/projects/tor/ticket/6516
    (although coverage will probably be patchy for a while)
  * Add hooks to use our new Firefox internal rewrite API, if the browser
    has it (this should address
      https://trac.torproject.org/projects/tor/ticket/5477
      https://trac.torproject.org/projects/tor/ticket/3190
      )
  * Fixes: OpenStreetMap, Okcupid, Yandex, Valve, Atlantic Media, AWS,
           XDA developers, Tumblr, MetaPress, Mixpanel, VideoLAN, JBoss,
           Yourhosting, Pypi, QT, Imgur, Scientific American,
           Chronicle, ISOC, Wikimedia, Xmission, Tumblr, OpenDNS
           Mobygames, Telegraph Media, Dailymotion, RFC-editor, US gov,
           Discogs, Costco, Brightcove, PirateParty, BrownPaperTickets
  * Improvements: Apple, MIT
  * Disable buggy/broken: ZDNet, Globe and Mail, Malwarebytes, Plenty of Fish,
                          Raymond.CC, Blip.tv, Governo Portugês, adf.ly,
                          McAfee :( :( :(
  * New translations: Italian, Turkish, Traditional Chinese, Korean
  * Numerous updated translations

chrome-2012.8.16
  * The "exponential bifurcation" alpha
  * Change the update URI to the specific one blessed by the Chrome Web Store
    (they tell us that, despite appearances, the request will actually be
    https)

chrome-2012.8.15

  * The "Happiness in the Cloud" Alpha
  * We still suffer from the horrible Appcache bug, so this is still an alpha:
    https://trac.torproject.org/projects/tor/ticket/5585
    https://code.google.com/p/chromium/issues/detail?id=121325
  * Enslave ourselves to the Chrome Web Store, because Google has made it
    very tricky to install .crx files in Chrome version 21
    https://code.google.com/p/chromium/issues/detail?id=133818
    https://code.google.com/p/chromium/issues/detail?id=128748
  * Do a better job of displaying the context menu, especially for error pages:
    https://trac.torproject.org/projects/tor/ticket/6085
    (should be fixed for real this time)
  * Fancier Chrome context menus by Jay Weisskopf
  * Fixes: OpenStreetMap, Okcupid, Yandex, Valve, Atlantic Media, AWS,
           XDA developers, Tumblr, MetaPress, Mixpanel, VideoLAN, JBoss,
           Yourhosting, Pypi, QT, Imgur, Scientific American,
           Chronicle, ISOC, Wikimedia, Xmission, Tumblr, OpenDNS
           Mobygames, Telegraph Media, Dailymotion, RFC-editor, US gov,
           Discogs, Costco, Brightcove, PirateParty, BrownPaperTickets,
  * Improvements: Apple, MIT
  * Disable buggy/broken: ZDNet, Globe and Mail, Malwarebytes, Plenty of Fish,
                          Raymond.CC, Blip.tv, Governo Portugês, adf.ly
                          McAfee :( :( :(

3.0development.5                            (2012-06-26)
  * Fix the enable/disable button in Firefox 15
    https://trac.torproject.org/projects/tor/ticket/6212
  * Fixes: GetFirebug, Gentoo, Ebay, Yandex (extensive), Maxmind, Blogger, HP,
           Jottit
  * Disable broken: Project Syndicate, Alton Towers, Network for Good
    https://trac.torproject.org/projects/tor/ticket/6222
  * The Decentralized SSL Observatory client now saves up some certificates if 
    the network blocks or MITMs attempts to submit them.

chrome-2012.6.21
  * The Autonomous Greenland Beta Release
  * Allow rulesets to be toggled when the page breaks completely
    https://trac.torproject.org/projects/tor/ticket/6085
  * Fixes: Github, Gentoo, HP, Maxmind, Orange
  * Disable broken: Alton Towers, Project Syndicate
  * Only ship 1 new ruleset (we're in a freeze)

3.0development.4                            (2012-06-18)
  * Fix compatibility bug with Firefox 15:
    https://trac.torproject.org/projects/tor/ticket/5893
  * Ship 217 new rulesets (frozen; new rulesets now have to wait until 4.0
    development)
  * Fixes: numerous, including: Boxee, CiteULike, MozillaMessaging, 
           Yandex, Demonoid, Pirate Party, Gentoo, NYTimes, Microsoft, 
           Wikipedia, Lenovo, MyWOT
    https://trac.torproject.org/projects/tor/ticket/5912
    https://trac.torproject.org/projects/tor/ticket/6091
    https://trac.torproject.org/projects/tor/ticket/5703
    https://trac.torproject.org/projects/tor/ticket/5931
    https://trac.torproject.org/projects/tor/ticket/5958
    https://mail1.eff.org/pipermail/https-everywhere-rules/2012-June/001189.html
    https://mail1.eff.org/pipermail/https-everywhere-rules/2012-June/001190.html
    https://mail1.eff.org/pipermail/https-everywhere-rules/2012-May/001186.html
    https://mail1.eff.org/pipermail/https-everywhere/2012-May/001433.html
  * Disable broken: MarketWatch, Disqus, Magento, Lavasoft, 
                    Typepad/Say Media, Thomas Cook, Thomson Reuters clients,
                    Science Daily, BinRev, Ikea, Interpol
    https://trac.torproject.org/projects/tor/ticket/5899
    https://trac.torproject.org/projects/tor/ticket/5496
  
chrome-2012.6.18
  * The Divisible By Six Chromium Beta Release
  * Ship 444 new Rulesets
  * Fixes: numerous, including: Boxee, omgubuntu, Microsoft
    https://trac.torproject.org/projects/tor/ticket/5899
    https://trac.torproject.org/projects/tor/ticket/5703
    https://trac.torproject.org/projects/tor/ticket/5931
    https://trac.torproject.org/projects/tor/ticket/5958
  * Disable broken: Disqus, uTorrent, Thomas Cook, Thomson Reuters clients,
                    Science Daily, Say Media, BinRev, Ikea, Interpol
  * Not fixed:
      The horrible appcache / CSS bug:
          https://trac.torproject.org/projects/tor/ticket/5585
      Occasional extension compatibility glitches:
          https://trac.torproject.org/projects/tor/ticket/5731

3.0development.3                            (2012-05-11)
  * Ship 361 new rulesets
  * Do a better job of disabling CACert rulesets by default on non-CAcert
    platforms
  * Fix for compatibility with some other Firefox extensions:
    https://trac.torproject.org/projects/tor/ticket/5682
  * Fixes: Wordpress stylesheets, USENIX, Mozilla, Opera, Valve, and many
    others
    https://mail1.eff.org/pipermail/https-everywhere-rules/2012-April/001105.html
    https://trac.torproject.org/projects/tor/ticket/5831
  * Disable broken: Pandora, Miranda IM, Pastebin.ca
    https://trac.torproject.org/projects/tor/ticket/5804
    https://trac.torproject.org/projects/tor/ticket/5776
  * Testing our new more automated release process

chrome-2012.5.1
  * The May Day Chromium Beta Release
  * Ship 886 new rulesets (thanks mostly to Negres!)
  * Fix two downgrade attacks that might allow attackers to deny HTTPS
    Everywhere protection for cookies on some domains.
    https://trac.torproject.org/projects/tor/ticket/5676
    https://trac.torproject.org/projects/tor/ticket/2199
  * More efficient ruleset storage shrinks the .crx download by a factor of 
    about 4 (thanks fauxfaux)
    https://trac.torproject.org/projects/tor/ticket/5275
  * Disable buggy rulesets: IBM, Scribd, Wunderground, ReadWriteWeb,
    Pastebin.ca 
    https://trac.torproject.org/projects/tor/ticket/5344
    https://trac.torproject.org/projects/tor/ticket/5435
    https://trac.torproject.org/projects/tor/ticket/5630
  * Ruleset fixes: Debian, Kohls, Malwarebytes, Yandex, Wikipedia, Mises.org,
                   OpenDNS, Wizards of the Coast, Lenovo, Barnes and Noble,
                   Pastebin.ca
    https://trac.torproject.org/projects/tor/ticket/5509
    https://trac.torproject.org/projects/tor/ticket/5491
    https://trac.torproject.org/projects/tor/ticket/5303
  * Numerous other improvements, fixes, and exciting new bugs :)


3.0development.2                            (2012-04-26)
  * License change: the tree now includes some code from Convergence, which 
                    is GPL v3+.  Other code remains licensable as GPLv2+
  * Ship 696 new rulesets (!!!), thanks to a lot of amazing work by Negres
  * Fix a downgrade attack that might allow attackers to deny HTTPS
    Everywhere protection for cookies on some domains.
    https://trac.torproject.org/projects/tor/ticket/5676
  * Fix a weird wrong DOM-origin bug that occurred while redirects were in
    progress (this might have security implications, although we are unsure
    if it was exploitable).
    https://trac.torproject.org/projects/tor/ticket/5477
  * Ruleset fixes: Debian, Kohls, Malwarebytes, Yandex, Wikipedia, Mises.org,
                   OpenDNS, Wizards of the Coast, Lenovo, Barnes and Noble
    https://trac.torproject.org/projects/tor/ticket/5509
    https://trac.torproject.org/projects/tor/ticket/5491
    https://trac.torproject.org/projects/tor/ticket/5303
  * Stumble across more horrible security holes in the Verizon website:
    https://mail1.eff.org/pipermail/https-everywhere-rules/2012-February/001003.html
  * Disable the Gentoo ruleset on non-CAcert platforms
  * Disable buggy rulesets: IBM, Scribd, Wunderground, ReadWriteWeb :( :( :(
    https://trac.torproject.org/projects/tor/ticket/5344
    https://trac.torproject.org/projects/tor/ticket/5435
    https://trac.torproject.org/projects/tor/ticket/5630
  * Better cohabitation between the Decentralized SSL Observatory and
    Convergence
  * Separate Observatory option to control self-signed cert submission
  * Numerous other ruleset enhancements, fixes, and probably exciting new bugs
    in Negres's ruleset changes
   
3.0development.1                            (2012-03-14)
  * By default, use https://google.co.cctld instead of 
    encrypted.google.com
    https://trac.torproject.org/projects/tor/ticket/5152
  * Add an optional ruleset to use https://www.google.com
    instead of encrypted.google.com, too
  * Add a new context menu in the rulesets list:
    - toggle a ruleset
    - reset it to the default
      https://trac.torproject.org/projects/tor/ticket/3762
    - view the ruleset source
      https://trac.torproject.org/projects/tor/ticket/5237
  * Show the Observatory popup to all users once, not just TorButton users
  * Four new translations: Basque, French, Polish, Slovak
  * Ship 125 new rulesets

chrome-2012.3.14
  * Ship 109 new rulesets since the last Chromium release
  * Add an optional ruleset to search on https://www.google.com
    instead of encrypted.google.com
  * Switch non-US google searches to country sites by default
  * Better chrome context UI 

2.2.1                                     (2012-08-17)
  * Fix a configuration-parsing bug in 2.2 that would
    ignore default_off rules if this was a first install
    https://mail1.eff.org/pipermail/https-everywhere/2012-August/001511.html
  * Add a cleanup routine for profiles affected by that bug.

2.2                                       (2012-08-15)
  * Prevent ruleset bugs from crashing the UI
    https://trac.torproject.org/projects/tor/ticket/6280
  * Fix the enable/disable button in Firefox 14
    https://trac.torproject.org/projects/tor/ticket/6212
  * Fix a nasty bug in the optional "Search www.google.com" ruleset:
    https://gitweb.torproject.org/https-everywhere.git/commitdiff/50ca41a1e189ef8383781f803e51ec7a06688a3b
  * Disable buggy/broken: ZDNet, Globe and Mail, Blip.tv, Governo Portugês,
    Alton Towers, McAfee :( :( :(
  * Fixes: Yandex, Wikipedia, PirateParty, JBoss, Gentoo
  * Hopefully the last 2.x release before 3.0 stable

2.1                                       (2012-06-18)
  * Fix context menu breakage when URIs lack a host
  * Fixes: CiteULike, MozillaMessaging, Yandex, Demonoid, Pirate Party,
           Gentoo, NYTimes, Microsoft, Wikipedia, Lenovo
    https://mail1.eff.org/pipermail/https-everywhere-rules/2012-June/001189.html
    https://trac.torproject.org/projects/tor/ticket/6091
    https://mail1.eff.org/pipermail/https-everywhere-rules/2012-June/001190.html
    https://mail1.eff.org/pipermail/https-everywhere-rules/2012-May/001186.html
    https://mail1.eff.org/pipermail/https-everywhere/2012-May/001433.html
  * Disable broken: MarketWatch, Disqus, Magento, Lavasoft, Project Syndicate,
                    Typepad/Say Media
    https://trac.torproject.org/projects/tor/ticket/5899
    https://trac.torproject.org/projects/tor/ticket/5496

2.0.5                                       (2012-05-16)
  * Rebuild 2.0.4 without a bug in the release scripts that prevented all the
    rulesets from being absent
  
2.0.4                                       (2012-05-16)
  * Fix for compatibility with some other Firefox extensions:
    https://trac.torproject.org/projects/tor/ticket/5682
  * Fixes: Wordpress stylesheets, USENIX, Mozilla, Opera, Indymedia
    https://trac.torproject.org/projects/tor/ticket/5905
    https://mail1.eff.org/pipermail/https-everywhere-rules/2012-April/001105.html
  * Disable broken: Pandora, Miranda IM, Pastebin.ca, PaidContent
    https://trac.torproject.org/projects/tor/ticket/5804
    https://trac.torproject.org/projects/tor/ticket/5776


2.0.3                                       (2012-04-26)

  * Fix a downgrade attack that might allow attackers to deny HTTPS
    Everywhere protection for cookies on some domains.
    https://trac.torproject.org/projects/tor/ticket/5676
  * Minor redirection mechanism fixes
  * Fixes: WordPress, Yandex, OpenDNS, Via.me/AWS
  * Improvements: Mozilla
  * Disable broken: ReadWriteWeb

2.0.2                                       (2012-04-19)

  * Fix a weird wrong DOM-origin bug that occurred while redirects were in
    progress (this might have security implications, although we are unsure
    if it was exploitable).
    https://trac.torproject.org/projects/tor/ticket/5477
  * By default, use https://google.co.cctld instead of
    encrypted.google.com
    https://trac.torproject.org/projects/tor/ticket/5152
  * Add an optional ruleset to use https://www.google.com
    instead of encrypted.google.com, too
  * Ruleset fixes: Debian, Kohls, Malwarebytes, Yandex, Wikipedia, Mises.org,
                   OpenDNS, Wizards of the Coast, Lenovo, Barnes and Noble
    https://trac.torproject.org/projects/tor/ticket/5509
    https://trac.torproject.org/projects/tor/ticket/5491
    https://trac.torproject.org/projects/tor/ticket/5303
  * Stumble across more horrible security holes in the Verizon website:
    https://mail1.eff.org/pipermail/https-everywhere-rules/2012-February/001003.html
  * Disable the Gentoo ruleset on non-CAcert platforms
  * Disable buggy rulesets: IBM, Scribd, Wunderground :( :( :(
    https://trac.torproject.org/projects/tor/ticket/5344
    https://trac.torproject.org/projects/tor/ticket/5435
    https://trac.torproject.org/projects/tor/ticket/5630

2.0.1                                       (2012-02-27)
  * 2.0 is now Stable!
  * Fix tiny settings window on some versions of Windows:
    https://trac.torproject.org/projects/tor/ticket/5197
  * Fix drop down menu bug for the non-English versions of the UI
  * Added Farsi and Arabic translations
  * Disable Netflix, which was demonstrating a lot of breakage
  * Improvements: Wikipedia
  * Fixes: Google, Samba
  * Ship 4 new rulesets since 2.0development.6
    (404 new rulesets since 1.2.2!)
  * Check ruleset grammaticity with xmllint/RelaxNG

chrome-2012.2.27
  * Split Google Translate out of the Google APIs rule, and turn it off by
    default on Chrome only:
    Fixes https://trac.torproject.org/projects/tor/ticket/5196
  * Ship 19 new rulesets since last Chromium release 

chrome-2012.2.9
  * make <exclusion pattern> rulesets elements work in the Chrome version
    https://trac.torproject.org/projects/tor/ticket/5042
    (also disable the LinkedIn ruleset)
  * Support for Google Sorry
  * 6 new rulesets

2.0development.6                           (2012-02-08)
  * Fix a nasty UI crash bug on Windows
    https://trac.torproject.org/projects/tor/ticket/5020
  * Ruleset fixes: Google Video, Yandex, LDS
    https://trac.torproject.org/projects/tor/ticket/5026
    https://trac.torproject.org/projects/tor/ticket/5042
  * Disable problematic LinkedIn ruleset
  * An experimental ruleset for the Google "Sorry" page
  * Improved Nederlands translation
  * Ship 6 new rulesets

chrome-2012.02.06{,.01}
  * First "Official" EFF alpha Chrome release
    (Thanks to Mike Perry and Aaron Swartz for leading the porting effort!)
  * Installable on Chrome|Chromium 18+
  * Two point versions, to test the autoupdating mechanism

2.0development.5                           (2012-02-02)
  * Fix some data structure inefficiencies that should reduce RAM consumption
    by 25-75MB (!)
    https://trac.torproject.org/projects/tor/ticket/4804
  * Global enable / disable option
    https://trac.torproject.org/projects/tor/ticket/4060
  * Google Cache is back! :)
  * Ship 126 new rulesets
  * Fixes: Wikipedia, Identi.ca, Verizon, CCC.de, UserScripts, Yandex,
           Hidemyass, Mozilla, Pogo, Google, Google Images, Google Video,
           The Pirate Bay, AK Vorrat, JBoss 
  * Improvements: EFF, Flickr, RedHat, Diaspora, PrivatePaste, KDE,
                  Portugese Govt 
  * Disable broken: NSF.gov, WHO.int, Economist
  * New experimental Yahoo! ruleset (off by default)
  * New translations: Spanish, Nederlands

2.0development.4                           (2011-11-15)
  * The translations actually work
  * Add new translations: Chinese, Russian
  * Ship 37 new rulesets
  * Exclude Userscript paths as an insecure workaround for the Greasemonkey
    and Scriptish instances of this bug:
      https://trac.torproject.org/projects/tor/ticket/3190
  * Fixes: Java.com, Yandex, Wordpress, Wikipedia, Bahn.de, UNSW, Apache,
           DuckDuckGo, Google Images
  * Improvements: Debian, Tumblr, Apple, Facebook, VeriSign, Google Services,
                  Flickr, Youtu.be 
  * Disable broken: Target, OpenUniversity, TV.com, Radio Shack, 
                    Yahoo Mail :( :(,
                    Google Cache coverage in Google Services :( :( :(

2.0development.3                           (2011-10-19)
  * Selectively reenable nsIContentPolicy::shouldLoad()
      Fixes: https://trac.torproject.org/projects/tor/ticket/4194
      Fixes: https://trac.torproject.org/projects/tor/ticket/4149
  * Crazy experimental IOUtils hacks from NoScript
      https://bugzilla.mozilla.org/show_bug.cgi?id=677643#c75
      (Appears to fix
      https://mail1.eff.org/pipermail/https-everywhere/2011-October/001208.html,
      which is probably a general redirection bug)
  * Secure cookies set by JavaScript as well as those set by HTTP
      Fixes: https://trac.torproject.org/projects/tor/ticket/3766
  * Perform initialisation synchronously, reducing races during startup
      Fixes: https://trac.torproject.org/projects/tor/ticket/3533
  * Ship 9 new rulesets
  * Disable: MikeWest
  * Improvements: YouTube, Google Images

2.0development.2                           (2011-10-05)
  * Enable YouTube by default
    (also closes https://trac.torproject.org/projects/tor/ticket/4032)
  * Merge nsIContentPolicy disablement from stable
    (closes https://trac.torproject.org/projects/tor/ticket/3882)
  * Context menu should work on error pages
    (https://trac.torproject.org/projects/tor/ticket/3815)
  * Fix the ASN setting button in the observatory prefs
    (https://trac.torproject.org/projects/tor/ticket/4170)
  * Make the Observatory much more efficient
  * Ship 46 new rulesets
  * Update for new Wikipedia HTTPS deployment
  * Ruleset Fixes and Enhancements: Yandex, Identica, SBB, Polldaddy, XKCD,
    Statcounter, Caltech, UCSD, FlickR, Android
  * Disable broken: LastPass, Avast, EPEAT, Bloglines
  * Improve the state of our translations-in progress
  * Fancy new Python build scripts

2.0development.1                           (2011-09-15)
  * Begin alpha testing for the Decentralized SSL Observatory!
    (currently opt-in, with a popup prompt if you have Tor Button installed)
  * Ship 164 new rulesets
  * Enable Google Maps by default
  * Pending translations: Arabic, Dutch, German, Portugese, Latvian, Russian, 
                          Swedish
  * Fixes: OpenDNS, WordPress, Flickr
  * Expansions & Improvements: Google Services, Twitter, Gowalla, Apple, Bit.ly
                               AdBlock Plus, KLM, Adobe, UCSD, Heroku, Wikipedia
  * Disable broken rulesets: Deviantart, Bandcamp, Securityfocus
  * Improved build scripts

1.2.2                                         (2012-01-09)
  * Google Cache is back!
  * Fixes: Wikipedia, Identi.ca, Verizon, CCC.de, UserScripts,
           Yandex
  * Improvements: EFF
  * Disable broken: NSF.gov, WHO.int

1.2.1                                         (2011-10-15)
  * Google Cache is broken, remove it from GoogleServices :( :( :(
  * Fix for the Google Image Search homepage
  * Exclude help.duckduckgo.com:
    https://trac.torproject.org/projects/tor/ticket/4399
  * Disable Yahoo! Mail:
    https://trac.torproject.org/projects/tor/ticket/4441
  * Installable on Firefox 10

1.2                                          (2011-10-14)
  * Fixes: WordPress, Statcounter, Java, Bahn.de, SICS.se
  * Improvements: use fancy new HTTPS Wikipedia
  * Disable broken: OpenUniversity, TV.com, Random.org, kb.CERT

1.1                                          (2011-10-19)
  * Further tweaks to internals, will hopefully fix a number of weird issues:
      https://trac.torproject.org/projects/tor/ticket/4194
      https://trac.torproject.org/projects/tor/ticket/4149
      https://mail1.eff.org/pipermail/https-everywhere/2011-October/001208.html
  * YouTube is enabled by default!
  * Fixes: Yandex, Statcounter, Polldaddy, SBB.ch
  * Improvements: Facebook+
  * Disable broken: Bloglines, EPEAT

1.0.3                                        (2011-09-26)
  * Mozilla is about to release Firefox 7, the stable branch needs to be
    installable there!
  * Disabling nsIContentPolicy callbacks should fix this crash bug:
      https://trac.torproject.org/projects/tor/ticket/3882
      https://bugzilla.mozilla.org/show_bug.cgi?id=677643
    It /might/ cause us to fail to rewrite requests in obscure corner cases.
    We haven't found any in testing, but vigilance will be required.
  * Support for Google Maps
  * Fixes: WordPress, Lenovo, OpenDNS, Avast, Ripe.net, TV.com, 38.de
  * Disable broken: Seagate

1.0.2                                        (2011-09-20)
  * Major improvements to the Wikipedia ruleset
  * Disable broken/buggy rulesets: DeviantArt, eHow, About.me, Bandcamp, 
    StudiVZ, Securityfocus, BankofAmerica :( :( :(
  * Small fixes: OpenDNS, WordPress, links in the "About" page 
  * Declare incompatibility with Firefox 7 & 8 until Mozilla fixes this:
    https://bugzilla.mozilla.org/show_bug.cgi?id=677643

1.0.1                                        (2011-08-10)
  * Disable some rulesets with partial compatibility issues: Reddit,
    StumbleUpon, Heroku
  * Small Yandex fix
  * Fix/improvement for Google Instant outside the US

1.0.0                                        (2011-08-04)
  * Release 1.0 into the stable branch!
  * Improve toolbar UI for error pages somewhat (it still isn't perfect)
  * Bugfixes: Microsoft, Dropbox, Netflix, MySQL
  * Disable a couple of broken rules

1.0.0development.5:                          (2011-07-13)
  * Ship rulesets as a single "default.rulesets" file, shrinking the .xpi from
    ~370 kB to ~120kB and speeding Firefox startup:
    https://trac.torproject.org/projects/tor/ticket/3404
  * Fix an ephemeral bug where disabled-by-default rules would be briefly
    enabled when first installed
  * Wikipedia shows up in the toolbar/context menu
  * Fixes to netflix & netzpolitik
  * Toolbar/context menu can be opened with left or right click

1.0.0development.4:                          (2011-07-06)
  * Fix a bug with Google Translate
  * Unbreak the Netflix blog
  * Toolbar button now looks OK in Seamonkey
  * Declare compatibility with the next round of Firefox alphas

1.0.0development.3:                          (2011-07-04)
  * Do not show a bizarre popup when people click the HTTPS toolbar button on
    error pages
  * Fix a GoogleServices bug that broke logout from non-US google accounts :(

1.0.0development.2:                          (2011-07-01)
  * Fix bugs that arose when trying to move the toolbar menu icon:
    https://trac.torproject.org/projects/tor/ticket/3497
  * Handle usernames and passwords in URIs more explicitly
    https://trac.torproject.org/projects/tor/ticket/2199
  * By default, move context menu from toolbar to addons bar
  * Ship 22 new rulesets
  * Add support for Google Plus, Accounts and AdWdords 
  * Improvements to Microsoft, Twitter and Gitorious

1.0.0development.1:                          (2011-06-27)
  * Add a context menu to let users toggle rulesets that are/might be
    applicable to the current page (we can now stabilise the dev branch!)
  * Ship 42 new rulesets
  * Support for Google Image Search (except the very first landing page :/)
  * Fixes: Netflix, Plone 
  * Improvements: Google APIs, Google Services, Mediawiki
  * Disable broken rules: OKCupid, Surveymonkey
  * Declare compatibility with recent Seamonkey releases

0.9.9.development.6:
  * Optimistically declare compatibility with Firefoxes up to v 7.*
  * Ship 193 new rulesets
  * Fixes & Improvements: Wikipedia, AmazonAWS, Google Images, Microsoft, 
    Mozilla, Netflix, Google User Content, Twitter, Gitorious, AdBlock Plus, 
    Youtube, he.net, Bitcoin
  * Remove broken rules: Match.com 

0.9.9.development.5:
  * Compatible with Firefox 4.0.1+
  * New ruleset management UI (thanks to katmagic and Stefan Tomanek)
  * Ship 136 new rulesets
  * Fixes: reCAPTCHA, Google Images, Gentoo, Gitorious 
  * Improvements: Bit.ly, Yahoo, Nokia 
  * Disable: WashingtonPost :(, Doubleclick, OpenSSL.org (!) 
  
0.9.9.development.4:
  * Ship 117 new rulesets
  * Fixes: MySQL, GroupOn, country-specific Google news sites, 
  * Improvements: mail.com, WordPress
  * Leave WashingtonPost ruleset on in the hope that it gets fixed soon :/
  * Disable broken rules: HTC, I2P ...

0.9.9.development.3:

  * In the settings dialogue, offer "Reset defaults" instead of "Enable all" 
  * Merge fixes from NoScript that avoid some torbutton bugs
  * Ship 56 new rulesets
  * Numerous tweaks + fixes, including NYTimes and AddThis

0.9.9.development.2:

  * Prevent the preferences window from swallowing the screen on OS X / Windows
  * Stop the StartCom rule from breaking StartCom OCSP/CRLs (which can't be HTTPS) 
  * Attempt to do the same for for CAcert
  * Fixes to: Reddit, Drupal.org
  * Disable some problematic rulesets: Cisco, Opera 
  * Enable: Reddit
  * Ship another 62 rulesets

0.9.9.development.1:

  * The efficient ruleset checking implementation should now hopefully be...
    efficient
  * Ship all the rulesets (!!!)
  * Except the ones that cause cert warnings, which are there but off by default
  * Build scripts attempt to validate rulesets before making a .xpi

0.9.7:
  * Support firefox 5 and 6 betas
  * Numerous improvements and fixes to Google and GoogleServices support
  * Fixes to AmazonAWS
  * Secure j.mp via bit.ly
  * Fix gentoo bugs

0.9.6:
  * Support firefox 4.0.1
  * Unbreak recaptcha
  * Disable google.com/jsapi (which was breaking some embedded maps, though
    that bug *might* have been fixed)

0.9.5:
  * WashingtonPost is broken and seems to be staying that way; disable it :(
  * Replace "Enable All" with "Reset Defaults"
  * Fixes & Improvements to WordPress + Mozilla

0.9.4:
  * Significant performance improvements
  * Disable Cisco by default
  * Fixes & improvements to: NYTimes, WashingtonPost, Cisco, WordPress
  * Support Google Code
  * Disable Google Custom Search Engines (they don't work)
  * Support global installation for OS distributions (thanks dm0)


0.9.3:
  * Significant performance improvements
  * Disable Cisco by default
  * Fixes & improvements to: NYTimes, WashingtonPost, Cisco, WordPress
  * Support Google Code
  * Disable Google Custom Search Engines (they don't work)
  * Support global installation for OS distributions (thanks dm0)

0.9.2:
  * Fix a bug in our redirection loop detection that was causing touble with 
    some parts of NYTimes, Facebook, and other sites
    (closes: https://trac.torproject.org/projects/tor/ticket/2217)

0.9.1:
  * Unbreak the "all x news articles" links in Google News
  * Exclude nytimes.com/roomfordebate, since it's broken in https.

0.9.0:
  * This is our "Firesheep" release.  It has numerous anti-firesheep
    improvements!
  * Split the stricter parts of the Facebook rule into a "Facebook+" rule.
    It's what's required to protect Facebook from Firesheep and similar cookie
    theft attacks, but it may break apps, because apps.facebook.com currently 
    has the wrong cert.
  * Allow rulesets to specify that the secure flag should be set on some
    cookies even if the site operator failed to do so
  * Ship rules for:
    - Amazon S3 (AWS)
    - Github
    - Bit.ly
    - Dropbox
    - Evernote
    - Cisco
  * Extensive improvements (including secure cookies) in the Twitter and
    Facebook rules
  * Support for full Live / Hotmail encryption
  * Significant performance optimisation decreases CPU load
    Fixes:
    https://trac.torproject.org/projects/tor/ticket/1656
    https://trac.torproject.org/projects/tor/ticket/2194
  * Rearrange our Channel Replacement code!
    Fixes https://trac.torproject.org/projects/tor/ticket/1684
          https://bugzilla.mozilla.org/show_bug.cgi?id=548102
    Thanks to Giorgio Maone and Boris Zbarsky!
  * Add scrollbars if there are a lot of rules present in the Preferences
    dialog (may still be somewhat buggy...)
  * Optimise GoogleServices.xml and support Google code search
  * Patch for future compatiability with Request Policy:
    https://trac.torproject.org/projects/tor/ticket/1574
  * Support for the Firefox 4 API
  * The Amazon rule was causing a lot of glitches; it is now off by default
  * Control log verbosity with an about:config variable
  * Numerous minor rule improvements

0.2.2:
  * Fix a glitch in the Content Policy path that may or may not have been
    responsible for these bugs:
      https://trac.torproject.org/projects/tor/ticket/1700
      https://trac.torproject.org/projects/tor/ticket/1672
      https://trac.torproject.org/projects/tor/ticket/1673
    The patch breaks toolbar search suggestions.  And who knows what else?
  * Don't send some country homepages to https://www.google.com/webhp?hl= ; 
    use https://encrypted.google.com instead
  * Cleanup and refactor the URI replacement and rewriting code.  Should
    hopefully fix https://trac.torproject.org/projects/tor/ticket/1649
  * Add a Google APIs rule
  * Remove some Extremely Nasty code that would delete malformed rulesets (!)
    (it was pasted from Torbutton's cookie handling logic...)
  * Add code.google.com to Google Services
  * The client=firefox* workaround is no longer necessary once we're sending
    non-US users to encrypted.google.com rather than www.google.com
  * Better coverage for GMX, Google services, Twitter
  * Scroogle homepage in HTTPS
  * Add rules for
    - Mail.com logins
    - Microsoft (limited coverage)
  * Fix a nasty Google/Wikipedia bug within 0.2.2.development.{1,2}

0.2.1:
  * Although google said https://www.google.com would continue to work, that
    wasn't absolutely true.
  * The new encyrpted.google.com seems to require queries to be #q=thing
    rather than search?q=thing, at least some of the time.  So let's do that.

0.2.0:
  * Work around the fact that Google does not allow client=firefox* HTTPS
    searches from outside the US, by rewriting those URIs
  * Add rules for:
    - Amazon
    - GMX
    - Live.com (Hotmail logins)
    - Meebo
    - the Netherlands Government
    - Wordpress.com
    - Zoho
  * Remove the assumption that non-US searches would always start with an hl=
    language parameter
  * Handle searches to the google.com/firefox script better
  * Remove accidental duplicates of a couple of rules!
  * Bump maxVersion into the future so we're compatible with Firefox alphas
  * Fix more legacy eff.org bugs

0.1.2:
  * Apparently, we are not actually compatible with Firefox 2.0.0.x, so don't
    install with it!
  * Further generalisation of Wikimedia rules
  * Fix bugs in the handling of obscure parts of eff.org and torproject.org
  * A bug in a user rules file should produce an error, rather than causing all
    rules to fail to load

0.1.1:
  * Generalise the Wikipedia rules to other Wikimedia services
  * In preferences window, add a link to instructions for writing one's own
    rules<|MERGE_RESOLUTION|>--- conflicted
+++ resolved
@@ -1,8 +1,3 @@
-<<<<<<< HEAD
-3.0development.7                            (2012-08-17)
-  * Add a cleanup routine for profiles affected by a 2.2 defaults bug:
-    https://mail1.eff.org/pipermail/https-everywhere/2012-August/001511.html
-=======
 3.0development.7                            (2012-09-07)
   * Add a cleanup routine for profiles affected by a 2.2 defaults bug:
     https://mail1.eff.org/pipermail/https-everywhere/2012-August/001511.html
@@ -17,7 +12,6 @@
     Examiner.com, FBI, Adtechus, Mozilla, Dreamhost, Lenovo / Thinkpad, Pirate
     Party, Scribd
   * New Czech translation
->>>>>>> cbb007f2
 
 3.0development.6                            (2012-08-16)
   * Prevent ruleset bugs from crashing the UI
